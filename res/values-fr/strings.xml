--- conflicted
+++ resolved
@@ -12,15 +12,13 @@
   <string name="actionbar_see_details">Détails</string>
   <string name="actionbar_send_file">Envoyer</string>
   <string name="actionbar_sort">Trier</string>
-  <string name="actionbar_sort_title">Trier par</string>
+  <string name="actionbar_sort_title">Trier</string>
   <string-array name="actionbar_sortby">
-    <item>A-Z</item>
-    <item>Plus récent - Plus ancien</item>
+    <item>par ordre alphabétique</item>
+    <item>du plus récent au plus ancien</item>
   </string-array>
   <!--TODO re-enable when server-side folder size calculation is available   
     	<item>Biggest - Smallest</item>-->
-<<<<<<< HEAD
-=======
   <!--TODO re-enable when "Accounts" is available in Navigation Drawer-->
   <!--<string name="drawer_item_accounts">Accounts</string>-->
   <string name="drawer_item_all_files">Tous les fichiers</string>
@@ -30,17 +28,15 @@
   <string name="drawer_item_logs">Logs</string>
   <string name="drawer_close">Fermer</string>
   <string name="drawer_open">Ouvrir</string>
->>>>>>> 9364edbb
   <string name="prefs_category_general">Général</string>
   <string name="prefs_category_more">Plus</string>
   <string name="prefs_accounts">Comptes</string>
-  <string name="prefs_manage_accounts">Gestion des comptes utilisateur</string>
-  <string name="prefs_pincode">Utilisation d\'un code de sécurité</string>
-  <string name="prefs_pincode_summary">Protéger l\'accès aux données manipulées par le client</string>
-  <string name="prefs_instant_upload">Téléchargements instantanés d\'images</string>
-  <string name="prefs_instant_upload_summary">Téléversement instantané des photos prises par la caméra</string>
-  <string name="prefs_instant_video_upload">Téléchargements instantanés de vidéos</string>
-  <string name="prefs_instant_video_upload_summary">Téléversement instantané des vidéos prises par la caméra</string>
+  <string name="prefs_manage_accounts">Gestion des comptes</string>
+  <string name="prefs_passcode">Code de sécurité</string>
+  <string name="prefs_instant_upload">Téléversement immédiat des photos</string>
+  <string name="prefs_instant_upload_summary">Téléverser immédiatement les photos prises par la caméra</string>
+  <string name="prefs_instant_video_upload">Téléversement immédiat des vidéos</string>
+  <string name="prefs_instant_video_upload_summary">Téléverser immédiatement les vidéos prises par la caméra</string>
   <string name="prefs_log_title">Activer les logs</string>
   <string name="prefs_log_summary">Utilisé pour enregistrer les problèmes dans les logs</string>
   <string name="prefs_log_title_history">Historique des logs</string>
@@ -49,38 +45,35 @@
   <string name="prefs_help">Aide</string>
   <string name="prefs_recommend">Recommander à un ami</string>
   <string name="prefs_feedback">Commentaires</string>
-  <string name="prefs_imprint">Empreinte</string>
+  <string name="prefs_imprint">Mentions</string>
   <string name="prefs_remember_last_share_location">Mémoriser l\'emplacement de partage</string>
-  <string name="prefs_remember_last_upload_location_summary">Mémoriser le dernier emplacement d\'upload</string>
-  <string name="recommend_subject">Essayez %1$s sur votre smartphone&amp;nbsp;!</string>
+  <string name="prefs_remember_last_upload_location_summary">Mémoriser le dernier emplacement de téléversement</string>
+  <string name="recommend_subject">Essayez %1$s sur votre smartphone !</string>
   <string name="recommend_text">J\'aimerais vous inviter à utiliser %1$s sur votre smartphone !
 Téléchargez-le ici : %2$s</string>
   <string name="auth_check_server">Vérifier le serveur</string>
   <string name="auth_host_url">Adresse du serveur https://…</string>
   <string name="auth_username">Nom d\'utilisateur</string>
   <string name="auth_password">Mot de passe</string>
-  <string name="auth_register">Nouveau dans %1$s&amp;nbsp;?</string>
+  <string name="auth_register">Nouveau dans %1$s ?</string>
   <string name="sync_string_files">Fichiers</string>
   <string name="setup_btn_connect">Connecter</string>
   <string name="uploader_btn_upload_text">Téléverser</string>
+  <string name="uploader_btn_new_folder_text">Nouveau dossier</string>
   <string name="uploader_top_message">Sélectionner le dossier d\'envoi :</string>
   <string name="uploader_wrn_no_account_title">Aucun compte n\'a été trouvé</string>
   <string name="uploader_wrn_no_account_text">Aucun compte %1$s n\'a été trouvé. Veuillez commencer par en configurer un.</string>
-  <string name="uploader_wrn_no_account_setup_btn_text">Paramètres</string>
+  <string name="uploader_wrn_no_account_setup_btn_text">Configuration</string>
   <string name="uploader_wrn_no_account_quit_btn_text">Quitter</string>
   <string name="uploader_wrn_no_content_title">Rien à envoyer</string>
   <string name="uploader_wrn_no_content_text">Aucun contenu reçu. Rien à envoyer.</string>
   <string name="uploader_error_forbidden_content">%1$s n\'est pas autorisé à accéder au contenu partagé</string>
-  <string name="uploader_info_uploading">Téléversement</string>
+  <string name="uploader_info_uploading">Téléversement...</string>
   <string name="file_list_seconds_ago">il y a quelques secondes</string>
   <string name="file_list_empty">Il n\'y a rien ici ! Envoyez donc quelque chose :)</string>
-  <string name="file_list_loading">Chargement…</string>
+  <string name="file_list_loading">Chargement...</string>
   <string name="local_file_list_empty">Aucun fichier n\'est présent dans ce dossier.</string>
-<<<<<<< HEAD
-  <string name="filedetails_select_file">Effleurez un fichier pour afficher les informations complémentaires</string>
-=======
   <string name="filedetails_select_file">Appuyez sur un fichier pour afficher les informations supplémentaires</string>
->>>>>>> 9364edbb
   <string name="filedetails_size">Taille :</string>
   <string name="filedetails_type">Type :</string>
   <string name="filedetails_created">Créé le :</string>
@@ -88,13 +81,14 @@
   <string name="filedetails_download">Télécharger</string>
   <string name="filedetails_sync_file">Actualiser le fichier</string>
   <string name="filedetails_renamed_in_upload_msg">Le fichier a été renommé en %s pendant le téléversement</string>
+  <string name="list_layout">Affichage en liste</string>
   <string name="action_share_file">Partager le lien</string>
   <string name="action_unshare_file">Ne plus partager ce lien</string>
   <string name="common_yes">Oui</string>
   <string name="common_no">Non</string>
   <string name="common_ok">OK</string>
   <string name="common_cancel_download">Annuler le téléchargement</string>
-  <string name="common_cancel_upload">Annuler l\'envoi</string>
+  <string name="common_cancel_upload">Annuler le téléversement</string>
   <string name="common_cancel">Annuler</string>
   <string name="common_save_exit">Sauvegarder &amp; Quitter</string>
   <string name="common_error">Erreur</string>
@@ -102,14 +96,14 @@
   <string name="common_error_unknown">Erreur inconnue </string>
   <string name="about_title">À propos de</string>
   <string name="change_password">Changer de mot de passe</string>
-  <string name="delete_account">Effacer ce compte</string>
+  <string name="delete_account">Supprimer ce compte</string>
   <string name="create_account">Créer un compte</string>
   <string name="upload_chooser_title">Téléverser un fichier depuis…</string>
   <string name="uploader_info_dirname">Nom du dossier</string>
   <string name="uploader_upload_in_progress_ticker">Téléversement…</string>
   <string name="uploader_upload_in_progress_content">Envoi du fichier %2$s : %1$d%% effectués</string>
   <string name="uploader_upload_succeeded_ticker">Téléversement réussi</string>
-  <string name="uploader_upload_succeeded_content_single">Le fichier %1$s a été envoyé avec succès</string>
+  <string name="uploader_upload_succeeded_content_single">Le fichier %1$s a été téléversé avec succès</string>
   <string name="uploader_upload_failed_ticker">Échec de l\'envoi</string>
   <string name="uploader_upload_failed_content_single">L\'envoi de %1$s a échoué</string>
   <string name="uploader_upload_failed_credentials_error">Le téléversement a échoué, vous devez vous connecter à nouveau</string>
@@ -123,47 +117,47 @@
   <string name="downloader_download_failed_credentials_error">Le téléchargement a échoué, vous devez vous connecter à nouveau</string>
   <string name="common_choose_account">Choisissez un compte</string>
   <string name="sync_fail_ticker">La synchronisation a échoué</string>
-  <string name="sync_fail_ticker_unauthorized">Échec de la synchronisation, vous devez vous reconnecter à nouveau</string>
-  <string name="sync_fail_content">La synchronisation de %1$s ne peut pas être complétée</string>
-  <string name="sync_fail_content_unauthorized">Mot de passe invalide pour %1$s</string>
+  <string name="sync_fail_ticker_unauthorized">Échec de la synchronisation, vous devez vous reconnecter</string>
+  <string name="sync_fail_content">La synchronisation de %1$s n\'a pu être terminée</string>
+  <string name="sync_fail_content_unauthorized">Mot de passe non valide pour %1$s</string>
   <string name="sync_conflicts_in_favourites_ticker">Des conflits ont été trouvés</string>
-  <string name="sync_conflicts_in_favourites_content">%1$d fichiers à garder synchronisés n\'ont put être synchronisé</string>
+  <string name="sync_conflicts_in_favourites_content">%1$d fichiers à garder synchronisés n\'ont pu être synchronisés</string>
   <string name="sync_fail_in_favourites_ticker">La synchronisation des fichiers a échoué</string>
   <string name="sync_fail_in_favourites_content">Le contenu de %1$d fichiers n\'a pu être synchronisé (%2$d conflits)</string>
   <string name="sync_foreign_files_forgotten_ticker">Certains fichiers locaux ont été oubliés</string>
   <string name="sync_foreign_files_forgotten_content">%1$d fichiers du dossier %2$s n\'ont pas pu être copiés dans</string>
-  <string name="sync_foreign_files_forgotten_explanation">Depuis la version 1.3.16, les fichiers envoyé depuis ce périphérique sont copiés dans le dossier local %1$s pour éviter une perte de données lorsqu\'un même fichier est synchronisé avec plusieurs comptes.
+  <string name="sync_foreign_files_forgotten_explanation">Depuis la version 1.3.16, les fichiers envoyés depuis cet appareil sont copiés dans le dossier local %1$s pour éviter une perte de données lorsqu\'un même fichier est synchronisé avec plusieurs comptes.
 
-En raison de cette modification, tous les fichiers envoyés avec des versions antérieures de cette application ont été copiés dans le dossier %2$s. Cependant une erreur a empêché l\'achèvement de cette opération pendant la synchronisation du compte. Vous pouvez soit laisser les fichiers tels quels et supprimer le lien vers %3$s, soit déplacer les fichiers dans le dossier %1$s et garder le lien vers %4$s.
+En raison de cette modification, tous les fichiers envoyés avec des versions antérieures de cette application ont été copiés dans le dossier %2$s. Cependant, une erreur a empêché l\'achèvement de cette opération pendant la synchronisation du compte. Vous pouvez soit laisser les fichiers tels quels et supprimer le lien vers %3$s, soit déplacer les fichiers dans le dossier %1$s et garder le lien vers %4$s.
 
 Ci-dessous la liste des fichiers locaux, et les fichiers distants dans %5$s auxquels ils étaient liés.</string>
   <string name="sync_current_folder_was_removed">Le dossier %1$s n\'existe plus</string>
   <string name="foreign_files_move">Tout déplacer</string>
   <string name="foreign_files_success">Tous les fichiers ont été déplacés</string>
   <string name="foreign_files_fail">Certains fichiers n\'ont pu être déplacés</string>
-  <string name="foreign_files_local_text">Local&amp;nbsp;: %1$s</string>
+  <string name="foreign_files_local_text">Local : %1$s</string>
   <string name="foreign_files_remote_text">Distant : %1$s</string>
-  <string name="upload_query_move_foreign_files">Il n\'y a pas assez de place disponible pour copier les fichiers sélectionnés dans le dossier %1$s. Voulez-vous quand même les déplacer ?</string>
-  <string name="pincode_enter_pin_code">Veuillez saisir votre code de sécurité</string>
-  <string name="pincode_configure_your_pin">Veuillez saisir votre code de sécurité </string>
-  <string name="pincode_configure_your_pin_explanation">Le code PIN vous sera demandé à chaque lancement de l\'application</string>
-  <string name="pincode_reenter_your_pincode">Veuillez saisir à nouveau votre code de sécurité</string>
-  <string name="pincode_remove_your_pincode">Retirer le code de sécurité</string>
-  <string name="pincode_mismatch">Les deux codes saisis ne concordent pas</string>
-  <string name="pincode_wrong">Code de sécurité incorrect</string>
-  <string name="pincode_removed">Code de sécurité retiré</string>
-  <string name="pincode_stored">Code de sécurité enregistré</string>
+  <string name="upload_query_move_foreign_files">Il n\'y a pas assez de place disponible pour copier les fichiers sélectionnés dans le dossier %1$s. Voulez-vous les déplacer à la place ?</string>
+  <string name="pass_code_enter_pass_code">Veuillez saisir votre code de sécurité</string>
+  <string name="pass_code_configure_your_pass_code">Saisissez votre code de sécurité</string>
+  <string name="pass_code_configure_your_pass_code_explanation">Le code de sécurité sera demandé à chaque ouverture de l\'application</string>
+  <string name="pass_code_reenter_your_pass_code">Veuillez à nouveau saisir votre code de sécurité</string>
+  <string name="pass_code_remove_your_pass_code">Supprimer votre code de sécurité</string>
+  <string name="pass_code_mismatch">Les codes de sécurité ne sont pas identiques</string>
+  <string name="pass_code_wrong">Code de sécurité incorrect</string>
+  <string name="pass_code_removed">Code de sécurité supprimé</string>
+  <string name="pass_code_stored">Code de sécurité enregistré</string>
   <string name="media_notif_ticker">%1$s lecteur de musique</string>
   <string name="media_state_playing">%1$s (lecture)</string>
   <string name="media_state_loading">%1$s (chargement)</string>
-  <string name="media_event_done">%1$s pourcentage de lecture finie</string>
+  <string name="media_event_done">Lecture de %1$s terminée</string>
   <string name="media_err_nothing_to_play">Fichier média introuvable </string>
   <string name="media_err_no_account">Aucun compte n\'a été trouvé</string>
   <string name="media_err_not_in_owncloud">Le fichier n\'est pas dans un compte valide</string>
   <string name="media_err_unsupported">Le codec de ce média n\'est pas pris en charge </string>
   <string name="media_err_io">Le fichier média ne peut pas être lu</string>
   <string name="media_err_malformed">Le fichier média n\'est pas correctement encodé</string>
-  <string name="media_err_timeout">Délai dépassé pour la lecture du morceau.</string>
+  <string name="media_err_timeout">Délai dépassé pour la lecture du morceau</string>
   <string name="media_err_invalid_progressive_playback">Le fichier média ne peut pas être diffusé</string>
   <string name="media_err_unknown">Le fichier média ne peut être joué avec le lecteur standard</string>
   <string name="media_err_security_ex">Erreur de sécurité à la lecture de %1$s</string>
@@ -177,15 +171,15 @@
   <string name="auth_no_net_conn_title">Pas de connexion réseau</string>
   <string name="auth_nossl_plain_ok_title">Connexion sécurisée non disponible</string>
   <string name="auth_connection_established">Connexion établie</string>
-  <string name="auth_testing_connection">Test de la connexion…</string>
+  <string name="auth_testing_connection">Test de connexion</string>
   <string name="auth_not_configured_title">Configuration du serveur erronée</string>
-  <string name="auth_account_not_new">Un compte pour le même utilisateur et serveur existe déjà sur ce périphérique</string>
+  <string name="auth_account_not_new">Un compte pour les mêmes utilisateur et serveur existe déjà sur cet appareil</string>
   <string name="auth_account_not_the_same">L\'utilisateur entré ne correspond pas à l\'utilisateur de ce compte</string>
-  <string name="auth_unknown_error_title">Une erreur inconnue s\'est produite</string>
+  <string name="auth_unknown_error_title">Une erreur inconnue s\'est produite.</string>
   <string name="auth_unknown_host_title">Impossible de trouver l\'hôte</string>
   <string name="auth_incorrect_path_title">Aucune instance du serveur n\'a été trouvée</string>
-  <string name="auth_timeout_title">Le serveur met trop longtemps à répondre</string>
-  <string name="auth_incorrect_address_title">Adresse invalide</string>
+  <string name="auth_timeout_title">Le serveur a pris trop de temps à répondre</string>
+  <string name="auth_incorrect_address_title">Adresse non valide</string>
   <string name="auth_ssl_general_error_title">Échec de l\'initialisation SSL</string>
   <string name="auth_ssl_unverified_server_title">Impossible de vérifier l\'identité du serveur SSL</string>
   <string name="auth_bad_oc_version_title">La version du serveur n\'est pas reconnue</string>
@@ -194,7 +188,7 @@
   <string name="auth_unauthorized">Nom d\'utilisateur ou mot de passe incorrect</string>
   <string name="auth_oauth_error">Échec d\'autorisation</string>
   <string name="auth_oauth_error_access_denied">Accès refusé par le serveur d\'autorisation</string>
-  <string name="auth_wtf_reenter_URL">État inattendu ; veuillez entrer à nouveau l\'URL du serveur</string>
+  <string name="auth_wtf_reenter_URL">État inattendu ; veuillez saisir à nouveau l\'URL du serveur</string>
   <string name="auth_expired_oauth_token_toast">Votre autorisation a expiré. Merci de vous authentifier à nouveau</string>
   <string name="auth_expired_basic_auth_toast">Veuillez saisir le mot de passe courant</string>
   <string name="auth_expired_saml_sso_token_toast">Votre session a expiré. Merci de vous reconnecter</string>
@@ -204,41 +198,33 @@
   <string name="auth_fail_get_user_name">Votre serveur a retourné un identifiant d\'utilisateur incorrect. Veuillez prendre contact avec votre administrateur
 </string>
   <string name="auth_can_not_auth_against_server">Impossible de s\'authentifier sur ce serveur</string>
-<<<<<<< HEAD
-  <string name="fd_keep_in_sync">Maintenir le fichier à jour</string>
-=======
   <string name="auth_account_does_not_exist">Le compte n\'existe pas encore sur ce périphérique</string>
   <string name="favorite">Ajouter aux favoris</string>
   <string name="unfavorite">Supprimer des favoris</string>
->>>>>>> 9364edbb
   <string name="common_rename">Renommer</string>
   <string name="common_remove">Supprimer</string>
-  <string name="confirmation_remove_alert">Voulez-vous vraiment supprimer %1$s&amp;nbsp;?</string>
-  <string name="confirmation_remove_folder_alert">Voulez-vous vraiment supprimer %1$s et son contenu&amp;nbsp;?</string>
+  <string name="confirmation_remove_alert">Voulez-vous vraiment supprimer %1$s ?</string>
+  <string name="confirmation_remove_folder_alert">Voulez-vous vraiment supprimer %1$s et son contenu ?</string>
   <string name="confirmation_remove_local">Local seulement</string>
-<<<<<<< HEAD
-  <string name="confirmation_remove_folder_local">Le contenu local uniquement</string>
-  <string name="confirmation_remove_remote">Effacer du serveur</string>
-  <string name="confirmation_remove_remote_and_local">Les deux distant et local</string>
-=======
   <string name="confirmation_remove_folder_local">Local seulement</string>
   <string name="confirmation_remove_remote">Depuis le serveur</string>
   <string name="confirmation_remove_remote_and_local">Distant &amp; local</string>
->>>>>>> 9364edbb
   <string name="remove_success_msg">Suppression effectuée avec succès</string>
   <string name="remove_fail_msg">Suppression impossible</string>
   <string name="rename_dialog_title">Entrez un nouveau nom</string>
   <string name="rename_local_fail_msg">La version locale ne peut être renommée, veuillez réessayer avec un nom différent</string>
   <string name="rename_server_fail_msg">Renommage impossible</string>
   <string name="sync_file_fail_msg">Le fichier distant n\'a pu être vérifié</string>
-  <string name="sync_file_nothing_to_do_msg">Le contenu des fichiers est déjà synchronisé</string>
+  <string name="sync_file_nothing_to_do_msg">Le contenu du fichier est déjà synchronisé</string>
   <string name="create_dir_fail_msg">Le dossier n\'a pas pu être créé</string>
-  <string name="filename_forbidden_characters">Caractères interdits&amp;nbsp;: / \\ &amp;lt; &amp;gt; : " | ? *</string>
+  <string name="filename_forbidden_characters">Caractères interdits : / \\ &lt; &gt; : \" | ? *</string>
+  <string name="filename_forbidden_charaters_from_server">Le nom de fichier contient au moins un caractère non valide</string>
   <string name="filename_empty">Le nom du fichier ne peut pas être vide</string>
   <string name="wait_a_moment">Veuillez patienter</string>
   <string name="filedisplay_unexpected_bad_get_content">Problème inattendu. Veuillez essayer une autre application pour la sélection du fichier</string>
   <string name="filedisplay_no_file_selected">Aucun fichier sélectionné</string>
-  <string name="activity_chooser_title">Envoyer un lien à…</string>
+  <string name="activity_chooser_title">Envoyer le lien vers…</string>
+  <string name="wait_for_tmp_copy_from_private_storage">Copie du fichier depuis le stockage privé</string>
   <string name="oauth_check_onoff">Connexion avec oAuth2</string>
   <string name="oauth_login_connection">Connexion au serveur oAuth2…</string>
   <string name="ssl_validator_header">L\'identité du site ne peut être vérifiée</string>
@@ -246,23 +232,23 @@
   <string name="ssl_validator_reason_cert_expired">- Le certificat du serveur a expiré</string>
   <string name="ssl_validator_reason_cert_not_yet_valid">- Le certificat du serveur n\'est pas encore valide</string>
   <string name="ssl_validator_reason_hostname_not_verified">- L\'URL ne correspond pas au nom d\'hôte du certificat</string>
-  <string name="ssl_validator_question">Voulez-vous tout de même faire confiance à ce certificat&amp;nbsp;?</string>
+  <string name="ssl_validator_question">Voulez-vous tout de même faire confiance à ce certificat ?</string>
   <string name="ssl_validator_not_saved">Impossible de sauvegarder le certificat</string>
   <string name="ssl_validator_btn_details_see">Détails</string>
   <string name="ssl_validator_btn_details_hide">Masquer</string>
-  <string name="ssl_validator_label_subject">Délivré à&amp;nbsp;:</string>
-  <string name="ssl_validator_label_issuer">Délivré par&amp;nbsp;:</string>
+  <string name="ssl_validator_label_subject">Délivré à :</string>
+  <string name="ssl_validator_label_issuer">Délivré par :</string>
   <string name="ssl_validator_label_CN">Nom d\'usage :</string>
-  <string name="ssl_validator_label_O">Organisation&amp;nbsp;:</string>
-  <string name="ssl_validator_label_OU">Unité organisationnelle&amp;nbsp;:</string>
-  <string name="ssl_validator_label_C">Pays&amp;nbsp;:</string>
-  <string name="ssl_validator_label_ST">Région&amp;nbsp;:</string>
-  <string name="ssl_validator_label_L">Localisation&amp;nbsp;:</string>
-  <string name="ssl_validator_label_validity">Validité&amp;nbsp;:</string>
-  <string name="ssl_validator_label_validity_from">De&amp;nbsp;:</string>
-  <string name="ssl_validator_label_validity_to">À&amp;nbsp;:</string>
-  <string name="ssl_validator_label_signature">Signature&amp;nbsp;:</string>
-  <string name="ssl_validator_label_signature_algorithm">Algorithme&amp;nbsp;:</string>
+  <string name="ssl_validator_label_O">Organisation :</string>
+  <string name="ssl_validator_label_OU">Unité organisationnelle :</string>
+  <string name="ssl_validator_label_C">Pays :</string>
+  <string name="ssl_validator_label_ST">Région :</string>
+  <string name="ssl_validator_label_L">Localisation :</string>
+  <string name="ssl_validator_label_validity">Validité :</string>
+  <string name="ssl_validator_label_validity_from">Du :</string>
+  <string name="ssl_validator_label_validity_to">Au :</string>
+  <string name="ssl_validator_label_signature">Signature :</string>
+  <string name="ssl_validator_label_signature_algorithm">Algorithme :</string>
   <string name="ssl_validator_null_cert">Impossible d\'afficher le certificat.</string>
   <string name="ssl_validator_no_info_about_error">- Aucune information sur l\'erreur</string>
   <string name="placeholder_sentence">Ceci est un espace réservé</string>
@@ -273,35 +259,31 @@
   <string name="placeholder_media_time">12:23:45</string>
   <string name="instant_upload_on_wifi">Téléverser les images via une connexion WiFi uniquement</string>
   <string name="instant_video_upload_on_wifi">Téléverser les vidéos via une connexion WiFi uniquement</string>
-<<<<<<< HEAD
-  <string name="instant_upload_path">/TéléversementInstantané</string>
-  <string name="conflict_title">Conflit de mise à jour</string>
-  <string name="conflict_message">Le fichier distant %s n\'est pas synchronisé avec le fichier local. En choisissant de continuer, vous remplacerez le contenu de fichier sur le serveur.</string>
-=======
   <string name="instant_upload_path">/InstantUpload</string>
   <string name="conflict_title">Conflit de fichiers</string>
   <string name="conflict_message">Quel(s) fichier(s) voulez-vous garder ? Si vous sélectionnez les deux, un chiffre sera ajouté au nom du fichier local.</string>
->>>>>>> 9364edbb
   <string name="conflict_keep_both">Garder les deux versions</string>
   <string name="conflict_use_local_version">version locale</string>
   <string name="conflict_use_server_version">version serveur</string>
   <string name="preview_image_description">Prévisualisation de l\'image</string>
   <string name="preview_image_error_unknown_format">Cette image ne peut pas être affichée</string>
   <string name="error__upload__local_file_not_copied">%1$s n\'a pas pu être copié dans le dossier local %2$s</string>
-  <string name="prefs_instant_upload_path_title">Chemin d\'accès pour le téléversement</string>
+  <string name="prefs_instant_upload_path_title">Répertoire de téléversement</string>
   <string name="share_link_no_support_share_api">Désolé, le partage n\'est pas disponible sur votre serveur. Veuillez contacter votre administrateur.</string>
   <string name="share_link_file_no_exist">Impossible de partager. Vérifiez que le fichier est bien présent</string>
   <string name="share_link_file_error">Une erreur est survenue lors de la tentative de partage de ce fichier ou répertoire</string>
   <string name="unshare_link_file_no_exist">Impossible de supprimer le partage. Vérifiez que le fichier est bien présent</string>
   <string name="unshare_link_file_error">Une erreur est survenue lors de la tentative d’annulation du partage de ce fichier ou répertoire</string>
+  <string name="share_link_password_title">Saisissez un mot de passe</string>
+  <string name="share_link_empty_password">Vous devez saisir un mot de passe</string>
   <string name="activity_chooser_send_file_title">Envoyer</string>
   <string name="copy_link">Copier le lien</string>
   <string name="clipboard_text_copied">Copié dans le presse-papiers</string>
-  <string name="error_cant_bind_to_operations_service">Erreur critique&amp;nbsp;: impossible de réaliser des opérations</string>
-  <string name="network_error_socket_exception">Une erreur s\'est produite pendant la connection au serveur</string>
-  <string name="network_error_socket_timeout_exception">Une erreur est survenue pendant l\'attente du serveur. L\'opération n\'a pas pu être effectuée.</string>
-  <string name="network_error_connect_timeout_exception">Une erreur est survenue pendant l\'attente du serveur. L\'opération n\'a pas pu être effectuée.</string>
-  <string name="network_host_not_available">L\'opération n\'a pas pu être terminée, le serveur n\'est pas disponible.</string>
+  <string name="error_cant_bind_to_operations_service">Erreur critique : impossible de réaliser des opérations</string>
+  <string name="network_error_socket_exception">Une erreur est survenue pendant la connexion au serveur.</string>
+  <string name="network_error_socket_timeout_exception">Une erreur est survenue pendant l\'attente du serveur. L\'opération n\'a pas pu être effectuée</string>
+  <string name="network_error_connect_timeout_exception">Une erreur est survenue pendant l\'attente du serveur. L\'opération n\'a pas pu être effectuée</string>
+  <string name="network_host_not_available">L\'opération n\'a pas pu être terminée, le serveur n\'est pas disponible</string>
   <string name="empty"></string>
   <string name="forbidden_permissions">Vous ne possédez pas les droits suffisants %s</string>
   <string name="forbidden_permissions_rename">afin de renommer ce fichier</string>
@@ -313,25 +295,24 @@
   <string name="downloader_download_file_not_found">Ce fichier n’est plus disponible sur le serveur</string>
   <string name="prefs_category_accounts">Comptes</string>
   <string name="prefs_add_account">Ajouter un compte</string>
-  <string name="auth_redirect_non_secure_connection_title">La connexion sécurisée est redirigée via une route non-sécurisée.</string>
+  <string name="auth_redirect_non_secure_connection_title">Le connexion sécurisée est redirigée vers une route non-sécurisée.</string>
   <string name="actionbar_logger">Journaux</string>
   <string name="log_send_history_button">Envoyer l\'historique</string>
-  <string name="log_mail_subject">Journaux de l\'application Android ownCloud</string>
-  <string name="log_progress_dialog_text">Chargement des données...</string>
+  <string name="log_send_no_mail_app">Aucune application trouvée pour l\'envoi de journaux. Installer une application de courriel !</string>
+  <string name="log_send_mail_subject">Journaux de l\'application Android %1$s</string>
+  <string name="log_progress_dialog_text">Chargement des données…</string>
   <string name="saml_authentication_required_text">Authentification requise</string>
   <string name="saml_authentication_wrong_pass">Mot de passe incorrect</string>
   <string name="actionbar_move">Déplacer</string>
   <string name="file_list_empty_moving">Il n\'y a rien ici. Vous pouvez ajouter un dossier !</string>
-  <string name="move_choose_button_text">Choisir</string>
+  <string name="folder_picker_choose_button_text">Choisir</string>
   <string name="move_file_not_found">Impossible de déplacer. Vérifiez que le fichier existe</string>
   <string name="move_file_invalid_into_descendent">Il n\'est pas possible de déplacer un dossier vers un de ses descendants</string>
   <string name="move_file_invalid_overwrite">Le fichier existe déjà dans le dossier de destination</string>
   <string name="move_file_error">Une erreur est survenue lors de la tentative de déplacement de ce fichier ou dossier</string>
   <string name="forbidden_permissions_move">de déplacer ce fichier</string>
-  <string name="prefs_category_instant_uploading">Téléchargements instantanés</string>
+  <string name="prefs_category_instant_uploading">Téléversement immédiat</string>
   <string name="prefs_category_security">Sécurité</string>
-<<<<<<< HEAD
-=======
   <string name="prefs_instant_video_upload_path_title">Répertoire de téléversement des vidéos</string>
   <string name="download_folder_failed_content">Le téléchargement du dossier %1$s n\'a pas pu être achevé</string>
   <string name="shared_subject_header">a partagé</string>
@@ -350,5 +331,4 @@
   <string name="file_list__footer__files">%1$d fichiers</string>
   <string name="file_list__footer__files_and_folder">%1$d fichiers, 1 dossier</string>
   <string name="file_list__footer__files_and_folders">%1$d fichiers, %2$d dossiers</string>
->>>>>>> 9364edbb
 </resources>