--- conflicted
+++ resolved
@@ -12,11 +12,8 @@
     <!-- URLs and flags related -->
     <string name="server_url"></string>
     <bool name="show_server_url_input">true</bool>
-<<<<<<< HEAD
     <bool name="show_welcome_link">true</bool>
-=======
-	<string name="url_account_register">"https://owncloud.com/mobile/new"</string>
->>>>>>> 38baf428
+	<string name="welcome_link_url">"https://owncloud.com/mobile/new"</string>
     
     <!-- Flags to setup the authentication methods available in the app -->
     <string name="auth_method_oauth2">off</string>
