﻿<?xml version="1.0" encoding="utf-8"?>
<resources>

    <string name="about_android">%1$s Android app</string>
    <string name="about_version">version %1$s</string>
    <string name="actionbar_sync">Refresh account</string>
    <string name="actionbar_upload">Upload</string>
    <string name="actionbar_upload_from_apps">Content from other apps</string>
    <string name="actionbar_upload_files">Files</string>
    <string name="actionbar_open_with">Open with</string>
    <string name="actionbar_mkdir">New folder</string>
    <string name="actionbar_settings">Settings</string>
    <string name="actionbar_see_details">Details</string>
    <string name="actionbar_send_file">Send</string>
    <string name="actionbar_sort">Sort</string>
    <string name="actionbar_sort_title">Sort by</string>
    <string-array name="actionbar_sortby">
    	<item>A-Z</item>
    	<item>Newest - Oldest</item>
    	<!-- TODO re-enable when server-side folder size calculation is available   
    	<item>Biggest - Smallest</item>  -->
    </string-array>
    <!-- TODO re-enable when "Accounts" is available in Navigation Drawer -->
    <!--<string name="drawer_item_accounts">Accounts</string>-->
    <string name="drawer_item_all_files">All files</string>
    <string name="drawer_item_on_device">On device</string>
    <string name="drawer_item_settings">Settings</string>
    <string name="drawer_item_uploads_list">Uploads</string>
    <string name="drawer_item_logs">Logs</string>
	<string name="drawer_close">Close</string>
    <string name="drawer_open">Open</string>
    <string name="prefs_category_general">General</string>
    <string name="prefs_category_more">More</string>
    <string name="prefs_accounts">Accounts</string>
    <string name="prefs_manage_accounts">Manage accounts</string>
    <string name="prefs_passcode">Passcode lock</string>
    <string name="prefs_instant_upload">Instant picture uploads</string>
    <string name="prefs_instant_upload_summary">Instantly upload pictures taken by camera</string>
    <string name="prefs_instant_video_upload">Instant video uploads</string>
    <string name="prefs_instant_video_upload_summary">Instantly upload videos recorded by camera</string>
    <string name="prefs_log_title">Enable logging</string>
    <string name="prefs_log_summary">This is used to log problems</string>
    <string name="prefs_log_title_history">Logging history</string>
    <string name="prefs_log_summary_history">This shows the recorded logs</string>
    <string name="prefs_log_delete_history_button">Delete history</string>
    <string name="prefs_help">Help</string>
    <string name="prefs_recommend">Recommend to a friend</string>
    <string name="prefs_feedback">Feedback</string>
    <string name="prefs_imprint">Imprint</string>
    <string name="prefs_remember_last_share_location">Remember share location</string>
    <string name="prefs_remember_last_upload_location_summary">Remember last share upload location</string>

	<string name="recommend_subject">"Try %1$s on your smartphone!"</string>
	<string name="recommend_text">"I want to invite you to use %1$s on your smartphone!\nDownload here: %2$s"</string>

    <string name="auth_check_server">Check server</string>
    <string name="auth_host_url">Server address https://…</string>
    <string name="auth_username">Username</string>
    <string name="auth_password">Password</string>
    <string name="auth_register">New to %1$s?</string>
    <string name="sync_string_files">Files</string>
    <string name="setup_btn_connect">Connect</string>
    <string name="uploader_btn_upload_text">Upload</string>
    <string name="uploader_btn_new_folder_text">New folder</string>
    <string name="uploader_top_message">Choose upload folder</string>
    <string name="uploader_wrn_no_account_title">No account found</string>
    <string name="uploader_wrn_no_account_text">There are no %1$s accounts on your device. Please set up an account first.</string>
    <string name="uploader_wrn_no_account_setup_btn_text">Setup</string>
    <string name="uploader_wrn_no_account_quit_btn_text">Quit</string>
    <string name="uploader_wrn_no_content_title">No content to upload</string>
    <string name="uploader_wrn_no_content_text">No content was received. Nothing to upload.</string>
    <string name="uploader_error_forbidden_content">%1$s is not allowed to access the shared content</string>
    <string name="uploader_info_uploading">Uploading</string>
    <string name="file_list_seconds_ago">seconds ago</string>
    <string name="file_list_empty">Nothing in here. Upload something!</string>
    <string name="file_list_loading">Loading&#8230;</string>
    <string name="file_list_select_all">Select All</string>
    <string name="file_list_no_app_for_file_type">No app found for file type!</string>
    <string name="local_file_list_empty">There are no files in this folder.</string>
    <string name="upload_list_empty">No uploads available.</string>
    <string name="file_list_folder">folder</string>
    <string name="file_list_folders">folders</string>
    <string name="file_list_file">file</string>
    <string name="file_list_files">files</string>
    <string name="filedetails_select_file">Tap on a file to display additional information.</string>
    <string name="filedetails_size">Size:</string>
    <string name="filedetails_type">Type:</string>
    <string name="filedetails_created">Created:</string>
    <string name="filedetails_modified">Modified:</string>
    <string name="filedetails_download">Download</string>
    <string name="filedetails_sync_file">Synchronize</string>
    <string name="filedetails_renamed_in_upload_msg">File was renamed to %1$s during upload</string>
    <string name="list_layout">List layout</string>
    <string name="action_share">Share</string>
    <string name="common_yes">Yes</string>
    <string name="common_no">No</string>
    <string name="common_ok">OK</string>
    <string name="common_remove_upload">Remove upload</string>
    <string name="common_retry_upload">Retry upload</string>
    <string name="common_cancel_sync">Cancel sync</string>
    <string name="common_cancel">Cancel</string>
    <string name="common_save_exit">Save &amp; exit</string>
    <string name="common_error">Error</string>
    <string name="common_loading">Loading &#8230;</string>
    <string name="common_error_unknown">Unknown error</string>
    <string name="about_title">About</string>
    <string name="change_password">Change password</string>
    <string name="delete_account">Remove account</string>
    <string name="create_account">Create account</string>
    <string name="upload_chooser_title">Upload from &#8230;</string>
    <string name="uploader_info_dirname">Folder name</string>
    <string name="uploader_upload_in_progress_ticker">Uploading &#8230;</string>
    <string name="uploader_upload_in_progress_content">%1$d%% Uploading %2$s</string>
    <string name="uploader_upload_succeeded_ticker">Upload succeeded</string>
    <string name="uploader_upload_succeeded_content_single">%1$s uploaded</string>
    <string name="uploader_upload_failed_ticker">Upload failed</string>
    <string name="uploader_upload_failed_content_single">Upload of %1$s could not be completed</string>
    <string name="uploader_upload_failed_credentials_error">Upload failed, you need to log in again</string>
    <string name="uploads_view_title">Uploads</string>
    <string name="uploads_view_group_current_uploads">Current</string>
    <string name="uploads_view_group_failed_uploads">Failed (tap to retry)</string>
    <string name="uploads_view_group_finished_uploads">Uploaded</string>
    <string name="uploads_view_upload_status_succeeded">Completed</string>
    <string name="uploads_view_upload_status_cancelled">Cancelled</string>
    <string name="uploads_view_upload_status_paused">Paused</string>
    <string name="uploads_view_upload_status_failed_connection_error">Connection error</string>
    <string name="uploads_view_upload_status_failed_retry">Upload will be retried shortly</string>
    <string name="uploads_view_upload_status_failed_credentials_error">Credentials error</string>
    <string name="uploads_view_upload_status_failed_folder_error">Folder error</string>
    <string name="uploads_view_upload_status_failed_file_error">File error</string>
    <string name="uploads_view_upload_status_failed_localfile_error">Local file not found</string>
    <string name="uploads_view_upload_status_failed_permission_error">Permission error</string>
    <string name="uploads_view_upload_status_conflict">Conflict</string>
    <string name="uploads_view_upload_status_service_interrupted">App was terminated</string>
    <string name="uploads_view_upload_status_unknown_fail">Unknown error</string>
    <string name="uploads_view_upload_status_waiting_for_wifi">Waiting for wifi connectivity</string>
    <string name="uploads_view_later_waiting_to_upload">Waiting to upload</string>
    <string name="downloader_download_in_progress_ticker">Downloading &#8230;</string>
    <string name="downloader_download_in_progress_content">%1$d%% Downloading %2$s</string>
    <string name="downloader_download_succeeded_ticker">Download succeeded</string>
    <string name="downloader_download_succeeded_content">%1$s downloaded</string>
    <string name="downloader_download_failed_ticker">Download failed</string>
    <string name="downloader_download_failed_content">Download of %1$s could not be completed</string>
    <string name="downloader_not_downloaded_yet">Not downloaded yet</string>
    <string name="downloader_download_failed_credentials_error">Download failed, you need to log in again</string>
    <string name="common_choose_account">Choose account</string>
    <string name="sync_fail_ticker">Sync failed</string>
    <string name="sync_fail_ticker_unauthorized">Sync failed, you need to log in again</string>
    <string name="sync_fail_content">Sync of %1$s could not be completed</string>
    <string name="sync_fail_content_unauthorized">Invalid password for %1$s</string>
    <string name="sync_conflicts_in_favourites_ticker">Conflicts found</string>
    <string name="sync_conflicts_in_favourites_content">%1$d kept-in-sync files could not be sync\'ed</string>
    <string name="sync_fail_in_favourites_ticker">Kept-in-sync files failed</string>
    <string name="sync_fail_in_favourites_content">Contents of %1$d files could not be sync\'ed (%2$d conflicts)</string>
    <string name="sync_foreign_files_forgotten_ticker">Some local files were forgotten</string>
    <string name="sync_foreign_files_forgotten_content">%1$d files out of the %2$s folder could not be copied into</string>
    <string name="sync_foreign_files_forgotten_explanation">As of version 1.3.16, files uploaded from this device are copied into the local %1$s folder to prevent data loss when a single file is synced with multiple accounts.\n\nDue to this change, all files uploaded in previous versions of this app were copied into the %2$s folder. However, an error prevented the completion of this operation during account synchronization. You may either leave the file(s) as is and remove the link to %3$s, or move the file(s) into the %1$s folder and retain the link to %4$s.\n\nListed below are the local file(s), and the remote file(s) in %5$s they were linked to.</string>
    <string name="sync_current_folder_was_removed">Folder %1$s does not exist anymore</string>
    <string name="foreign_files_move">"Move all"</string>
    <string name="foreign_files_success">"All files were moved"</string>
    <string name="foreign_files_fail">"Some files could not be moved"</string>
    <string name="foreign_files_local_text">"Local: %1$s"</string>
    <string name="foreign_files_remote_text">"Remote: %1$s"</string>
    <string name="upload_query_move_foreign_files">There is not enough space to copy the selected files into the %1$s folder. Would you like to move them instead? </string>
    <string name="pass_code_enter_pass_code">Please insert your passcode</string>
    
    <string name="pass_code_configure_your_pass_code">Enter your passcode</string>
    <string name="pass_code_configure_your_pass_code_explanation">The passcode will be requested every time the app is started</string>
    <string name="pass_code_reenter_your_pass_code">Please reenter your passcode</string>
    <string name="pass_code_remove_your_pass_code">Remove your passcode</string>
    <string name="pass_code_mismatch">The passcodes are not the same</string>
    <string name="pass_code_wrong">Incorrect passcode</string>
    <string name="pass_code_removed">Passcode removed</string>
    <string name="pass_code_stored">Passcode stored</string>
    
    <string name="media_notif_ticker">"%1$s music player"</string>
    <string name="media_state_playing">"%1$s (playing)"</string>
    <string name="media_state_loading">"%1$s (loading)"</string>
    <string name="media_event_done">"%1$s playback finished"</string>
    <string name="media_err_nothing_to_play">No media file found</string>
    <string name="media_err_no_account">No account provided</string>
    <string name="media_err_not_in_owncloud">File not in a valid account</string>
    <string name="media_err_unsupported">Unsupported media codec</string>
    <string name="media_err_io">Media file could not be read</string>
    <string name="media_err_malformed">Media file not correctly encoded</string>
    <string name="media_err_timeout">Timed out while trying to play</string>
    <string name="media_err_invalid_progressive_playback">Media file cannot be streamed</string>
    <string name="media_err_unknown">Media file cannot be played with the stock media player</string>
    <string name="media_err_security_ex">Security error trying to play %1$s</string>
    <string name="media_err_io_ex">Input error trying to play %1$s</string>
    <string name="media_err_unexpected">Unexpected error trying to play %1$s</string>
    <string name="media_rewind_description">Rewind button</string>
    <string name="media_play_pause_description">Play or pause button</string>
    <string name="media_forward_description">Fast forward button</string>

	<string name="auth_getting_authorization">Getting authorization &#8230;</string>
	<string name="auth_trying_to_login">Trying to log in &#8230;</string>
	<string name="auth_no_net_conn_title">No network connection</string>
	<string name="auth_nossl_plain_ok_title">Secure connection unavailable.</string>
	<string name="auth_connection_established">Connection established</string>
	<string name="auth_testing_connection">Testing connection</string>
	<string name="auth_not_configured_title">Malformed server configuration</string>
	<string name="auth_account_not_new">An account for the same user and server already exists in the device</string>
	<string name="auth_account_not_the_same">The entered user does not match the user of this account</string>
	<string name="auth_unknown_error_title">Unknown error occurred! Please visit %1$s</string>
	<string name="auth_unknown_host_title">Couldn\'t find host</string>
	<string name="auth_incorrect_path_title">Server instance not found</string>
	<string name="auth_timeout_title">The server took too long to respond</string>
	<string name="auth_incorrect_address_title">Wrong server address format</string>
	<string name="auth_ssl_general_error_title">SSL initialization failed</string>
	<string name="auth_ssl_unverified_server_title">Couldn\'t verify SSL server\'s identity</string>
	<string name="auth_bad_oc_version_title">Unrecognized server version</string>
	<string name="auth_wrong_connection_title">Couldn\'t establish connection</string>
	<string name="auth_secure_connection">Secure connection established</string>
	<string name="auth_unauthorized">Wrong username or password</string>
	<string name="auth_oauth_error">Unsuccessful authorization</string>
	<string name="auth_oauth_error_access_denied">Access denied by authorization server</string>
	<string name="auth_wtf_reenter_URL">Unexpected state; please enter the server address again</string>
	<string name="auth_expired_oauth_token_toast">Your authorization expired. Please, authorize again</string>
	<string name="auth_expired_basic_auth_toast">Please enter the current password</string>
	<string name="auth_expired_saml_sso_token_toast">Your session expired. Please connect again</string>
	<string name="auth_connecting_auth_server">Connecting to authentication server …</string>
	<string name="auth_unsupported_auth_method">The server does not support this authentication method</string>
	<string name="auth_unsupported_multiaccount">%1$s does not support multiple accounts</string>
	<string name="auth_fail_get_user_name">Your server is not returning a correct user id, please contact an administrator
	</string>
	<string name="auth_can_not_auth_against_server">Cannot authenticate to this server</string>
    <string name="auth_account_does_not_exist">Account does not exist in the device yet</string>
    
    <string name="favorite">Favorite</string>
    <string name="unfavorite">Unfavorite</string>
    <string name="common_rename">Rename</string>
    <string name="common_remove">Remove</string>
    <string name="confirmation_remove_file_alert">"Do you really want to remove %1$s?"</string>
    <string name="confirmation_remove_folder_alert">"Do you really want to remove %1$s and its contents?"</string>
    <string name="confirmation_remove_local">Local only</string>
    <string name="confirmation_remove_folder_local">Local only</string>
    <string name="confirmation_remove_file_remote">From server</string>
    <string name="confirmation_remove_remote_and_local">Remote &amp; local</string>
    <string name="remove_success_msg">"Removal succeeded"</string>
    <string name="remove_fail_msg">"Removal failed"</string>
    <string name="rename_dialog_title">Enter a new name</string>
    <string name="rename_local_fail_msg">"Local copy could not be renamed; try a different name"</string>
    <string name="rename_server_fail_msg">"Rename could not be completed"</string>
    <string name="sync_file_fail_msg">Remote file could not be checked</string>
    <string name="sync_file_nothing_to_do_msg">File contents already synchronized</string>
    <string name="create_dir_fail_msg">Folder could not be created</string>
    <string name="filename_forbidden_characters">Forbidden characters: / \\ &lt; &gt; : " | ? *</string>
    <string name="filename_forbidden_charaters_from_server">File name contains at least one invalid character</string>
    <string name="filename_empty">File name cannot be empty</string>
    <string name="wait_a_moment">Wait a moment</string>
    <string name="wait_checking_credentials">Checking stored credentials</string>
    <string name="filedisplay_unexpected_bad_get_content">"Unexpected problem ; please select the file from a different app"</string>
    <string name="filedisplay_no_file_selected">No file was selected</string>
    <string name="activity_chooser_title">Send link to &#8230;</string>
    <string name="wait_for_tmp_copy_from_private_storage">Copying file from private storage</string>
    
    <string name="oauth_check_onoff">Login with oAuth2</string> 
    <string name="oauth_login_connection">Connecting to oAuth2 server…</string>    
        
    <string name="ssl_validator_header">The identity of the site could not be verified</string>
    <string name="ssl_validator_reason_cert_not_trusted">- The server certificate is not trusted</string>
    <string name="ssl_validator_reason_cert_expired">- The server certificate expired</string>
    <string name="ssl_validator_reason_cert_not_yet_valid">- The server certificate valid dates are in the future</string>
    <string name="ssl_validator_reason_hostname_not_verified">- The URL does not match the hostname in the certificate</string>
    <string name="ssl_validator_question">Do you want to trust this certificate anyway?</string>
    <string name="ssl_validator_not_saved">The certificate could not be saved</string>
    <string name="ssl_validator_btn_details_see">Details</string>
    <string name="ssl_validator_btn_details_hide">Hide</string>
    <string name="ssl_validator_label_subject">Issued to:</string>
    <string name="ssl_validator_label_issuer">Issued by:</string>
    <string name="ssl_validator_label_CN">Common name:</string>
    <string name="ssl_validator_label_O">Organization:</string>
    <string name="ssl_validator_label_OU">Organizational unit:</string>
    <string name="ssl_validator_label_C">Country:</string>
    <string name="ssl_validator_label_ST">State:</string>
    <string name="ssl_validator_label_L">Location:</string>
    <string name="ssl_validator_label_validity">Validity:</string>
    <string name="ssl_validator_label_validity_from">From:</string>
    <string name="ssl_validator_label_validity_to">To:</string>
    <string name="ssl_validator_label_signature">Signature:</string>
    <string name="ssl_validator_label_signature_algorithm">Algorithm:</string>
    <string name="digest_algorithm_not_available">This digest algorithm is not available on your phone.</string>
    <string name="ssl_validator_label_certificate_fingerprint">Fingerprint:</string>
    <string name="certificate_load_problem">There is a problem loading the certificate.</string>
    <string name="ssl_validator_null_cert">The certificate could not be shown.</string>
    <string name="ssl_validator_no_info_about_error">- No information about the error</string>

    <string name="placeholder_sentence">This is a placeholder</string>
    <string name="placeholder_filename">placeholder.txt</string>
    <string name="placeholder_filetype">PNG Image</string>
    <string name="placeholder_filesize">389 KB</string>
    <string name="placeholder_timestamp">2012/05/18 12:23 PM</string>
    <string name="placeholder_media_time">12:23:45</string>

    <string name="instant_upload_on_wifi">Upload pictures via wifi only</string>
    <string name="instant_video_upload_on_wifi">Upload videos via wifi only</string>
    <string name="instant_upload_on_charging">Upload when charging only</string>
    <string name="instant_video_upload_on_charging">Upload when charging only</string>
    <string name="instant_upload_path">/InstantUpload</string>
    <string name="conflict_title">File conflict</string>
    <string name="conflict_message">Which files do you want to keep? If you select both versions, the local file will have a number added to its name.</string>
    <string name="conflict_keep_both">Keep both</string>
    <string name="conflict_use_local_version">local version</string>
    <string name="conflict_use_server_version">server version</string>
    
    <string name="preview_image_description">Image preview</string>
    <string name="preview_image_error_unknown_format">This image cannot be shown</string>

    <string name="error__upload__local_file_not_copied">%1$s could not be copied to %2$s local folder</string>
    <string name="prefs_instant_upload_path_title">Upload path</string>

	<string name="share_link_no_support_share_api">Sorry, sharing is not enabled on your server. Please contact your
		administrator.</string>
	<string name="share_link_file_no_exist">Unable to share. Please check whether the file exists</string>
	<string name="share_link_file_error">An error occurred while trying to share this file or folder</string>
	<string name="unshare_link_file_no_exist">Unable to unshare. Please check whether the file exists</string>
	<string name="unshare_link_file_error">An error occurred while trying to unshare this file or folder</string>
    <string name="update_link_file_no_exist">Unable to update. Please check whether the file exists </string>
    <string name="update_link_file_error">An error occurred while trying to update the share</string>
    <string name="share_link_password_title">Enter a password</string>
    <string name="share_link_empty_password">You must enter a password</string>

    <string name="activity_chooser_send_file_title">Send</string>

    <string name="copy_link">Copy link</string>
    <string name="clipboard_text_copied">Copied to clipboard</string>

    <string name="error_cant_bind_to_operations_service">Critical error: cannot perform operations</string>

    <string name="network_error_socket_exception">An error occurred while connecting with the server.</string>
    <string name="network_error_socket_timeout_exception">An error occurred while waiting for the server, the operation couldn\'t have been done</string>
    <string name="network_error_connect_timeout_exception">An error occurred while waiting for the server, the operation couldn\'t have been done</string>
    <string name="network_host_not_available">The operation couldn\'t be completed, server is unavailable</string>
    <string name="empty" />

    <string name="forbidden_permissions">You do not have permission %s</string>
    <string name="forbidden_permissions_rename">to rename this file</string>
    <string name="forbidden_permissions_delete">to delete this file</string>
    <string name="share_link_forbidden_permissions">to share this file</string>
    <string name="unshare_link_forbidden_permissions">to unshare this file</string>
    <string name="update_link_forbidden_permissions">to update this share</string>
    <string name="forbidden_permissions_create">to create the file</string>
    <string name="uploader_upload_forbidden_permissions">to upload in this folder</string>
    <string name="downloader_download_file_not_found">The file is no longer available on the server</string>

    <string name="file_migration_dialog_title">Updating storage path</string>
    <string name="file_migration_finish_button">Finish</string>
    <string name="file_migration_preparing">Preparing for migration...</string>
    <string name="file_migration_checking_destination">Checking destination...</string>
    <string name="file_migration_saving_accounts_configuration">Saving accounts configuration...</string>
    <string name="file_migration_waiting_for_unfinished_sync">Waiting for unfinished synchronizations...</string>
    <string name="file_migration_migrating">Moving data...</string>
    <string name="file_migration_updating_index">Updating index...</string>
    <string name="file_migration_cleaning">Cleaning...</string>
    <string name="file_migration_restoring_accounts_configuration">Restoring accounts configuration...</string>
    <string name="file_migration_ok_finished">Finished</string>
    <string name="file_migration_failed_not_enough_space">ERROR: Not enough space</string>
    <string name="file_migration_failed_not_writable">ERROR: File is not writable</string>
    <string name="file_migration_failed_not_readable">ERROR: File is not readable</string>
    <string name="file_migration_failed_dir_already_exists">ERROR: owncloud directory already exists</string>
    <string name="file_migration_failed_while_coping">ERROR: While migrating</string>
    <string name="file_migration_failed_while_updating_index">ERROR: While updating index</string>

    <string name="file_migration_directory_already_exists">Data folder already exists, what to do?</string>
    <string name="file_migration_override_data_folder">Override</string>
    <string name="file_migration_use_data_folder">Use existing</string>

    <string name="prefs_category_security">Security</string>
    <string name="prefs_category_accounts">Accounts</string>
    <string name="prefs_add_account">Add account</string>
    <string name="drawer_manage_accounts">Manage accounts</string>
    <string name="auth_redirect_non_secure_connection_title">Secure connection is redirected through an unsecured route.</string>

	<string name="actionbar_logger">Logs</string>
	<string name="log_send_history_button">Send history</string>
	<string name="log_send_no_mail_app">No app for sending logs found. Please install a mail app.</string>
	<string name="log_send_mail_subject">%1$s Android app logs</string>
	<string name="log_progress_dialog_text">Loading data &#8230;</string>

	<string name="saml_authentication_required_text">Authentication required</string>
	<string name="saml_authentication_wrong_pass">Wrong password</string>
	<string name="actionbar_move">Move</string>
	<string name="file_list_empty_moving">Nothing in here. You can add a folder!</string>
	<string name="folder_picker_choose_button_text">Choose</string>

    <string name="move_file_not_found">Unable to move. Please check whether the file exists</string>
    <string name="move_file_invalid_into_descendent">It is not possible to move a folder into a descendant</string>
    <string name="move_file_invalid_overwrite">The file exists already in the destination folder</string>
    <string name="move_file_error">An error occurred while trying to move this file or folder</string>
    <string name="forbidden_permissions_move">to move this file</string>


    <string name="copy_file_not_found">Unable to copy. Please check whether the file exists</string>
    <string name="copy_file_invalid_into_descendent">It is not possible to copy a folder into a descendant</string>
    <string name="copy_file_invalid_overwrite">The file exists already in the destination folder</string>
    <string name="copy_file_error">An error occurred while trying to copy this file or folder</string>
    <string name="forbidden_permissions_copy">to copy this file</string>

    <string name="prefs_category_instant_uploading">Instant uploads</string>
    <string name="prefs_category_details">Details</string>

    <string name="download_folder_failed_content">Download of %1$s folder could not be completed</string>
	<string name="prefs_instant_video_upload_path_title">Upload video path</string>
    <string name="sync_folder_failed_content">Synchronization of %1$s folder could not be completed</string>

	<string name="shared_subject_header">shared</string>
	<string name="with_you_subject_header">with you</string>
    
	<string name="subject_user_shared_with_you">%1$s shared \"%2$s\" with you</string>
    <string name="subject_shared_with_you">\"%1$s\" has been shared with you</string>

    <string name="auth_refresh_button">Refresh connection</string>
    <string name="auth_host_address">Server address</string>
    <string name="common_error_out_memory">Not enough memory</string>

    <string name="username">Username</string>

    <string name="file_list__footer__folder">1 folder</string>
    <string name="file_list__footer__folders">%1$d folders</string>
    <string name="file_list__footer__file">1 file</string>
    <string name="file_list__footer__file_and_folder">1 file, 1 folder</string>
    <string name="file_list__footer__file_and_folders">1 file, %1$d folders</string>
    <string name="file_list__footer__files">%1$d files</string>
    <string name="file_list__footer__files_and_folder">%1$d files, 1 folder</string>
    <string name="file_list__footer__files_and_folders">%1$d files, %2$d folders</string>
    <string name="prefs_instant_behaviour_dialogTitle">Original file will be...</string>
    <string name="prefs_instant_behaviour_title">Original file will be...</string>
    <string name="common_category">Common</string>
    <string name="pref_cache_size">Cache size</string>
    <string name="upload_copy_files">Copy file</string>
    <string name="upload_move_files">Move file</string>
    <string name="pref_behaviour_entries_do_nothing">do nothing</string>
    <string name="pref_behaviour_entries_copy">copy file to OC folder</string>
    <string name="pref_behaviour_entries_delete">delete origin file</string>
    <string name="confirmation_remove_files_alert">Do you really want to remove selected items?</string>
    <string name="confirmation_remove_folders_alert">Do you really want to remove a folder and its content?</string>
    <string name="confirmation_remove_files">selected items</string>
    <string name="error_log_exit">Exit</string>
    <string name="error_log_send">Send Log</string>
    <string name="error_log_title">Error Log</string>
    <string name="action_stream_file">Stream file with external player</string>
    <string name="stream_expose_password">Do you want to stream this file with an external app?\n\nCAUTION: This may expose your password locally on the display!</string>
    <string name="set_picture_as">Set picture as</string>
    <string name="set_as">Set As</string>
    <string name="pref_behaviour_entries_keep_file">kept in original folder</string>
    <string name="pref_behaviour_entries_move">moved to app folder</string>
    <string name="prefs_storage_path">Storage path</string>
    <string name="prefs_common">Common</string>

<<<<<<< HEAD
=======
    <string name="share_dialog_title">Sharing</string>
>>>>>>> 07117ce9
    <string name="share_file">Share %1$s</string>
    <string name="share_with_user_section_title">Share with users and groups</string>
    <string name="share_no_users">No data shared with users yet</string>
    <string name="share_add_user_or_group">Add user or group</string>
    <string name="share_via_link_section_title">Share link</string>
    <string name="share_via_link_expiration_date_label">Set expiration date</string>
    <string name="share_via_link_password_label">Password protect</string>
    <string name="share_via_link_password_title">Secured</string>
    <string name="share_via_link_edit_permission_label">Allow editing</string>
    <string name="share_get_public_link_button">Get link</string>
    <string name="share_with_title">Share with &#8230;</string>
    <string name="share_with_edit_title">Share with %1$s</string>

    <string name="share_search">Search</string>

    <string name="search_users_and_groups_hint">Search users and groups</string>
    <string name="share_group_clarification">%1$s (group)</string>
    <string name="share_remote_clarification">%1$s (remote)</string>
    <string name="share_known_remote_clarification">%1$s ( at %2$s )</string>

    <string name="share_sharee_unavailable">Sorry, your server version does not allow share with users within clients.
        \nPlease contact your administrator</string>
    <string name="share_privilege_can_share">can share</string>
    <string name="share_privilege_can_edit">can edit</string>
    <string name="share_privilege_can_edit_create">create</string>
    <string name="share_privilege_can_edit_change">change</string>
    <string name="share_privilege_can_edit_delete">delete</string>
    <string name="edit_share_unshare">Stop sharing</string>
    <string name="edit_share_done">done</string>
    <string name="changelog">https://github.com/owncloud/android/raw/beta/CHANGELOG.md</string>

    <string name="storage_description_default">Default</string>
    <string name="storage_description_sd_no">SD card %1$d</string>
    <string name="storage_description_unknown">Unknown</string>

    <string name="action_retry_uploads">Retry failed</string>
    <string name="action_clear_failed_uploads">Clear failed</string>
    <string name="action_clear_successful_uploads">Clear successful</string>
    <string name="action_clear_finished_uploads">Clear all finished</string>

    <string name="action_retry_uploads">Retry failed</string>
    <string name="action_clear_failed_uploads">Clear failed</string>
    <string name="action_clear_successful_uploads">Clear successful</string>
    <string name="action_clear_finished_uploads">Clear all finished</string>

    <string name="action_switch_grid_view">Grid view</string>
    <string name="action_switch_list_view">List view</string>

    <string name="manage_space_title">Manage space</string>
    <string name="manage_space_description">Settings, database and server certificates from %1$s\'s data will be deleted permanentlty. \n\nDownloaded files will be kept untouched.\n\nThis process can take some time.</string>
    <string name="manage_space_clear_data">Clear data</string>
    <string name="manage_space_error">Some files could not be deleted.</string>

    <string name="permission_storage_access">Additional permissions required to upload &amp; download files.</string>
    <string name="local_file_not_found_toast">The file was not found locally</string>

</resources><|MERGE_RESOLUTION|>--- conflicted
+++ resolved
@@ -1,4 +1,4 @@
-﻿<?xml version="1.0" encoding="utf-8"?>
+<?xml version="1.0" encoding="utf-8"?>
 <resources>
 
     <string name="about_android">%1$s Android app</string>
@@ -448,10 +448,6 @@
     <string name="prefs_storage_path">Storage path</string>
     <string name="prefs_common">Common</string>
 
-<<<<<<< HEAD
-=======
-    <string name="share_dialog_title">Sharing</string>
->>>>>>> 07117ce9
     <string name="share_file">Share %1$s</string>
     <string name="share_with_user_section_title">Share with users and groups</string>
     <string name="share_no_users">No data shared with users yet</string>
@@ -492,11 +488,6 @@
     <string name="action_clear_successful_uploads">Clear successful</string>
     <string name="action_clear_finished_uploads">Clear all finished</string>
 
-    <string name="action_retry_uploads">Retry failed</string>
-    <string name="action_clear_failed_uploads">Clear failed</string>
-    <string name="action_clear_successful_uploads">Clear successful</string>
-    <string name="action_clear_finished_uploads">Clear all finished</string>
-
     <string name="action_switch_grid_view">Grid view</string>
     <string name="action_switch_list_view">List view</string>
 
