--- conflicted
+++ resolved
@@ -338,17 +338,14 @@
 	<string name="prefs_instant_video_upload_path_title">Upload Video Path</string>
     <string name="download_folder_failed_content">Download of %1$s folder could not be completed</string>
 
-<<<<<<< HEAD
 	<string name="shared_subject_header">shared</string>
 	<string name="with_you_subject_header">with you</string>
+    
 	<string name="subject_token">%1$s %2$s &gt;&gt;%3$s&lt;&lt; %4$s</string>
-	<string name="username">Username</string>
-=======
-	<string name="subject_token">%1$s shared \"%2$s\" with you</string>
 
     <string name="auth_refresh_button">Refresh connection</string>
     <string name="auth_host_address">Server address</string>
     <string name="common_error_out_memory">Not enough memory</string>
->>>>>>> 07acad20
-
+
+    <string name="username">Username</string>
 </resources>