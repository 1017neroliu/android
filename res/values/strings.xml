--- conflicted
+++ resolved
@@ -369,16 +369,13 @@
     <string name="file_list__footer__files">%1$d files</string>
     <string name="file_list__footer__files_and_folder">%1$d files, 1 folder</string>
     <string name="file_list__footer__files_and_folders">%1$d files, %2$d folders</string>
-<<<<<<< HEAD
-    <string name="confirmation_remove_files_alert">Do you really want to remove selected items?</string>
-    <string name="confirmation_remove_folders_alert">Do you really want to remove a folder and its content?</string>
-    <string name="confirmation_remove_files">selected items</string>
-=======
     <string name="prefs_instant_behaviour_dialogTitle">Original file will be...</string>
     <string name="prefs_instant_behaviour_title">Original file will be...</string>
     <string name="upload_copy_files">Copy file</string>
     <string name="upload_move_files">Move file</string>
->>>>>>> ff9862ba
+    <string name="confirmation_remove_files_alert">Do you really want to remove selected items?</string>
+    <string name="confirmation_remove_folders_alert">Do you really want to remove a folder and its content?</string>
+    <string name="confirmation_remove_files">selected items</string>
 
     <string name="pref_behaviour_entries_keep_file">kept in original folder</string>
     <string name="pref_behaviour_entries_move">moved to app folder</string>
