--- conflicted
+++ resolved
@@ -436,15 +436,6 @@
 
     <string name="share_sharee_unavailable">Sorry, your server version does not allow share with users within clients.
         \nPlease contact your administrator</string>
-<<<<<<< HEAD
-    <string name="changelog">https://github.com/owncloud/android/raw/beta/CHANGELOG.md</string>
-
-    <string name="permission_storage_access">Additional permissions required to upload &amp; download files.</string>
-
-    <string name="storage_description_default">Default</string>
-    <string name="storage_description_sd_no">SD card %1$d</string>
-    <string name="storage_description_unknown">Unknown</string>
-=======
     <string name="share_privilege_can_share">can share</string>
     <string name="share_privilege_can_edit">can edit</string>
     <string name="share_privilege_can_edit_create">create</string>
@@ -452,7 +443,13 @@
     <string name="share_privilege_can_edit_delete">delete</string>
     <string name="edit_share_unshare">Stop sharing</string>
     <string name="edit_share_done">done</string>
->>>>>>> 3951b2db
+    <string name="changelog">https://github.com/owncloud/android/raw/beta/CHANGELOG.md</string>
+
+    <string name="permission_storage_access">Additional permissions required to upload &amp; download files.</string>
+
+    <string name="storage_description_default">Default</string>
+    <string name="storage_description_sd_no">SD card %1$d</string>
+    <string name="storage_description_unknown">Unknown</string>
 
     <string name="action_switch_grid_view">Grid view</string>
     <string name="action_switch_list_view">List view</string>
