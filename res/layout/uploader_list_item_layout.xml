--- conflicted
+++ resolved
@@ -17,33 +17,6 @@
   You should have received a copy of the GNU General Public License
   along with this program.  If not, see <http://www.gnu.org/licenses/>.
  -->
-<<<<<<< HEAD
-<LinearLayout
-	xmlns:android="http://schemas.android.com/apk/res/android"
-	android:layout_width="fill_parent"
-	android:background="#fefefe"
-	android:orientation="horizontal"
-	android:layout_height="72dp"
-    android:padding="@dimen/standard_padding">
-  
-    <ImageView 
-        android:layout_width="@dimen/file_icon_size"
-        android:layout_height="@dimen/file_icon_size"
-        android:layout_gravity="center_vertical|center"
-        android:src="@drawable/ic_menu_archive" 
-        android:id="@+id/thumbnail"
-        android:layout_marginRight="@dimen/standard_padding"/>
-    
-    <TextView 
-        android:text="TextView" 
-        android:layout_width="fill_parent" 
-        android:id="@+id/filename"
-        android:layout_height="wrap_content" 
-        android:textColor="@android:color/black"
-		android:layout_gravity="center_vertical"
-        android:textSize="20dip"/>
-    
-=======
 <LinearLayout xmlns:android="http://schemas.android.com/apk/res/android"
     android:layout_width="fill_parent"
     android:layout_height="72dp"
@@ -96,5 +69,4 @@
 
     </LinearLayout>
 
->>>>>>> 7a3caaff
 </LinearLayout>