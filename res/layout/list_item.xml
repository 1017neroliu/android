<?xml version="1.0" encoding="UTF-8"?>
<!-- 
  ownCloud Android client application

  Copyright (C) 2012  Bartek Przybylski
  Copyright (C) 2012-2013 ownCloud Inc.

  This program is free software: you can redistribute it and/or modify
  it under the terms of the GNU General Public License version 2,
  as published by the Free Software Foundation.

  This program is distributed in the hope that it will be useful,
  but WITHOUT ANY WARRANTY; without even the implied warranty of
  MERCHANTABILITY or FITNESS FOR A PARTICULAR PURPOSE. See the
  GNU General Public License for more details.

  You should have received a copy of the GNU General Public License
  along with this program.  If not, see <http://www.gnu.org/licenses/>.
 -->
<LinearLayout xmlns:android="http://schemas.android.com/apk/res/android"
    android:id="@+id/ListItemLayout"
    android:layout_width="fill_parent"
    android:background="@drawable/list_selector"
    android:orientation="horizontal"
    android:layout_height="56dp">

    <FrameLayout
        android:layout_width="56dp"
        android:layout_height="56dp"
        android:focusable="false"
        android:focusableInTouchMode="false">

        <ImageView
<<<<<<< HEAD
            android:id="@+id/localFileIndicator"
            android:layout_width="32dp"
            android:layout_height="32dp"
=======
            android:id="@+id/imageView2"
            android:layout_width="@dimen/file_icon_size"
            android:layout_height="@dimen/file_icon_size"
>>>>>>> 80cfc55f
            android:layout_gravity="center_vertical"
            android:layout_marginLeft="22dp"
            android:src="@drawable/local_file_indicator" />

        <ImageView
<<<<<<< HEAD
            android:id="@+id/thumbnail"
            android:layout_width="32dp"
            android:layout_height="32dp"
=======
            android:id="@+id/imageView1"
            android:layout_width="@dimen/file_icon_size"
            android:layout_height="@dimen/file_icon_size"
>>>>>>> 80cfc55f
            android:layout_gravity="center_vertical"
            android:layout_marginLeft="9dp"
            android:src="@drawable/ic_menu_archive" />

        <ImageView
            android:id="@+id/favoriteIcon"
            android:layout_width="wrap_content"
            android:layout_height="wrap_content"
            android:layout_gravity="bottom|right"
            android:layout_marginBottom="10dp"
            android:layout_marginRight="2dp"
            android:src="@drawable/ic_favorite" />
    </FrameLayout>

    <LinearLayout
        android:layout_width="0dp"
        android:layout_height="match_parent"
        android:layout_weight="1"
        android:gravity="center_vertical"
        android:orientation="vertical" >

        <TextView
            android:id="@+id/Filename"
            android:layout_width="wrap_content"
            android:layout_height="wrap_content"
            android:layout_gravity="center_vertical"
            android:layout_marginLeft="4dp"
            android:layout_marginRight="4dp"
            android:ellipsize="middle"
            android:singleLine="true"
            android:text="TextView"
            android:textColor="#303030"
            android:textSize="16dip" />

        <LinearLayout
            android:layout_width="match_parent"
            android:layout_height="wrap_content"
            android:layout_marginLeft="4dp"
            android:layout_marginRight="4dp"
            android:weightSum="1">

            <TextView
                android:id="@+id/last_mod"
                android:layout_width="wrap_content"
                android:layout_height="wrap_content"
                android:text="TextView"
                android:layout_weight=".5"
                android:textColor="@color/list_item_lastmod_and_filesize_text"
                android:textSize="12dip"/>

            <TextView
                android:id="@+id/file_size"
                android:layout_width="wrap_content"
                android:layout_height="wrap_content"
                android:gravity="right"
                android:text="TextView"
                android:textColor="@color/list_item_lastmod_and_filesize_text"
                android:layout_weight=".5"
                android:textSize="12dip"/>

        </LinearLayout>

    </LinearLayout>

    <LinearLayout
        android:layout_width="25dp"
        android:layout_height="match_parent"
        android:gravity="center_vertical"
        android:orientation="vertical">

    <ImageView
        android:id="@+id/sharedIcon"
        android:layout_width="wrap_content"
        android:layout_height="wrap_content"
        android:layout_gravity="center"
        android:layout_marginLeft="4dp"
        android:layout_marginBottom="4dp"
        android:layout_marginRight="4dp"
        android:src="@drawable/sharedlink" />

    <ImageView
        android:id="@+id/sharedWithMeIcon"
        android:layout_width="wrap_content"
        android:layout_height="wrap_content"
        android:layout_gravity="center"
        android:layout_marginLeft="4dp"
        android:layout_marginRight="4dp"
        android:layout_marginTop="4dp"
        android:src="@drawable/shared_with_me"
        android:visibility="invisible" />

    </LinearLayout>

    <ImageView
        android:id="@+id/custom_checkbox"
        android:layout_width="wrap_content"
        android:layout_height="wrap_content"
        android:layout_gravity="center_vertical"
        android:layout_marginLeft="4dp"
        android:layout_marginRight="4dp"
        android:gravity=""
        android:src="@android:drawable/checkbox_off_background" />

</LinearLayout>
<|MERGE_RESOLUTION|>--- conflicted
+++ resolved
@@ -1,160 +1,148 @@
-<?xml version="1.0" encoding="UTF-8"?>
-<!-- 
-  ownCloud Android client application
-
-  Copyright (C) 2012  Bartek Przybylski
-  Copyright (C) 2012-2013 ownCloud Inc.
-
-  This program is free software: you can redistribute it and/or modify
-  it under the terms of the GNU General Public License version 2,
-  as published by the Free Software Foundation.
-
-  This program is distributed in the hope that it will be useful,
-  but WITHOUT ANY WARRANTY; without even the implied warranty of
-  MERCHANTABILITY or FITNESS FOR A PARTICULAR PURPOSE. See the
-  GNU General Public License for more details.
-
-  You should have received a copy of the GNU General Public License
-  along with this program.  If not, see <http://www.gnu.org/licenses/>.
- -->
-<LinearLayout xmlns:android="http://schemas.android.com/apk/res/android"
-    android:id="@+id/ListItemLayout"
-    android:layout_width="fill_parent"
-    android:background="@drawable/list_selector"
-    android:orientation="horizontal"
-    android:layout_height="56dp">
-
-    <FrameLayout
-        android:layout_width="56dp"
-        android:layout_height="56dp"
-        android:focusable="false"
-        android:focusableInTouchMode="false">
-
-        <ImageView
-<<<<<<< HEAD
-            android:id="@+id/localFileIndicator"
-            android:layout_width="32dp"
-            android:layout_height="32dp"
-=======
-            android:id="@+id/imageView2"
-            android:layout_width="@dimen/file_icon_size"
-            android:layout_height="@dimen/file_icon_size"
->>>>>>> 80cfc55f
-            android:layout_gravity="center_vertical"
-            android:layout_marginLeft="22dp"
-            android:src="@drawable/local_file_indicator" />
-
-        <ImageView
-<<<<<<< HEAD
-            android:id="@+id/thumbnail"
-            android:layout_width="32dp"
-            android:layout_height="32dp"
-=======
-            android:id="@+id/imageView1"
-            android:layout_width="@dimen/file_icon_size"
-            android:layout_height="@dimen/file_icon_size"
->>>>>>> 80cfc55f
-            android:layout_gravity="center_vertical"
-            android:layout_marginLeft="9dp"
-            android:src="@drawable/ic_menu_archive" />
-
-        <ImageView
-            android:id="@+id/favoriteIcon"
-            android:layout_width="wrap_content"
-            android:layout_height="wrap_content"
-            android:layout_gravity="bottom|right"
-            android:layout_marginBottom="10dp"
-            android:layout_marginRight="2dp"
-            android:src="@drawable/ic_favorite" />
-    </FrameLayout>
-
-    <LinearLayout
-        android:layout_width="0dp"
-        android:layout_height="match_parent"
-        android:layout_weight="1"
-        android:gravity="center_vertical"
-        android:orientation="vertical" >
-
-        <TextView
-            android:id="@+id/Filename"
-            android:layout_width="wrap_content"
-            android:layout_height="wrap_content"
-            android:layout_gravity="center_vertical"
-            android:layout_marginLeft="4dp"
-            android:layout_marginRight="4dp"
-            android:ellipsize="middle"
-            android:singleLine="true"
-            android:text="TextView"
-            android:textColor="#303030"
-            android:textSize="16dip" />
-
-        <LinearLayout
-            android:layout_width="match_parent"
-            android:layout_height="wrap_content"
-            android:layout_marginLeft="4dp"
-            android:layout_marginRight="4dp"
-            android:weightSum="1">
-
-            <TextView
-                android:id="@+id/last_mod"
-                android:layout_width="wrap_content"
-                android:layout_height="wrap_content"
-                android:text="TextView"
-                android:layout_weight=".5"
-                android:textColor="@color/list_item_lastmod_and_filesize_text"
-                android:textSize="12dip"/>
-
-            <TextView
-                android:id="@+id/file_size"
-                android:layout_width="wrap_content"
-                android:layout_height="wrap_content"
-                android:gravity="right"
-                android:text="TextView"
-                android:textColor="@color/list_item_lastmod_and_filesize_text"
-                android:layout_weight=".5"
-                android:textSize="12dip"/>
-
-        </LinearLayout>
-
-    </LinearLayout>
-
-    <LinearLayout
-        android:layout_width="25dp"
-        android:layout_height="match_parent"
-        android:gravity="center_vertical"
-        android:orientation="vertical">
-
-    <ImageView
-        android:id="@+id/sharedIcon"
-        android:layout_width="wrap_content"
-        android:layout_height="wrap_content"
-        android:layout_gravity="center"
-        android:layout_marginLeft="4dp"
-        android:layout_marginBottom="4dp"
-        android:layout_marginRight="4dp"
-        android:src="@drawable/sharedlink" />
-
-    <ImageView
-        android:id="@+id/sharedWithMeIcon"
-        android:layout_width="wrap_content"
-        android:layout_height="wrap_content"
-        android:layout_gravity="center"
-        android:layout_marginLeft="4dp"
-        android:layout_marginRight="4dp"
-        android:layout_marginTop="4dp"
-        android:src="@drawable/shared_with_me"
-        android:visibility="invisible" />
-
-    </LinearLayout>
-
-    <ImageView
-        android:id="@+id/custom_checkbox"
-        android:layout_width="wrap_content"
-        android:layout_height="wrap_content"
-        android:layout_gravity="center_vertical"
-        android:layout_marginLeft="4dp"
-        android:layout_marginRight="4dp"
-        android:gravity=""
-        android:src="@android:drawable/checkbox_off_background" />
-
-</LinearLayout>
+<?xml version="1.0" encoding="UTF-8"?>
+<!-- 
+  ownCloud Android client application
+
+  Copyright (C) 2012  Bartek Przybylski
+  Copyright (C) 2012-2013 ownCloud Inc.
+
+  This program is free software: you can redistribute it and/or modify
+  it under the terms of the GNU General Public License version 2,
+  as published by the Free Software Foundation.
+
+  This program is distributed in the hope that it will be useful,
+  but WITHOUT ANY WARRANTY; without even the implied warranty of
+  MERCHANTABILITY or FITNESS FOR A PARTICULAR PURPOSE. See the
+  GNU General Public License for more details.
+
+  You should have received a copy of the GNU General Public License
+  along with this program.  If not, see <http://www.gnu.org/licenses/>.
+ -->
+<LinearLayout xmlns:android="http://schemas.android.com/apk/res/android"
+    android:id="@+id/ListItemLayout"
+    android:layout_width="fill_parent"
+    android:background="@drawable/list_selector"
+    android:orientation="horizontal"
+    android:layout_height="56dp">
+
+    <FrameLayout
+        android:layout_width="56dp"
+        android:layout_height="56dp"
+        android:focusable="false"
+        android:focusableInTouchMode="false">
+
+        <ImageView
+            android:id="@+id/localFileIndicator"
+            android:layout_width="@dimen/file_icon_size"
+            android:layout_height="@dimen/file_icon_size"
+            android:layout_gravity="center_vertical"
+            android:layout_marginLeft="22dp"
+            android:src="@drawable/local_file_indicator" />
+
+        <ImageView
+            android:id="@+id/thumbnail"
+            android:layout_width="@dimen/file_icon_size"
+            android:layout_height="@dimen/file_icon_size"
+            android:layout_gravity="center_vertical"
+            android:layout_marginLeft="9dp"
+            android:src="@drawable/ic_menu_archive" />
+
+        <ImageView
+            android:id="@+id/favoriteIcon"
+            android:layout_width="wrap_content"
+            android:layout_height="wrap_content"
+            android:layout_gravity="bottom|right"
+            android:layout_marginBottom="10dp"
+            android:layout_marginRight="2dp"
+            android:src="@drawable/ic_favorite" />
+    </FrameLayout>
+
+    <LinearLayout
+        android:layout_width="0dp"
+        android:layout_height="match_parent"
+        android:layout_weight="1"
+        android:gravity="center_vertical"
+        android:orientation="vertical" >
+
+        <TextView
+            android:id="@+id/Filename"
+            android:layout_width="wrap_content"
+            android:layout_height="wrap_content"
+            android:layout_gravity="center_vertical"
+            android:layout_marginLeft="4dp"
+            android:layout_marginRight="4dp"
+            android:ellipsize="middle"
+            android:singleLine="true"
+            android:text="TextView"
+            android:textColor="#303030"
+            android:textSize="16dip" />
+
+        <LinearLayout
+            android:layout_width="match_parent"
+            android:layout_height="wrap_content"
+            android:layout_marginLeft="4dp"
+            android:layout_marginRight="4dp"
+            android:weightSum="1">
+
+            <TextView
+                android:id="@+id/last_mod"
+                android:layout_width="wrap_content"
+                android:layout_height="wrap_content"
+                android:text="TextView"
+                android:layout_weight=".5"
+                android:textColor="@color/list_item_lastmod_and_filesize_text"
+                android:textSize="12dip"/>
+
+            <TextView
+                android:id="@+id/file_size"
+                android:layout_width="wrap_content"
+                android:layout_height="wrap_content"
+                android:gravity="right"
+                android:text="TextView"
+                android:textColor="@color/list_item_lastmod_and_filesize_text"
+                android:layout_weight=".5"
+                android:textSize="12dip"/>
+
+        </LinearLayout>
+
+    </LinearLayout>
+
+    <LinearLayout
+        android:layout_width="25dp"
+        android:layout_height="match_parent"
+        android:gravity="center_vertical"
+        android:orientation="vertical">
+
+    <ImageView
+        android:id="@+id/sharedIcon"
+        android:layout_width="wrap_content"
+        android:layout_height="wrap_content"
+        android:layout_gravity="center"
+        android:layout_marginLeft="4dp"
+        android:layout_marginBottom="4dp"
+        android:layout_marginRight="4dp"
+        android:src="@drawable/sharedlink" />
+
+    <ImageView
+        android:id="@+id/sharedWithMeIcon"
+        android:layout_width="wrap_content"
+        android:layout_height="wrap_content"
+        android:layout_gravity="center"
+        android:layout_marginLeft="4dp"
+        android:layout_marginRight="4dp"
+        android:layout_marginTop="4dp"
+        android:src="@drawable/shared_with_me"
+        android:visibility="invisible" />
+
+    </LinearLayout>
+
+    <ImageView
+        android:id="@+id/custom_checkbox"
+        android:layout_width="wrap_content"
+        android:layout_height="wrap_content"
+        android:layout_gravity="center_vertical"
+        android:layout_marginLeft="4dp"
+        android:layout_marginRight="4dp"
+        android:gravity=""
+        android:src="@android:drawable/checkbox_off_background" />
+
+</LinearLayout>