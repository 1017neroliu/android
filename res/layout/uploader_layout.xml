<?xml version="1.0" encoding="utf-8"?>
<!-- 
  ownCloud Android client application

  Copyright (C) 2012  Bartek Przybylski
  Copyright (C) 2015 ownCloud Inc.

  This program is free software: you can redistribute it and/or modify
  it under the terms of the GNU General Public License version 2,
  as published by the Free Software Foundation.

  This program is distributed in the hope that it will be useful,
  but WITHOUT ANY WARRANTY; without even the implied warranty of
  MERCHANTABILITY or FITNESS FOR A PARTICULAR PURPOSE. See the
  GNU General Public License for more details.

  You should have received a copy of the GNU General Public License
  along with this program.  If not, see <http://www.gnu.org/licenses/>.
 -->
<<<<<<< HEAD
<RelativeLayout xmlns:android="http://schemas.android.com/apk/res/android"
	android:layout_height="wrap_content"
	android:orientation="vertical"
	android:layout_width="wrap_content"
	android:background="@color/white"
	android:gravity="center">
=======
<LinearLayout xmlns:android="http://schemas.android.com/apk/res/android"
              xmlns:app="http://schemas.android.com/apk/res-auto"
    android:id="@+id/upload_files_layout"
    android:layout_width="fill_parent"
    android:layout_height="fill_parent"
    android:orientation="vertical" >

    <include
        layout="@layout/toolbar_standard" />
>>>>>>> 07117ce9

	<FrameLayout
		android:layout_height="fill_parent"
		android:layout_width="fill_parent"
<<<<<<< HEAD
		android:id="@+id/upload_list"
		android:layout_above="@+id/upload_actions">
=======
		android:id="@+id/frameLayout1"
		android:layout_weight="1">
>>>>>>> 07117ce9

		<ListView
			android:id="@android:id/list"
			android:layout_width="fill_parent"
			android:layout_height="fill_parent"
			android:divider="@color/list_divider_background"
			android:dividerHeight="1dp">
		</ListView>

	</FrameLayout>

	<LinearLayout
<<<<<<< HEAD
	    android:id="@+id/upload_actions"
	    android:layout_width="fill_parent"
	    android:layout_height="wrap_content"
	    android:layout_alignParentBottom="true"
	    android:orientation="horizontal" >
=======
		android:layout_width="match_parent"
		android:layout_height="wrap_content"
		android:orientation="horizontal">

		<ImageView
			android:layout_width="match_parent"
			android:layout_height="1dp"
			android:src="@drawable/uploader_list_separator"/>

	</LinearLayout>

    <LinearLayout
        android:layout_width="match_parent"
        android:layout_height="wrap_content"
        android:gravity="center"
        android:orientation="horizontal"
        android:padding="@dimen/standard_padding">
>>>>>>> 07117ce9

		<android.support.v7.widget.AppCompatButton
			android:theme="@style/Button"
		    android:id="@+id/uploader_cancel"
			style="@style/ownCloud.Button"
		    android:layout_width="fill_parent"
		    android:layout_height="wrap_content"
		    android:layout_gravity="bottom"
		    android:layout_weight="1"
		    android:text="@string/common_cancel" />

		<android.support.v7.widget.AppCompatButton
		    android:id="@+id/uploader_choose_folder"
			android:theme="@style/Button.Primary"
		    android:layout_width="fill_parent"
		    android:layout_height="wrap_content"
		    android:layout_gravity="bottom"
		    android:layout_weight="1"
		    android:text="@string/uploader_btn_upload_text" />

	</LinearLayout>
</LinearLayout><|MERGE_RESOLUTION|>--- conflicted
+++ resolved
@@ -17,14 +17,6 @@
   You should have received a copy of the GNU General Public License
   along with this program.  If not, see <http://www.gnu.org/licenses/>.
  -->
-<<<<<<< HEAD
-<RelativeLayout xmlns:android="http://schemas.android.com/apk/res/android"
-	android:layout_height="wrap_content"
-	android:orientation="vertical"
-	android:layout_width="wrap_content"
-	android:background="@color/white"
-	android:gravity="center">
-=======
 <LinearLayout xmlns:android="http://schemas.android.com/apk/res/android"
               xmlns:app="http://schemas.android.com/apk/res-auto"
     android:id="@+id/upload_files_layout"
@@ -34,37 +26,30 @@
 
     <include
         layout="@layout/toolbar_standard" />
->>>>>>> 07117ce9
 
-	<FrameLayout
-		android:layout_height="fill_parent"
+	<TextView android:layout_width="fill_parent"
+		android:text="@string/uploader_top_message"
+		android:layout_height="wrap_content"
+		android:id="@+id/drawer_username"
+		android:textColor="@android:color/black"
+		android:gravity="center_horizontal">
+	</TextView>
+
+	<FrameLayout android:layout_height="fill_parent"
 		android:layout_width="fill_parent"
-<<<<<<< HEAD
-		android:id="@+id/upload_list"
-		android:layout_above="@+id/upload_actions">
-=======
 		android:id="@+id/frameLayout1"
 		android:layout_weight="1">
->>>>>>> 07117ce9
 
-		<ListView
-			android:id="@android:id/list"
+		<ListView android:id="@android:id/list"
 			android:layout_width="fill_parent"
 			android:layout_height="fill_parent"
 			android:divider="@color/list_divider_background"
-			android:dividerHeight="1dp">
+			android:dividerHeight="1dip">
 		</ListView>
 
 	</FrameLayout>
 
 	<LinearLayout
-<<<<<<< HEAD
-	    android:id="@+id/upload_actions"
-	    android:layout_width="fill_parent"
-	    android:layout_height="wrap_content"
-	    android:layout_alignParentBottom="true"
-	    android:orientation="horizontal" >
-=======
 		android:layout_width="match_parent"
 		android:layout_height="wrap_content"
 		android:orientation="horizontal">
@@ -82,7 +67,6 @@
         android:gravity="center"
         android:orientation="horizontal"
         android:padding="@dimen/standard_padding">
->>>>>>> 07117ce9
 
 		<android.support.v7.widget.AppCompatButton
 			android:theme="@style/Button"
