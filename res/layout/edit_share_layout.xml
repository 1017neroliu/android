<?xml version="1.0" encoding="utf-8"?>
<!--
  ownCloud Android client application

  @author David A. Velasco
  Copyright (C) 2015 ownCloud Inc.

  This program is free software: you can redistribute it and/or modify
  it under the terms of the GNU General Public License version 2,
  as published by the Free Software Foundation.

  This program is distributed in the hope that it will be useful,
  but WITHOUT ANY WARRANTY; without even the implied warranty of
  MERCHANTABILITY or FITNESS FOR A PARTICULAR PURPOSE. See the
  GNU General Public License for more details.

  You should have received a copy of the GNU General Public License
  along with this program.  If not, see <http://www.gnu.org/licenses/>.
-->
<ScrollView xmlns:android="http://schemas.android.com/apk/res/android"
            xmlns:tools="http://schemas.android.com/tools"
            android:layout_width="match_parent"
            android:layout_height="match_parent"
            tools:context="com.owncloud.android.ui.fragment.EditShareFragment"
            android:id="@+id/shareScroll">

<<<<<<< HEAD
    <LinearLayout
        android:layout_width="match_parent"
        android:layout_height="wrap_content"
        android:orientation="vertical">

        <TextView
            android:id="@+id/editShareTitle"
            android:layout_width="fill_parent"
            android:layout_height="wrap_content"
            android:text="@string/share_with_edit_title"
            android:textAppearance="@style/TextAppearance.AppCompat.Title"
            android:padding="@dimen/standard_padding"
            android:singleLine="true"
            android:ellipsize="middle"/>
=======
    <LinearLayout android:orientation="vertical"
                  android:layout_width="match_parent"
                  android:layout_height="wrap_content">
        <TextView
            android:id="@+id/editShareTitle"
            android:layout_width="match_parent"
            android:layout_height="wrap_content"
            android:text="@string/share_with_edit_title"
            android:textAppearance="@style/TextAppearance.AppCompat.Title"
            android:padding="@dimen/standard_padding"
            android:singleLine="true"
            android:ellipsize="middle"
            />

        <View
            android:id="@+id/share_header_divider"
            android:layout_width="match_parent"
            android:layout_height="2dp"
            android:background="@color/owncloud_blue"
            />
    <LinearLayout
        android:orientation="vertical"
        android:layout_width="match_parent"
        android:layout_height="wrap_content"
        android:layout_marginLeft="@dimen/standard_margin"
        android:layout_marginRight="@dimen/standard_margin"
        android:layout_marginBottom="@dimen/standard_margin">

        <android.support.v7.widget.SwitchCompat
            android:layout_width="match_parent"
            android:layout_height="wrap_content"
            android:text="@string/share_privilege_can_edit"
            android:id="@+id/canEditSwitch"
            android:layout_gravity="start"
            android:layout_marginTop="@dimen/standard_half_margin"
            android:textColor="@color/color_accent"
            android:paddingLeft="0dp"
            style="?android:attr/listSeparatorTextViewStyle"
            />
>>>>>>> ceda2bef

        <View
            android:id="@+id/share_header_divider"
            android:layout_width="match_parent"
            android:layout_height="2dp"
            android:background="@color/owncloud_blue"
            />

        <LinearLayout
            android:orientation="vertical"
            android:layout_width="match_parent"
            android:layout_height="wrap_content"
            android:layout_marginLeft="@dimen/standard_margin"
            android:layout_marginRight="@dimen/standard_margin"
            android:layout_marginBottom="@dimen/standard_margin">

            <android.support.v7.widget.SwitchCompat
                android:layout_width="match_parent"
                android:layout_height="wrap_content"
                android:text="@string/share_privilege_can_edit"
                android:id="@+id/canEditSwitch"
                android:layout_gravity="start"
                android:layout_marginTop="@dimen/standard_half_margin"
                android:textColor="@color/color_accent"
                style="?android:attr/listSeparatorTextViewStyle"
                />

<<<<<<< HEAD
            <CheckBox
                android:layout_width="match_parent"
                android:layout_height="wrap_content"
                android:id="@+id/canEditCreateCheckBox"
                android:text="@string/share_privilege_can_edit_create"
                android:visibility="gone"
                />

            <CheckBox
                android:layout_width="match_parent"
                android:layout_height="wrap_content"
                android:id="@+id/canEditChangeCheckBox"
                android:text="@string/share_privilege_can_edit_change"
                android:visibility="gone"
                />
=======
        <android.support.v7.widget.SwitchCompat
            android:layout_width="match_parent"
            android:layout_height="wrap_content"
            android:text="@string/share_privilege_can_share"
            android:id="@+id/canShareSwitch"
            android:layout_gravity="start"
            android:layout_marginTop="@dimen/standard_half_margin"
            android:textColor="@color/color_accent"
            android:paddingLeft="0dp"
            style="?android:attr/listSeparatorTextViewStyle"
            />
    </LinearLayout>
    </LinearLayout>
>>>>>>> ceda2bef

            <CheckBox
                android:layout_width="match_parent"
                android:layout_height="wrap_content"
                android:id="@+id/canEditDeleteCheckBox"
                android:text="@string/share_privilege_can_edit_delete"
                android:visibility="gone"
                />

            <android.support.v7.widget.SwitchCompat
                android:layout_width="match_parent"
                android:layout_height="wrap_content"
                android:text="@string/share_privilege_can_share"
                android:id="@+id/canShareSwitch"
                android:layout_gravity="start"
                android:layout_marginTop="@dimen/standard_half_margin"
                android:textColor="@color/color_accent"
                style="?android:attr/listSeparatorTextViewStyle"
                />

        </LinearLayout>
    </LinearLayout>
</ScrollView><|MERGE_RESOLUTION|>--- conflicted
+++ resolved
@@ -24,25 +24,11 @@
             tools:context="com.owncloud.android.ui.fragment.EditShareFragment"
             android:id="@+id/shareScroll">
 
-<<<<<<< HEAD
     <LinearLayout
+        android:orientation="vertical"
         android:layout_width="match_parent"
-        android:layout_height="wrap_content"
-        android:orientation="vertical">
+        android:layout_height="wrap_content">
 
-        <TextView
-            android:id="@+id/editShareTitle"
-            android:layout_width="fill_parent"
-            android:layout_height="wrap_content"
-            android:text="@string/share_with_edit_title"
-            android:textAppearance="@style/TextAppearance.AppCompat.Title"
-            android:padding="@dimen/standard_padding"
-            android:singleLine="true"
-            android:ellipsize="middle"/>
-=======
-    <LinearLayout android:orientation="vertical"
-                  android:layout_width="match_parent"
-                  android:layout_height="wrap_content">
         <TextView
             android:id="@+id/editShareTitle"
             android:layout_width="match_parent"
@@ -79,35 +65,7 @@
             android:paddingLeft="0dp"
             style="?android:attr/listSeparatorTextViewStyle"
             />
->>>>>>> ceda2bef
 
-        <View
-            android:id="@+id/share_header_divider"
-            android:layout_width="match_parent"
-            android:layout_height="2dp"
-            android:background="@color/owncloud_blue"
-            />
-
-        <LinearLayout
-            android:orientation="vertical"
-            android:layout_width="match_parent"
-            android:layout_height="wrap_content"
-            android:layout_marginLeft="@dimen/standard_margin"
-            android:layout_marginRight="@dimen/standard_margin"
-            android:layout_marginBottom="@dimen/standard_margin">
-
-            <android.support.v7.widget.SwitchCompat
-                android:layout_width="match_parent"
-                android:layout_height="wrap_content"
-                android:text="@string/share_privilege_can_edit"
-                android:id="@+id/canEditSwitch"
-                android:layout_gravity="start"
-                android:layout_marginTop="@dimen/standard_half_margin"
-                android:textColor="@color/color_accent"
-                style="?android:attr/listSeparatorTextViewStyle"
-                />
-
-<<<<<<< HEAD
             <CheckBox
                 android:layout_width="match_parent"
                 android:layout_height="wrap_content"
@@ -123,7 +81,15 @@
                 android:text="@string/share_privilege_can_edit_change"
                 android:visibility="gone"
                 />
-=======
+
+            <CheckBox
+                android:layout_width="match_parent"
+                android:layout_height="wrap_content"
+                android:id="@+id/canEditDeleteCheckBox"
+                android:text="@string/share_privilege_can_edit_delete"
+                android:visibility="gone"
+                />
+
         <android.support.v7.widget.SwitchCompat
             android:layout_width="match_parent"
             android:layout_height="wrap_content"
@@ -137,27 +103,4 @@
             />
     </LinearLayout>
     </LinearLayout>
->>>>>>> ceda2bef
-
-            <CheckBox
-                android:layout_width="match_parent"
-                android:layout_height="wrap_content"
-                android:id="@+id/canEditDeleteCheckBox"
-                android:text="@string/share_privilege_can_edit_delete"
-                android:visibility="gone"
-                />
-
-            <android.support.v7.widget.SwitchCompat
-                android:layout_width="match_parent"
-                android:layout_height="wrap_content"
-                android:text="@string/share_privilege_can_share"
-                android:id="@+id/canShareSwitch"
-                android:layout_gravity="start"
-                android:layout_marginTop="@dimen/standard_half_margin"
-                android:textColor="@color/color_accent"
-                style="?android:attr/listSeparatorTextViewStyle"
-                />
-
-        </LinearLayout>
-    </LinearLayout>
 </ScrollView>