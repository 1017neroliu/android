--- conflicted
+++ resolved
@@ -21,23 +21,13 @@
 
     <item
         android:id="@+id/action_share_file"
-<<<<<<< HEAD
-        android:title="@string/action_share"
-        android:icon="@android:drawable/ic_menu_share"
+        android:title="@string/action_share_file"
+        android:icon="@drawable/ic_share"
         android:orderInCategory="1" />
     <item
         android:id="@+id/action_stream_file"
         android:title="@string/action_stream_file"
         android:icon="@android:drawable/ic_menu_view"
-=======
-        android:title="@string/action_share_file"
-        android:icon="@drawable/ic_share"
-        android:orderInCategory="1" />
-    <item
-        android:id="@+id/action_unshare_file"
-        android:title="@string/action_unshare_file"
-        android:icon="@drawable/ic_share"
->>>>>>> 7b80ab8d
         android:orderInCategory="1" />
     <item
         android:id="@+id/action_open_file_with"
