--- conflicted
+++ resolved
@@ -24,24 +24,11 @@
         android:title="@string/action_share"
         android:icon="@android:drawable/ic_menu_share"
         android:orderInCategory="1" />
-<<<<<<< HEAD
     <item
         android:id="@+id/action_stream_file"
         android:title="@string/action_stream_file"
         android:icon="@android:drawable/ic_menu_view"
         android:orderInCategory="1" />
-    <item
-        android:id="@+id/action_unshare_file"
-        android:title="@string/action_unshare_file"
-        android:icon="@android:drawable/ic_menu_share"
-        android:orderInCategory="1" />
-    <item
-        android:id="@+id/action_share_with_users"
-        android:title="@string/action_share_with_users"
-        android:orderInCategory="1" />
-=======
->>>>>>> 70f59f6a
-
     <item
         android:id="@+id/action_open_file_with"
         android:title="@string/actionbar_open_with"
