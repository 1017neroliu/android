--- conflicted
+++ resolved
@@ -4,11 +4,8 @@
 import com.owncloud.android.oc_framework.network.webdav.WebdavClient;
 import com.owncloud.android.oc_framework.operations.RemoteOperationResult;
 import com.owncloud.android.oc_framework.operations.remote.CreateRemoteFolderOperation;
-<<<<<<< HEAD
 import com.owncloud.android.oc_framework.operations.remote.ReadRemoteFileOperation;
-=======
 import com.owncloud.android.oc_framework.operations.remote.RemoveRemoteFileOperation;
->>>>>>> 910c8a7b
 import com.owncloud.android.oc_framework.operations.remote.RenameRemoteFileOperation;
 
 import android.net.Uri;
@@ -80,7 +77,20 @@
 		return result;
 	}
 	
-<<<<<<< HEAD
+	/** 
+	 * Access to the library method to Remove a File or Folder
+	 * 
+	 * @param remotePath	Remote path of the file or folder in the server.
+	 * @return
+	 */
+	public RemoteOperationResult removeFile(String remotePath) {
+		
+		RemoveRemoteFileOperation removeOperation = new RemoveRemoteFileOperation(remotePath);
+		RemoteOperationResult result = removeOperation.execute(mClient);
+		
+		return result;
+	}
+	
 	/**
 	 * Access to the library method to Read a File or Folder (PROPFIND DEPTH 1)
 	 * @param remotePath
@@ -91,24 +101,8 @@
 		
 		ReadRemoteFileOperation readOperation= new ReadRemoteFileOperation(remotePath);
 		RemoteOperationResult result = readOperation.execute(mClient);
-=======
-	/** 
-	 * Access to the library method to Remove a File or Folder
-	 * 
-	 * @param remotePath	Remote path of the file or folder in the server.
-	 * @return
-	 */
-	public RemoteOperationResult removeFile(String remotePath) {
-		
-		RemoveRemoteFileOperation removeOperation = new RemoveRemoteFileOperation(remotePath);
-		RemoteOperationResult result = removeOperation.execute(mClient);
->>>>>>> 910c8a7b
-		
+
 		return result;
 	}
 	
-<<<<<<< HEAD
-=======
-	
->>>>>>> 910c8a7b
 }