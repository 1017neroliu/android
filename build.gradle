--- conflicted
+++ resolved
@@ -3,15 +3,12 @@
         mavenCentral()
     }
     dependencies {
-<<<<<<< HEAD
-        classpath 'com.android.tools.build:gradle:1.3.0'
-=======
         classpath 'com.android.tools.build:gradle:1.5.0'
->>>>>>> f8ed0f6a
     }
 }
 
 apply plugin: 'com.android.application'
+
 
 repositories {
     mavenCentral()
@@ -26,31 +23,22 @@
     compile project(':owncloud-android-library')
     compile 'com.android.support:support-v4:23.1.1'
     compile 'com.jakewharton:disklrucache:2.0.2'
-<<<<<<< HEAD
-    compile 'com.android.support:appcompat-v7:22.2.1'
-=======
     compile 'com.android.support:appcompat-v7:23.1.1'
->>>>>>> f8ed0f6a
     compile 'com.getbase:floatingactionbutton:1.10.1'
 }
 
 android {
-<<<<<<< HEAD
-    compileSdkVersion 22
-    buildToolsVersion "22.0.1"
+    compileSdkVersion 23
+    buildToolsVersion "23.0.2"
+    // as long as ownCloud uses Apache HTTP
+    // http://developer.android.com/about/versions/marshmallow/android-6.0-changes.html#behavior-apache-http-client
+    useLibrary 'org.apache.http.legacy'
 
     defaultConfig {
         applicationId "com.owncloud.android.beta"
         versionCode 20151128
         versionName "ownCloud beta"
     }
-=======
-    compileSdkVersion 23
-    buildToolsVersion "23.0.2"
-    // as long as ownCloud uses Apache HTTP
-    // http://developer.android.com/about/versions/marshmallow/android-6.0-changes.html#behavior-apache-http-client
-    useLibrary 'org.apache.http.legacy'
->>>>>>> f8ed0f6a
 
     sourceSets {
         main {
@@ -82,6 +70,9 @@
         }
     }
 
+    productFlavors {
+    }
+
     packagingOptions {
         exclude 'META-INF/LICENSE.txt'
     }
