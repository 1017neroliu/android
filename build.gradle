buildscript {
    repositories {
        mavenCentral()
    }
    dependencies {
        classpath 'com.android.tools.build:gradle:1.5.0'
    }
}

apply plugin: 'com.android.application'


repositories {
    mavenCentral()

    flatDir {
        dirs 'libs'
    }
}

dependencies {
    compile name: 'touch-image-view'
    compile project(':owncloud-android-library')
    compile 'com.android.support:support-v4:23.1.1'
<<<<<<< HEAD
=======
    compile 'com.android.support:design:23.1.1'
>>>>>>> 6bf815bc
    compile 'com.jakewharton:disklrucache:2.0.2'
    compile 'com.android.support:appcompat-v7:23.1.1'
    compile 'com.getbase:floatingactionbutton:1.10.1'
}

android {
    compileSdkVersion 23
    buildToolsVersion "23.0.2"
    // as long as ownCloud uses Apache HTTP
    // http://developer.android.com/about/versions/marshmallow/android-6.0-changes.html#behavior-apache-http-client
    useLibrary 'org.apache.http.legacy'

<<<<<<< HEAD
    defaultConfig {
        applicationId "com.owncloud.android.beta"
        versionCode 20151226
        versionName "20151226"
    }

=======
>>>>>>> 6bf815bc
    sourceSets {
        main {
            manifest.srcFile 'AndroidManifest.xml'
            java.srcDirs = ['src']
            resources.srcDirs = ['src']
            aidl.srcDirs = ['src']
            renderscript.srcDirs = ['src']
            res.srcDirs = ['res']
            assets.srcDirs = ['res']
        }

        // Move the tests to tests/java, tests/res, etc...
        instrumentTest.setRoot('tests')

        // Move the build types to build-types/<type>
        // For instance, build-types/debug/java, build-types/debug/AndroidManifest.xml, ...
        // This moves them out of them default location under src/<type>/... which would
        // conflict with src/ being used by the main source set.
        // Adding new build types or product flavors should be accompanied
        // by a similar customization.
        debug.setRoot('build-types/debug')
        release.setRoot('build-types/release')
    }

    android {
        lintOptions {
            abortOnError false
        }
    }

    packagingOptions {
        exclude 'META-INF/LICENSE.txt'
    }

    signingConfigs {
        release {
            storeFile file(RELEASE_STORE_FILE)
            storePassword RELEASE_STORE_PASSWORD
            keyAlias RELEASE_KEY_ALIAS
            keyPassword RELEASE_KEY_PASSWORD
        }
    }

     buildTypes {
        release {
            signingConfig signingConfigs.release
        }
    }

}<|MERGE_RESOLUTION|>--- conflicted
+++ resolved
@@ -22,10 +22,7 @@
     compile name: 'touch-image-view'
     compile project(':owncloud-android-library')
     compile 'com.android.support:support-v4:23.1.1'
-<<<<<<< HEAD
-=======
     compile 'com.android.support:design:23.1.1'
->>>>>>> 6bf815bc
     compile 'com.jakewharton:disklrucache:2.0.2'
     compile 'com.android.support:appcompat-v7:23.1.1'
     compile 'com.getbase:floatingactionbutton:1.10.1'
@@ -38,15 +35,12 @@
     // http://developer.android.com/about/versions/marshmallow/android-6.0-changes.html#behavior-apache-http-client
     useLibrary 'org.apache.http.legacy'
 
-<<<<<<< HEAD
     defaultConfig {
         applicationId "com.owncloud.android.beta"
         versionCode 20151226
         versionName "20151226"
     }
 
-=======
->>>>>>> 6bf815bc
     sourceSets {
         main {
             manifest.srcFile 'AndroidManifest.xml'
@@ -77,22 +71,25 @@
         }
     }
 
+    productFlavors {
+    }
+
     packagingOptions {
         exclude 'META-INF/LICENSE.txt'
     }
 
-    signingConfigs {
-        release {
-            storeFile file(RELEASE_STORE_FILE)
-            storePassword RELEASE_STORE_PASSWORD
-            keyAlias RELEASE_KEY_ALIAS
-            keyPassword RELEASE_KEY_PASSWORD
-        }
-    }
+//    signingConfigs {
+//        release {
+//            storeFile file(RELEASE_STORE_FILE)
+//            storePassword RELEASE_STORE_PASSWORD
+//            keyAlias RELEASE_KEY_ALIAS
+//            keyPassword RELEASE_KEY_PASSWORD
+//        }
+//    }
 
      buildTypes {
         release {
-            signingConfig signingConfigs.release
+//            signingConfig signingConfigs.release
         }
     }
 
