<?xml version="1.0" encoding="utf-8"?>
<!--
  ownCloud Android client application

  Copyright (C) 2012  Bartek Przybylski
  Copyright (C) 2012-2015 ownCloud Inc.

  This program is free software: you can redistribute it and/or modify
  it under the terms of the GNU General Public License version 2,
  as published by the Free Software Foundation.

  This program is distributed in the hope that it will be useful,
  but WITHOUT ANY WARRANTY; without even the implied warranty of
  MERCHANTABILITY or FITNESS FOR A PARTICULAR PURPOSE. See the
  GNU General Public License for more details.

  You should have received a copy of the GNU General Public License
  along with this program.  If not, see <http://www.gnu.org/licenses/>.
 -->
<manifest package="com.owncloud.android"
<<<<<<< HEAD
    android:versionCode="20160120"
    android:versionName="20160120"
=======
    android:versionCode="20160109"
    android:versionName="20160109"
>>>>>>> a0cb22f4
    xmlns:android="http://schemas.android.com/apk/res/android">

    <uses-sdk
        android:minSdkVersion="14"
        android:targetSdkVersion="23" />

    <uses-permission android:name="android.permission.GET_ACCOUNTS" />
    <uses-permission android:name="android.permission.USE_CREDENTIALS" />
    <uses-permission android:name="android.permission.MANAGE_ACCOUNTS" />
    <uses-permission android:name="android.permission.AUTHENTICATE_ACCOUNTS" />
    <uses-permission android:name="android.permission.INTERNET" />
    <uses-permission android:name="android.permission.WRITE_SETTINGS" />
    <uses-permission android:name="android.permission.READ_SYNC_STATS" />
    <uses-permission android:name="android.permission.READ_SYNC_SETTINGS" />
    <uses-permission android:name="android.permission.WRITE_SYNC_SETTINGS" />
    <uses-permission android:name="android.permission.BROADCAST_STICKY" />
    <uses-permission android:name="android.permission.ACCESS_NETWORK_STATE" />
    <uses-permission android:name="android.permission.RECEIVE_BOOT_COMPLETED" />
    <uses-permission android:name="android.permission.WAKE_LOCK" />
    <uses-permission android:name="android.permission.WRITE_EXTERNAL_STORAGE" />
    <uses-permission android:name="android.permission.READ_PHONE_STATE" />
    <uses-permission android:name="android.permission.READ_EXTERNAL_STORAGE" />

    <application
        android:name=".MainApp"
        android:icon="@drawable/icon"
        android:label="@string/app_name"
        android:theme="@style/Theme.ownCloud" >
        <activity
            android:name=".ui.activity.FileDisplayActivity"
            android:label="@string/app_name" >
            <intent-filter>
                <action android:name="android.intent.action.MAIN" />

                <category android:name="android.intent.category.LAUNCHER" />
            </intent-filter>
        </activity>
        <activity android:name=".ui.activity.UploadFilesActivity" />
        <activity android:name=".ui.activity.LocalDirectorySelectorActivity" />
        <activity android:name=".ui.activity.Uploader"
            android:label="@string/app_name"
            android:theme="@style/Theme.ownCloud">
            <intent-filter>
                <action android:name="android.intent.action.SEND" />

                <category android:name="android.intent.category.DEFAULT" />

                <data android:mimeType="*/*" />
            </intent-filter>
            <intent-filter>
                <action android:name="android.intent.action.SEND_MULTIPLE" />

                <category android:name="android.intent.category.DEFAULT" />

                <data android:mimeType="*/*" />
            </intent-filter>
        </activity>
        <activity
            android:name=".ui.activity.Preferences"
            android:theme="@style/Theme.ownCloud" >
        </activity>
        <activity
            android:name=".ui.preview.PreviewImageActivity"
            android:theme="@style/Theme.ownCloud.Overlay" />
        <activity
            android:name=".ui.preview.PreviewVideoActivity"
            android:label="@string/app_name"
            android:theme="@style/Theme.ownCloud.Fullscreen" />

        <service
            android:name=".authentication.AccountAuthenticatorService"
            android:exported="true" >
            <intent-filter android:priority="100" >
                <action android:name="android.accounts.AccountAuthenticator" />
            </intent-filter>

            <meta-data
                android:name="android.accounts.AccountAuthenticator"
                android:resource="@xml/authenticator" />
        </service>
        <service
            android:name=".syncadapter.FileSyncService"
            android:exported="true" >
            <intent-filter>
                <action android:name="android.content.SyncAdapter" />
            </intent-filter>

            <meta-data
                android:name="android.content.SyncAdapter"
                android:resource="@xml/syncadapter_files" />
        </service>

        <provider
            android:name=".providers.FileContentProvider"
            android:authorities="@string/authority"
            android:enabled="true"
            android:exported="true"
            android:label="@string/sync_string_files"
            android:syncable="true" />

        <provider
            android:name=".providers.UsersAndGroupsSearchProvider"
            android:authorities="@string/authoritySearch"
            android:enabled="true"
            android:exported="false"
            android:label="@string/search_users_and_groups_hint" />

        <provider
            android:authorities="@string/document_provider_authority"
            android:name=".providers.DocumentsStorageProvider"
            android:exported="true"
            android:grantUriPermissions="true"
            android:permission="android.permission.MANAGE_DOCUMENTS"
            android:enabled="@bool/atLeastKitKat">
            <intent-filter>
                <action android:name="android.content.action.DOCUMENTS_PROVIDER" />
            </intent-filter>
        </provider>

        <provider
            android:name=".ui.adapter.DiskLruImageCacheFileProvider"
            android:authorities="@string/authorityCache"
            android:exported="true">
        </provider>

        <activity
            android:name=".authentication.AuthenticatorActivity"
            android:exported="true"
            android:launchMode="singleTask"
            android:theme="@style/Theme.ownCloud.noActionBar" >
            <intent-filter>
                <action android:name="android.intent.action.VIEW" />

                <category android:name="android.intent.category.DEFAULT" />
                <category android:name="android.intent.category.BROWSABLE" />

                <data android:scheme="@string/oauth2_redirect_scheme" />
            </intent-filter>
            <intent-filter>
                <action android:name="com.owncloud.android.workaround.accounts.CREATE" />

                <category android:name="android.intent.category.DEFAULT" />
            </intent-filter>
        </activity>

        <service android:name=".services.OperationsService" />
        <service android:name=".files.services.FileDownloader" />
        <service android:name=".files.services.FileUploader" />
        <service android:name=".media.MediaService" />

        <activity android:name=".ui.activity.PassCodeActivity" />
        <activity android:name=".ui.activity.ConflictsResolveActivity"/>
        <activity android:name=".ui.activity.GenericExplanationActivity"/>
        <activity android:name=".ui.activity.ErrorsWhileCopyingHandlerActivity"/>

        <activity android:name=".ui.activity.LogHistoryActivity"/>
        <activity android:name=".ui.activity.ErrorReportActivity"/>

        <receiver android:name=".files.InstantUploadBroadcastReceiver">
            <intent-filter>

                <!-- unofficially supported by many Android phones but not by HTC devices: -->
                <action android:name="com.android.camera.NEW_PICTURE" />
                <!-- officially supported since Android 4.0 (SDK 14, works even for HTC devices): -->
                <action android:name="android.hardware.action.NEW_PICTURE" />

                <data android:mimeType="image/*" />
            </intent-filter>
            <intent-filter>
                <action android:name="android.hardware.action.NEW_VIDEO" />

                <data android:mimeType="video/*" />
            </intent-filter>
            <intent-filter>
                <action android:name="android.net.conn.CONNECTIVITY_CHANGE" />
            </intent-filter>
            <intent-filter>
				<action android:name="android.intent.action.ACTION_POWER_CONNECTED"/>
			    <action android:name="android.intent.action.ACTION_POWER_DISCONNECTED"/>
			</intent-filter>
        </receiver>
        <receiver android:name=".files.BootupBroadcastReceiver" >
            <intent-filter>
                <action android:name="android.intent.action.BOOT_COMPLETED" />
            </intent-filter>
        </receiver>

        <service android:name=".services.observer.FileObserverService" />

        <activity
            android:name=".ui.activity.CopyToClipboardActivity"
            android:icon="@drawable/copy_link"
            android:label="@string/copy_link" />
        <activity
            android:name=".ui.activity.FolderPickerActivity"
            android:label="@string/app_name" />
        <activity
            android:name=".ui.activity.UploadPathActivity"
            android:label="@string/app_name" />
        <activity
            android:name=".ui.activity.ShareActivity"
            android:label="@string/share_dialog_title"
            android:theme="@style/Theme.ownCloud.Dialog.NoTitle"
            android:launchMode="singleTop"
            android:windowSoftInputMode="adjustResize" >
            <intent-filter>
                <action android:name="android.intent.action.SEARCH" />
            </intent-filter>
            <meta-data android:name="android.app.searchable"
                       android:resource="@xml/users_and_groups_searchable"/>
        </activity>
    </application>

</manifest><|MERGE_RESOLUTION|>--- conflicted
+++ resolved
@@ -18,13 +18,8 @@
   along with this program.  If not, see <http://www.gnu.org/licenses/>.
  -->
 <manifest package="com.owncloud.android"
-<<<<<<< HEAD
     android:versionCode="20160120"
     android:versionName="20160120"
-=======
-    android:versionCode="20160109"
-    android:versionName="20160109"
->>>>>>> a0cb22f4
     xmlns:android="http://schemas.android.com/apk/res/android">
 
     <uses-sdk
