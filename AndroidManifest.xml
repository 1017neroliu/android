<?xml version="1.0" encoding="utf-8"?>
<!--
  ownCloud Android client application

  Copyright (C) 2012  Bartek Przybylski
  Copyright (C) 2012-2015 ownCloud Inc.

  This program is free software: you can redistribute it and/or modify
  it under the terms of the GNU General Public License version 2,
  as published by the Free Software Foundation.

  This program is distributed in the hope that it will be useful,
  but WITHOUT ANY WARRANTY; without even the implied warranty of
  MERCHANTABILITY or FITNESS FOR A PARTICULAR PURPOSE. See the
  GNU General Public License for more details.

  You should have received a copy of the GNU General Public License
  along with this program.  If not, see <http://www.gnu.org/licenses/>.
 -->
<manifest package="com.owncloud.android"
    android:versionCode="20151213"
    android:versionName="20151213"
    xmlns:android="http://schemas.android.com/apk/res/android">

    <uses-sdk
        android:minSdkVersion="14"
        android:targetSdkVersion="23" />

    <uses-permission android:name="android.permission.GET_ACCOUNTS" />
    <uses-permission android:name="android.permission.USE_CREDENTIALS" />
    <uses-permission android:name="android.permission.MANAGE_ACCOUNTS" />
    <uses-permission android:name="android.permission.AUTHENTICATE_ACCOUNTS" />
    <uses-permission android:name="android.permission.INTERNET" />
    <uses-permission android:name="android.permission.WRITE_SETTINGS" />
    <uses-permission android:name="android.permission.READ_SYNC_STATS" />
    <uses-permission android:name="android.permission.READ_SYNC_SETTINGS" />
    <uses-permission android:name="android.permission.WRITE_SYNC_SETTINGS" />
    <uses-permission android:name="android.permission.BROADCAST_STICKY" />
    <uses-permission android:name="android.permission.ACCESS_NETWORK_STATE" />
    <uses-permission android:name="android.permission.RECEIVE_BOOT_COMPLETED" />
    <uses-permission android:name="android.permission.WAKE_LOCK" />
    <uses-permission android:name="android.permission.WRITE_EXTERNAL_STORAGE" />

    <uses-permission android:name="android.permission.READ_PHONE_STATE" />
    <uses-permission android:name="android.permission.READ_EXTERNAL_STORAGE" />

    <application
        android:name=".MainApp"
        android:icon="@drawable/icon"
        android:label="@string/app_name"
        android:theme="@style/Theme.ownCloud" >
        <activity
            android:name=".ui.activity.FileDisplayActivity"
            android:label="@string/app_name" >
            <intent-filter>
                <action android:name="android.intent.action.MAIN" />

                <category android:name="android.intent.category.LAUNCHER" />
            </intent-filter>
        </activity>
        <activity android:name=".ui.activity.UploadFilesActivity" />
        <activity android:name=".ui.activity.LocalDirectorySelectorActivity" />
        <activity android:name=".ui.activity.StorageMigrationActivity" />
        <activity android:name=".ui.activity.Uploader"
            android:label="@string/uploader_top_message"
            android:theme="@style/Theme.ownCloud">
            <intent-filter>
                <action android:name="android.intent.action.SEND" />

                <category android:name="android.intent.category.DEFAULT" />

                <data android:mimeType="*/*" />
            </intent-filter>
            <intent-filter>
                <action android:name="android.intent.action.SEND_MULTIPLE" />

                <category android:name="android.intent.category.DEFAULT" />

                <data android:mimeType="*/*" />
            </intent-filter>
        </activity>
        <activity
            android:name=".ui.activity.Preferences"
            android:theme="@style/Theme.ownCloud" >
        </activity>
        <activity
            android:name=".ui.preview.PreviewImageActivity"
            android:theme="@style/Theme.ownCloud.Overlay" />
        <activity
            android:name=".ui.preview.PreviewVideoActivity"
            android:label="@string/app_name"
            android:theme="@style/Theme.ownCloud.Fullscreen" />

        <service
            android:name=".authentication.AccountAuthenticatorService"
            android:exported="true" >
            <intent-filter android:priority="100" >
                <action android:name="android.accounts.AccountAuthenticator" />
            </intent-filter>

            <meta-data
                android:name="android.accounts.AccountAuthenticator"
                android:resource="@xml/authenticator" />
        </service>
        <service
            android:name=".syncadapter.FileSyncService"
            android:exported="true" >
            <intent-filter>
                <action android:name="android.content.SyncAdapter" />
            </intent-filter>

            <meta-data
                android:name="android.content.SyncAdapter"
                android:resource="@xml/syncadapter_files" />
        </service>

        <provider
            android:name=".providers.FileContentProvider"
            android:authorities="@string/authority"
            android:enabled="true"
            android:exported="true"
            android:label="@string/sync_string_files"
            android:syncable="true" />

        <provider
            android:name=".providers.UsersAndGroupsSearchProvider"
<<<<<<< HEAD
            android:authorities="@string/authoritySearch"
=======
            android:authorities=".providers.UsersAndGroupsSearchProvider"
>>>>>>> 79c84351
            android:enabled="true"
            android:exported="false"
            android:label="@string/search_users_and_groups_hint" />

        <provider
<<<<<<< HEAD
            android:name=".ui.adapter.DiskLruImageCacheFileProvider"
            android:authorities="@string/authorityCache"
            android:exported="true">
=======
            android:authorities="@string/document_provider_authority"
            android:name=".providers.DocumentsStorageProvider"
            android:exported="true"
            android:grantUriPermissions="true"
            android:permission="android.permission.MANAGE_DOCUMENTS"
            android:enabled="@bool/atLeastKitKat">
            <intent-filter>
                <action android:name="android.content.action.DOCUMENTS_PROVIDER" />
            </intent-filter>
>>>>>>> 79c84351
        </provider>

        <activity
            android:name=".authentication.AuthenticatorActivity"
            android:exported="true"
            android:launchMode="singleTask"
            android:theme="@style/Theme.ownCloud.noActionBar" >
            <intent-filter>
                <action android:name="android.intent.action.VIEW" />

                <category android:name="android.intent.category.DEFAULT" />
                <category android:name="android.intent.category.BROWSABLE" />

                <data android:scheme="@string/oauth2_redirect_scheme" />
            </intent-filter>
            <intent-filter>
                <action android:name="com.owncloud.android.workaround.accounts.CREATE" />

                <category android:name="android.intent.category.DEFAULT" />
            </intent-filter>
        </activity>

        <service android:name=".services.OperationsService" />
        <service android:name=".files.services.FileDownloader" />
        <service android:name=".files.services.FileUploader" />
        <service android:name=".media.MediaService" />

        <activity android:name=".ui.activity.PassCodeActivity" />
        <activity android:name=".ui.activity.ConflictsResolveActivity"/>
        <activity android:name=".ui.activity.GenericExplanationActivity"/>
        <activity android:name=".ui.activity.ErrorsWhileCopyingHandlerActivity"/>
        
        <activity android:name=".ui.activity.LogHistoryActivity"/>
        <activity android:name=".ui.activity.ErrorReportActivity"/>

        <receiver android:name=".files.InstantUploadBroadcastReceiver">
            <intent-filter>

                <!-- unofficially supported by many Android phones but not by HTC devices: -->
                <action android:name="com.android.camera.NEW_PICTURE" />
                <!-- officially supported since Android 4.0 (SDK 14, works even for HTC devices): -->
                <action android:name="android.hardware.action.NEW_PICTURE" />

                <data android:mimeType="image/*" />
            </intent-filter>
            <intent-filter>
                <action android:name="android.hardware.action.NEW_VIDEO" />

                <data android:mimeType="video/*" />
            </intent-filter>
            <intent-filter>
                <action android:name="android.net.conn.CONNECTIVITY_CHANGE" />
            </intent-filter>
            <intent-filter>
				<action android:name="android.intent.action.ACTION_POWER_CONNECTED"/>
			    <action android:name="android.intent.action.ACTION_POWER_DISCONNECTED"/>
			</intent-filter>
        </receiver>
        <receiver android:name=".files.BootupBroadcastReceiver" >
            <intent-filter>
                <action android:name="android.intent.action.BOOT_COMPLETED" />
            </intent-filter>
        </receiver>

        <service android:name=".services.observer.FileObserverService" />

        <activity
            android:name=".ui.activity.CopyToClipboardActivity"
            android:icon="@drawable/copy_link"
            android:label="@string/copy_link" />
        <activity
            android:name=".ui.activity.FolderPickerActivity"
            android:label="@string/app_name" />
        <activity
            android:name=".ui.activity.UploadPathActivity"
            android:label="@string/app_name" />
        <activity
            android:name=".ui.activity.ShareActivity"
            android:label="@string/share_dialog_title"
            android:theme="@style/Theme.ownCloud.Dialog"
            android:launchMode="singleTop"
            android:windowSoftInputMode="adjustResize" >
            <intent-filter>
                <action android:name="android.intent.action.SEARCH" />
            </intent-filter>
            <meta-data android:name="android.app.searchable"
                       android:resource="@xml/users_and_groups_searchable"/>
        </activity>
    </application>

</manifest><|MERGE_RESOLUTION|>--- conflicted
+++ resolved
@@ -124,21 +124,12 @@
 
         <provider
             android:name=".providers.UsersAndGroupsSearchProvider"
-<<<<<<< HEAD
             android:authorities="@string/authoritySearch"
-=======
-            android:authorities=".providers.UsersAndGroupsSearchProvider"
->>>>>>> 79c84351
             android:enabled="true"
             android:exported="false"
             android:label="@string/search_users_and_groups_hint" />
 
         <provider
-<<<<<<< HEAD
-            android:name=".ui.adapter.DiskLruImageCacheFileProvider"
-            android:authorities="@string/authorityCache"
-            android:exported="true">
-=======
             android:authorities="@string/document_provider_authority"
             android:name=".providers.DocumentsStorageProvider"
             android:exported="true"
@@ -148,7 +139,12 @@
             <intent-filter>
                 <action android:name="android.content.action.DOCUMENTS_PROVIDER" />
             </intent-filter>
->>>>>>> 79c84351
+        </provider>
+
+        <provider
+            android:name=".ui.adapter.DiskLruImageCacheFileProvider"
+            android:authorities="@string/authorityCache"
+            android:exported="true">
         </provider>
 
         <activity
