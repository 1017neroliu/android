buildscript {
    repositories {
        mavenCentral()
    }
    dependencies {
<<<<<<< HEAD
        classpath 'com.android.tools.build:gradle:1.3.0'
=======
        classpath 'com.android.tools.build:gradle:1.5.0'
>>>>>>> ee28eae2
    }
}
apply plugin: 'com.android.application'

dependencies {
    compile fileTree(dir: 'libs', include: '*.jar')
}

android {
    compileSdkVersion 23
    buildToolsVersion "23.0.2"

    sourceSets {
        main {
            manifest.srcFile 'AndroidManifest.xml'
            java.srcDirs = ['src']
            resources.srcDirs = ['src']
            aidl.srcDirs = ['src']
            renderscript.srcDirs = ['src']
            res.srcDirs = ['res']
            assets.srcDirs = ['assets']
        }

        // Move the tests to tests/java, tests/res, etc...
        instrumentTest.setRoot('tests')

        // Move the build types to build-types/<type>
        // For instance, build-types/debug/java, build-types/debug/AndroidManifest.xml, ...
        // This moves them out of them default location under src/<type>/... which would
        // conflict with src/ being used by the main source set.
        // Adding new build types or product flavors should be accompanied
        // by a similar customization.
        debug.setRoot('build-types/debug')
        release.setRoot('build-types/release')
    }
}<|MERGE_RESOLUTION|>--- conflicted
+++ resolved
@@ -3,11 +3,7 @@
         mavenCentral()
     }
     dependencies {
-<<<<<<< HEAD
-        classpath 'com.android.tools.build:gradle:1.3.0'
-=======
         classpath 'com.android.tools.build:gradle:1.5.0'
->>>>>>> ee28eae2
     }
 }
 apply plugin: 'com.android.application'
