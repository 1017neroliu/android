--- conflicted
+++ resolved
@@ -17,13 +17,8 @@
 	git submodule update
 
 	#Prepare project android-support-appcompat-v7 ; JAR file is not enough, includes resources
-<<<<<<< HEAD
-	android update lib-project -p libs/android-support-appcompat-v7-exploded-aar --target android-22
-	android update lib-project -p libs/com-getbase-floatingactionbutton-1-10-1-exploded-aar --target android-22
-=======
 	android update lib-project -p libs/android-support-appcompat-v7-exploded-aar --target android-23
 	android update lib-project -p libs/com-getbase-floatingactionbutton-1-10-1-exploded-aar --target android-23
->>>>>>> f8ed0f6a
 	
 	#As default it updates the ant scripts
 	android update lib-project -p owncloud-android-library
