--- conflicted
+++ resolved
@@ -712,11 +712,10 @@
         }
         file.setNeedsUpdateThumbnail(true);
         mStorageManager.saveFile(file);
-<<<<<<< HEAD
         mStorageManager.saveConflict(file, false);
-=======
+        
         mStorageManager.triggerMediaScan(file.getStoragePath());
->>>>>>> 3918ec18
+
     }
 
     private void updateOCFile(OCFile file, RemoteFile remoteFile) {
