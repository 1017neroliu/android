/**
 *   ownCloud Android client application
 *
 *   Copyright (C) 2012  Bartek Przybylski
 *   Copyright (C) 2015 ownCloud Inc.
 *
 *   This program is free software: you can redistribute it and/or modify
 *   it under the terms of the GNU General Public License version 2,
 *   as published by the Free Software Foundation.
 *
 *   This program is distributed in the hope that it will be useful,
 *   but WITHOUT ANY WARRANTY; without even the implied warranty of
 *   MERCHANTABILITY or FITNESS FOR A PARTICULAR PURPOSE.  See the
 *   GNU General Public License for more details.
 *
 *   You should have received a copy of the GNU General Public License
 *   along with this program.  If not, see <http://www.gnu.org/licenses/>.
 *
 */

package com.owncloud.android.files;

<<<<<<< HEAD
=======
import java.io.File;

import com.owncloud.android.MainApp;
import com.owncloud.android.authentication.AccountUtils;
import com.owncloud.android.db.DbHandler;
import com.owncloud.android.files.services.FileUploader;
import com.owncloud.android.lib.common.utils.Log_OC;
import com.owncloud.android.utils.FileStorageUtils;


>>>>>>> ee28eae2
import android.Manifest;
import android.accounts.Account;
import android.content.BroadcastReceiver;
import android.content.Context;
import android.content.Intent;
import android.content.IntentFilter;
import android.content.SharedPreferences;
import android.database.Cursor;
import android.net.ConnectivityManager;
import android.net.NetworkInfo.State;
import android.net.Uri;
import android.os.BatteryManager;
import android.preference.PreferenceManager;
import android.provider.MediaStore.Images;
import android.provider.MediaStore.Video;
import android.support.v4.content.ContextCompat;
import android.webkit.MimeTypeMap;

import com.owncloud.android.MainApp;
import com.owncloud.android.authentication.AccountUtils;
import com.owncloud.android.db.DbHandler;
import com.owncloud.android.files.services.FileUploader;
import com.owncloud.android.lib.common.utils.Log_OC;
import com.owncloud.android.utils.FileStorageUtils;

import java.io.File;


public class InstantUploadBroadcastReceiver extends BroadcastReceiver {

    private static String TAG = InstantUploadBroadcastReceiver.class.getName();
    // Image action
    // Unofficial action, works for most devices but not HTC. See: https://github.com/owncloud/android/issues/6
    private static String NEW_PHOTO_ACTION_UNOFFICIAL = "com.android.camera.NEW_PICTURE";
    // Officially supported action since SDK 14: http://developer.android.com/reference/android/hardware/Camera.html#ACTION_NEW_PICTURE
    private static String NEW_PHOTO_ACTION = "android.hardware.action.NEW_PICTURE";
    // Video action
    // Officially supported action since SDK 14: http://developer.android.com/reference/android/hardware/Camera.html#ACTION_NEW_VIDEO
    private static String NEW_VIDEO_ACTION = "android.hardware.action.NEW_VIDEO";

    @Override
    public void onReceive(Context context, Intent intent) {
        Log_OC.d(TAG, "Received: " + intent.getAction());
        if (intent.getAction().equals(android.net.ConnectivityManager.CONNECTIVITY_ACTION) || intent.getAction().equals(Intent.ACTION_POWER_CONNECTED)) {
            handleConnectivityAction(context, intent);
        }else if (intent.getAction().equals(NEW_PHOTO_ACTION_UNOFFICIAL)) {
            handleNewPictureAction(context, intent); 
            Log_OC.d(TAG, "UNOFFICIAL processed: com.android.camera.NEW_PICTURE");
        } else if (intent.getAction().equals(NEW_PHOTO_ACTION)) {
            handleNewPictureAction(context, intent); 
            Log_OC.d(TAG, "OFFICIAL processed: android.hardware.action.NEW_PICTURE");
        } else if (intent.getAction().equals(NEW_VIDEO_ACTION)) {
            Log_OC.d(TAG, "OFFICIAL processed: android.hardware.action.NEW_VIDEO");
            handleNewVideoAction(context, intent);
        } else {
            Log_OC.e(TAG, "Incorrect intent sent: " + intent.getAction());
        }
    }

    private void handleNewPictureAction(Context context, Intent intent) {
        Cursor c = null;
        String file_path = null;
        String file_name = null;
        String mime_type = null;

        Log_OC.w(TAG, "New photo received");
        
        if (!instantPictureUploadEnabled(context)) {
            Log_OC.d(TAG, "Instant picture upload disabled, ignoring new picture");
            return;
        }

        Account account = AccountUtils.getCurrentOwnCloudAccount(context);
        if (account == null) {
            Log_OC.w(TAG, "No account found for instant upload, aborting");
            return;
        }

        String[] CONTENT_PROJECTION = { Images.Media.DATA, Images.Media.DISPLAY_NAME, Images.Media.MIME_TYPE, Images.Media.SIZE };

        int permissionCheck = ContextCompat.checkSelfPermission(context,
                Manifest.permission.READ_EXTERNAL_STORAGE);

        if (android.content.pm.PackageManager.PERMISSION_GRANTED != permissionCheck) {
            Log_OC.w(TAG, "Read external storage permission isn't granted, aborting");
            return;
        }

<<<<<<< HEAD
        Uri contentUri = intent.getData();
        if (contentUri == null) {
            Log_OC.e(TAG, "Unexpected NULL URI in Intent: " + intent.toString());
            return;
        }
        c = context.getContentResolver().query(contentUri, CONTENT_PROJECTION, null, null, null);
=======
        c = context.getContentResolver().query(intent.getData(), CONTENT_PROJECTION, null, null, null);
>>>>>>> ee28eae2
        if (!c.moveToFirst()) {
            Log_OC.e(TAG, "Couldn't resolve given uri: " + intent.getDataString());
            return;
        }
        file_path = c.getString(c.getColumnIndex(Images.Media.DATA));
        file_name = c.getString(c.getColumnIndex(Images.Media.DISPLAY_NAME));
        mime_type = c.getString(c.getColumnIndex(Images.Media.MIME_TYPE));
        c.close();
        Log_OC.d(TAG, file_path + "");

        // save always temporally the picture to upload
        DbHandler db = new DbHandler(context);
        db.putFileForLater(file_path, account.name, null);
        db.close();

        if (!isOnline(context)
                || (instantPictureUploadViaWiFiOnly(context) && !isConnectedViaWiFi(context))
                || (instantUploadWhenChargingOnly(context) && !isCharging(context))
           ) {
            return;
        }

        Intent i = new Intent(context, FileUploader.class);
        i.putExtra(FileUploader.KEY_ACCOUNT, account);
        i.putExtra(FileUploader.KEY_LOCAL_FILE, file_path);
        i.putExtra(FileUploader.KEY_REMOTE_FILE, FileStorageUtils.getInstantUploadFilePath(context, file_name));
        i.putExtra(FileUploader.KEY_UPLOAD_TYPE, FileUploader.UPLOAD_SINGLE_FILE);
        i.putExtra(FileUploader.KEY_MIME_TYPE, mime_type);
        i.putExtra(FileUploader.KEY_INSTANT_UPLOAD, true);

        // instant upload behaviour
        i = addInstantUploadBehaviour(i, context);

        context.startService(i);
    }

    private Intent addInstantUploadBehaviour(Intent i, Context context){
        SharedPreferences appPreferences = PreferenceManager.getDefaultSharedPreferences(context);
        String behaviour = appPreferences.getString("prefs_instant_behaviour", "NOTHING");

        if (behaviour.equalsIgnoreCase("NOTHING")) {
            Log_OC.d(TAG, "upload file and do nothing");
            i.putExtra(FileUploader.KEY_LOCAL_BEHAVIOUR, FileUploader.LOCAL_BEHAVIOUR_FORGET);
        } else if (behaviour.equalsIgnoreCase("MOVE")) {
            i.putExtra(FileUploader.KEY_LOCAL_BEHAVIOUR, FileUploader.LOCAL_BEHAVIOUR_MOVE);
            Log_OC.d(TAG, "upload file and move file to oc folder");
        }
        return i;
    }

    private void handleNewVideoAction(Context context, Intent intent) {
        Cursor c = null;
        String file_path = null;
        String file_name = null;
        String mime_type = null;

        Log_OC.w(TAG, "New video received");
        
        if (!instantVideoUploadEnabled(context)) {
            Log_OC.d(TAG, "Instant video upload disabled, ignoring new video");
            return;
        }

        Account account = AccountUtils.getCurrentOwnCloudAccount(context);
        if (account == null) {
            Log_OC.w(TAG, "No account found for instant upload, aborting");
            return;
        }

        String[] CONTENT_PROJECTION = { Video.Media.DATA, Video.Media.DISPLAY_NAME, Video.Media.MIME_TYPE, Video.Media.SIZE };
        c = context.getContentResolver().query(intent.getData(), CONTENT_PROJECTION, null, null, null);
        if (!c.moveToFirst()) {
            Log_OC.e(TAG, "Couldn't resolve given uri: " + intent.getDataString());
            return;
        } 
        file_path = c.getString(c.getColumnIndex(Video.Media.DATA));
        file_name = c.getString(c.getColumnIndex(Video.Media.DISPLAY_NAME));
        mime_type = c.getString(c.getColumnIndex(Video.Media.MIME_TYPE));
        c.close();
        Log_OC.d(TAG, file_path + "");

        // save always temporally the picture to upload
        DbHandler db = new DbHandler(context);
        db.putFileForLater(file_path, account.name, null);
        db.close();

        if (!isOnline(context)
                || (instantVideoUploadViaWiFiOnly(context) && !isConnectedViaWiFi(context))
                || (instantVideoUploadWhenChargingOnly(context) && !isCharging(context))
           ) {
            return;
        }

        Intent i = new Intent(context, FileUploader.class);
        i.putExtra(FileUploader.KEY_ACCOUNT, account);
        i.putExtra(FileUploader.KEY_LOCAL_FILE, file_path);
        i.putExtra(FileUploader.KEY_REMOTE_FILE, FileStorageUtils.getInstantVideoUploadFilePath(context, file_name));
        i.putExtra(FileUploader.KEY_UPLOAD_TYPE, FileUploader.UPLOAD_SINGLE_FILE);
        i.putExtra(FileUploader.KEY_MIME_TYPE, mime_type);
        i.putExtra(FileUploader.KEY_INSTANT_UPLOAD, true);

        // instant upload behaviour
        i = addInstantUploadBehaviour(i, context);

        context.startService(i);

    }

    private void handleConnectivityAction(Context context, Intent intent) {
        if (!instantPictureUploadEnabled(context) && !instantVideoUploadEnabled(context)) {
            Log_OC.d(TAG, "Instant upload disabled, don't upload anything");
            return;
        }

        if (instantPictureUploadViaWiFiOnly(context) && !isConnectedViaWiFi(context)){
            Account account = AccountUtils.getCurrentOwnCloudAccount(context);
            if (account == null) {
<<<<<<< HEAD
                Log_OC.w(TAG, "No owncloud account found for instant upload, aborting");
=======
                Log_OC.w(TAG, "No account found for instant upload, aborting");
>>>>>>> ee28eae2
                return;
            }

            Intent i = new Intent(context, FileUploader.class);
            i.putExtra(FileUploader.KEY_ACCOUNT, account);
            i.putExtra(FileUploader.KEY_CANCEL_ALL, true);
            context.startService(i);
        }

        if (!intent.hasExtra(ConnectivityManager.EXTRA_NO_CONNECTIVITY)
                && isOnline(context)
                && (!instantUploadWhenChargingOnly(context) || (instantUploadWhenChargingOnly(context) && isCharging(context)))
                && (!instantVideoUploadWhenChargingOnly(context) || (instantVideoUploadWhenChargingOnly(context) && isCharging(context)))
                && (!instantPictureUploadViaWiFiOnly(context) || (instantPictureUploadViaWiFiOnly(context) && isConnectedViaWiFi(context)))
                && (!instantVideoUploadViaWiFiOnly(context) || (instantVideoUploadViaWiFiOnly(context) && isConnectedViaWiFi(context)))
            ) {
            DbHandler db = new DbHandler(context);
            Cursor c = db.getAwaitingFiles();
            if (c.moveToFirst()) {
                do {
                    if (instantPictureUploadViaWiFiOnly(context) &&
                            !isConnectedViaWiFi(context)){
                        break;
                    }

                    String account_name = c.getString(c.getColumnIndex("account"));
                    String file_path = c.getString(c.getColumnIndex("path"));
                    File f = new File(file_path);
                    if (f.exists()) {
                        Account account = new Account(account_name, MainApp.getAccountType());

                        String mimeType = null;
                        try {
                            mimeType = MimeTypeMap.getSingleton().getMimeTypeFromExtension(
                                    f.getName().substring(f.getName().lastIndexOf('.') + 1));

                        } catch (Throwable e) {
                            Log_OC.e(TAG, "Trying to find out MIME type of a file without extension: " + f.getName());
                        }
                        if (mimeType == null)
                            mimeType = "application/octet-stream";

                        Intent i = new Intent(context, FileUploader.class);
                        i.putExtra(FileUploader.KEY_ACCOUNT, account);
                        i.putExtra(FileUploader.KEY_LOCAL_FILE, file_path);
                        i.putExtra(FileUploader.KEY_REMOTE_FILE, FileStorageUtils.getInstantUploadFilePath(context, f.getName()));
                        i.putExtra(FileUploader.KEY_UPLOAD_TYPE, FileUploader.UPLOAD_SINGLE_FILE);
                        i.putExtra(FileUploader.KEY_INSTANT_UPLOAD, true);

                        // instant upload behaviour
                        i = addInstantUploadBehaviour(i, context);

                        context.startService(i);

                    } else {
                        Log_OC.w(TAG, "Instant upload file " + f.getAbsolutePath() + " dont exist anymore");
                    }
                } while (c.moveToNext());
            }
            c.close();
            db.close();
        }
    }

    public static boolean isOnline(Context context) {
        ConnectivityManager cm = (ConnectivityManager) context.getSystemService(Context.CONNECTIVITY_SERVICE);
        return cm.getActiveNetworkInfo() != null && cm.getActiveNetworkInfo().isConnected();
    }

    public static boolean isConnectedViaWiFi(Context context) {
        ConnectivityManager cm = (ConnectivityManager) context.getSystemService(Context.CONNECTIVITY_SERVICE);
        return cm != null && cm.getActiveNetworkInfo() != null
                && cm.getActiveNetworkInfo().getType() == ConnectivityManager.TYPE_WIFI
                && cm.getActiveNetworkInfo().getState() == State.CONNECTED;
    }

    public static boolean isCharging(Context context){
        IntentFilter ifilter = new IntentFilter(Intent.ACTION_BATTERY_CHANGED);
        Intent batteryStatus = context.registerReceiver(null, ifilter);

        int status = 0;
        if (batteryStatus != null) {
            status = batteryStatus.getIntExtra(BatteryManager.EXTRA_STATUS, -1);
        }
        return status == BatteryManager.BATTERY_STATUS_CHARGING ||
                status == BatteryManager.BATTERY_STATUS_FULL;
    }

    public static boolean instantPictureUploadEnabled(Context context) {
        return PreferenceManager.getDefaultSharedPreferences(context).getBoolean("instant_uploading", false);
    }

    public static boolean instantVideoUploadEnabled(Context context) {
        return PreferenceManager.getDefaultSharedPreferences(context).getBoolean("instant_video_uploading", false);
    }

    public static boolean instantPictureUploadViaWiFiOnly(Context context) {
        return PreferenceManager.getDefaultSharedPreferences(context).getBoolean("instant_upload_on_wifi", false);
    }
    
    public static boolean instantVideoUploadViaWiFiOnly(Context context) {
        return PreferenceManager.getDefaultSharedPreferences(context).getBoolean("instant_video_upload_on_wifi", false);
    }
    public static boolean instantUploadWhenChargingOnly(Context context) {
        return PreferenceManager.getDefaultSharedPreferences(context).getBoolean("instant_upload_on_charging", false);
    }
    public static boolean instantVideoUploadWhenChargingOnly(Context context) {
        return PreferenceManager.getDefaultSharedPreferences(context).getBoolean("instant_video_upload_on_charging", false);
    }
}<|MERGE_RESOLUTION|>--- conflicted
+++ resolved
@@ -20,8 +20,7 @@
 
 package com.owncloud.android.files;
 
-<<<<<<< HEAD
-=======
+import android.Manifest;
 import java.io.File;
 
 import com.owncloud.android.MainApp;
@@ -32,7 +31,6 @@
 import com.owncloud.android.utils.FileStorageUtils;
 
 
->>>>>>> ee28eae2
 import android.Manifest;
 import android.accounts.Account;
 import android.content.BroadcastReceiver;
@@ -121,16 +119,12 @@
             return;
         }
 
-<<<<<<< HEAD
         Uri contentUri = intent.getData();
         if (contentUri == null) {
             Log_OC.e(TAG, "Unexpected NULL URI in Intent: " + intent.toString());
             return;
         }
         c = context.getContentResolver().query(contentUri, CONTENT_PROJECTION, null, null, null);
-=======
-        c = context.getContentResolver().query(intent.getData(), CONTENT_PROJECTION, null, null, null);
->>>>>>> ee28eae2
         if (!c.moveToFirst()) {
             Log_OC.e(TAG, "Couldn't resolve given uri: " + intent.getDataString());
             return;
@@ -248,11 +242,7 @@
         if (instantPictureUploadViaWiFiOnly(context) && !isConnectedViaWiFi(context)){
             Account account = AccountUtils.getCurrentOwnCloudAccount(context);
             if (account == null) {
-<<<<<<< HEAD
-                Log_OC.w(TAG, "No owncloud account found for instant upload, aborting");
-=======
                 Log_OC.w(TAG, "No account found for instant upload, aborting");
->>>>>>> ee28eae2
                 return;
             }
 
