/**
 *   ownCloud Android client application
 *
 *   @author masensio
 *   @author David A. Velasco
 *   Copyright (C) 2015 ownCloud Inc.
 *
 *   This program is free software: you can redistribute it and/or modify
 *   it under the terms of the GNU General Public License version 2,
 *   as published by the Free Software Foundation.
 *
 *   This program is distributed in the hope that it will be useful,
 *   but WITHOUT ANY WARRANTY; without even the implied warranty of
 *   MERCHANTABILITY or FITNESS FOR A PARTICULAR PURPOSE.  See the
 *   GNU General Public License for more details.
 *
 *   You should have received a copy of the GNU General Public License
 *   along with this program.  If not, see <http://www.gnu.org/licenses/>.
 *
 */

package com.owncloud.android.files;

import android.accounts.Account;
import android.content.ActivityNotFoundException;
import android.content.Context;
import android.content.Intent;
import android.graphics.Bitmap;
import android.content.pm.PackageManager;
import android.content.pm.ResolveInfo;
import android.graphics.Bitmap;
import android.net.Uri;
import android.support.v4.app.DialogFragment;
import android.webkit.MimeTypeMap;
import android.widget.Toast;

import com.owncloud.android.MainApp;
import com.owncloud.android.R;
import com.owncloud.android.authentication.AccountUtils;
import com.owncloud.android.datamodel.OCFile;
import com.owncloud.android.datamodel.ThumbnailsCacheManager;
import com.owncloud.android.files.services.FileDownloader.FileDownloaderBinder;
import com.owncloud.android.files.services.FileUploader.FileUploaderBinder;
import com.owncloud.android.lib.common.network.WebdavUtils;
import com.owncloud.android.lib.common.utils.Log_OC;
import com.owncloud.android.lib.resources.shares.ShareType;
import com.owncloud.android.lib.resources.status.OwnCloudVersion;
import com.owncloud.android.services.OperationsService;
import com.owncloud.android.services.observer.FileObserverService;
import com.owncloud.android.ui.activity.FileActivity;
import com.owncloud.android.ui.adapter.DiskLruImageCacheFileProvider;
<<<<<<< HEAD
=======
import com.owncloud.android.ui.activity.ShareActivity;
>>>>>>> ce841a3c
import com.owncloud.android.ui.dialog.ShareLinkToDialog;

import java.io.ByteArrayOutputStream;
import java.io.File;
import java.io.FileNotFoundException;
import java.io.FileOutputStream;
import java.io.IOException;

import org.apache.http.protocol.HTTP;

import java.io.File;
import java.util.List;

import java.io.ByteArrayOutputStream;
import java.io.File;
import java.io.FileNotFoundException;
import java.io.FileOutputStream;
import java.io.IOException;

import java.util.ArrayList;

/**
 *
 */
public class FileOperationsHelper {

    private static final String TAG = FileOperationsHelper.class.getName();

    private static final String FTAG_CHOOSER_DIALOG = "CHOOSER_DIALOG";

    protected FileActivity mFileActivity = null;

    /// Identifier of operation in progress which result shouldn't be lost 
    private long mWaitingForOpId = Long.MAX_VALUE;

    public FileOperationsHelper(FileActivity fileActivity) {
        mFileActivity = fileActivity;
    }


    public void openFile(OCFile file) {
        if (file != null) {
            String storagePath = file.getStoragePath();
            String encodedStoragePath = WebdavUtils.encodePath(storagePath);

            Intent intentForSavedMimeType = new Intent(Intent.ACTION_VIEW);
            intentForSavedMimeType.setDataAndType(Uri.parse("file://"+ encodedStoragePath),
                    file.getMimetype());
            intentForSavedMimeType.setFlags(
                    Intent.FLAG_GRANT_READ_URI_PERMISSION | Intent.FLAG_GRANT_WRITE_URI_PERMISSION
            );
            
            Intent intentForGuessedMimeType = null;
            if (storagePath.lastIndexOf('.') >= 0) {
                String guessedMimeType = MimeTypeMap.getSingleton().getMimeTypeFromExtension(
                        storagePath.substring(storagePath.lastIndexOf('.') + 1)
                );
                if (guessedMimeType != null && !guessedMimeType.equals(file.getMimetype())) {
                    intentForGuessedMimeType = new Intent(Intent.ACTION_VIEW);
                    intentForGuessedMimeType.
                            setDataAndType(Uri.parse("file://"+ encodedStoragePath),
                                    guessedMimeType);
                    intentForGuessedMimeType.setFlags(
                            Intent.FLAG_GRANT_READ_URI_PERMISSION |
                                    Intent.FLAG_GRANT_WRITE_URI_PERMISSION
                    );
                }
            }

            Intent openFileWithIntent;
            if (intentForGuessedMimeType != null) {
                openFileWithIntent = intentForGuessedMimeType;
            } else {
                openFileWithIntent = intentForSavedMimeType;
            }

            List<ResolveInfo> launchables = mFileActivity.getPackageManager().
                    queryIntentActivities(openFileWithIntent, PackageManager.GET_INTENT_FILTERS);

            if(launchables != null && launchables.size() > 0) {
                try {
                    mFileActivity.startActivity(
                            Intent.createChooser(
                                    openFileWithIntent, mFileActivity.getString(R.string.actionbar_open_with)
                            )
                    );
                } catch (ActivityNotFoundException anfe) {
                    showNoAppForFileTypeToast(mFileActivity.getApplicationContext());
                }
            } else {
                showNoAppForFileTypeToast(mFileActivity.getApplicationContext());
            }

        } else {
            Log_OC.wtf(TAG, "Trying to open a NULL OCFile");
        }
    }

    /**
     * Displays a toast stating that no application could be found to open the file.
     *
     * @param context the context to be able to show a toast.
     */
    private void showNoAppForFileTypeToast(Context context) {
        Toast.makeText(context,
                R.string.file_list_no_app_for_file_type, Toast.LENGTH_SHORT)
                .show();
    }

    public void shareFileWithLink(OCFile file) {

        if (isSharedSupported()) {
            if (file != null) {
                String link = "https://fake.url";
                Intent intent = createShareWithLinkIntent(link);
                String[] packagesToExclude = new String[]{mFileActivity.getPackageName()};
                DialogFragment chooserDialog = ShareLinkToDialog.newInstance(intent,
                        packagesToExclude, file);
                chooserDialog.show(mFileActivity.getSupportFragmentManager(), FTAG_CHOOSER_DIALOG);

            } else {
                Log_OC.wtf(TAG, "Trying to share a NULL OCFile");
            }

        } else {
            // Show a Message
            Toast t = Toast.makeText(
                    mFileActivity, mFileActivity.getString(R.string.share_link_no_support_share_api),
                    Toast.LENGTH_LONG
            );
            t.show();
        }
    }


    public void shareFileWithLinkToApp(OCFile file, String password, Intent sendIntent) {
        
        if (file != null) {
            mFileActivity.showLoadingDialog(mFileActivity.getApplicationContext().
                    getString(R.string.wait_a_moment));

            Intent service = new Intent(mFileActivity, OperationsService.class);
            service.setAction(OperationsService.ACTION_CREATE_SHARE_VIA_LINK);
            service.putExtra(OperationsService.EXTRA_ACCOUNT, mFileActivity.getAccount());
            service.putExtra(OperationsService.EXTRA_REMOTE_PATH, file.getRemotePath());
            service.putExtra(OperationsService.EXTRA_PASSWORD_SHARE, password);
            service.putExtra(OperationsService.EXTRA_SEND_INTENT, sendIntent);
            mWaitingForOpId = mFileActivity.getOperationsServiceBinder().queueNewOperation(service);
            
        } else {
            Log_OC.wtf(TAG, "Trying to open a NULL OCFile");
        }
    }


    private Intent createShareWithLinkIntent(String link) {
        Intent intentToShareLink = new Intent(Intent.ACTION_SEND);
        intentToShareLink.putExtra(Intent.EXTRA_TEXT, link);
        intentToShareLink.setType(HTTP.PLAIN_TEXT_TYPE);
        return intentToShareLink;
    }


    /**
     * Helper method to share a file with a know sharee. Starts a request to do it in {@link OperationsService}
     *
     * @param file          The file to share.
     * @param shareeName    Name (user name or group name) of the target sharee.
     * @param shareType     The share type determines the sharee type.
     */
    public void shareFileWithSharee(OCFile file, String shareeName, ShareType shareType) {
        if (file != null) {
            // TODO check capability?
            mFileActivity.showLoadingDialog(mFileActivity.getApplicationContext().
                    getString(R.string.wait_a_moment));

            Intent service = new Intent(mFileActivity, OperationsService.class);
            service.setAction(OperationsService.ACTION_CREATE_SHARE_WITH_SHAREE);
            service.putExtra(OperationsService.EXTRA_ACCOUNT, mFileActivity.getAccount());
            service.putExtra(OperationsService.EXTRA_REMOTE_PATH, file.getRemotePath());
            service.putExtra(OperationsService.EXTRA_SHARE_WITH, shareeName);
            service.putExtra(OperationsService.EXTRA_SHARE_TYPE, shareType);
            mWaitingForOpId = mFileActivity.getOperationsServiceBinder().queueNewOperation(service);

        } else {
            Log_OC.wtf(TAG, "Trying to share a NULL OCFile");
        }
    }


    /**
     * @return 'True' if the server supports the Share API
     */
    public boolean isSharedSupported() {
        if (mFileActivity.getAccount() != null) {
            OwnCloudVersion serverVersion = AccountUtils.getServerVersion(mFileActivity.getAccount());
            return (serverVersion != null && serverVersion.isSharedSupported());
        }
        return false;
    }


    public void unshareFileWithLink(OCFile file) {

        // Unshare the file: Create the intent
        Intent unshareService = new Intent(mFileActivity, OperationsService.class);
        unshareService.setAction(OperationsService.ACTION_UNSHARE);
        unshareService.putExtra(OperationsService.EXTRA_ACCOUNT, mFileActivity.getAccount());
        unshareService.putExtra(OperationsService.EXTRA_REMOTE_PATH, file.getRemotePath());
        unshareService.putExtra(OperationsService.EXTRA_SHARE_TYPE, ShareType.PUBLIC_LINK);
        unshareService.putExtra(OperationsService.EXTRA_SHARE_WITH, "");

        unshareFile(unshareService);
    }

    public void unshareFileWithUserOrGroup(OCFile file, ShareType shareType, String userOrGroup){

        // Unshare the file: Create the intent
        Intent unshareService = new Intent(mFileActivity, OperationsService.class);
        unshareService.setAction(OperationsService.ACTION_UNSHARE);
        unshareService.putExtra(OperationsService.EXTRA_ACCOUNT, mFileActivity.getAccount());
        unshareService.putExtra(OperationsService.EXTRA_REMOTE_PATH, file.getRemotePath());
        unshareService.putExtra(OperationsService.EXTRA_SHARE_TYPE, shareType);
        unshareService.putExtra(OperationsService.EXTRA_SHARE_WITH, userOrGroup);

        unshareFile(unshareService);
    }


    private void unshareFile(Intent unshareService){
        if (isSharedSupported()) {
            // Unshare the file
            mWaitingForOpId = mFileActivity.getOperationsServiceBinder().
                    queueNewOperation(unshareService);

            mFileActivity.showLoadingDialog(mFileActivity.getApplicationContext().
                    getString(R.string.wait_a_moment));

        } else {
            // Show a Message
            Toast t = Toast.makeText(mFileActivity,
                    mFileActivity.getString(R.string.share_link_no_support_share_api),
                    Toast.LENGTH_LONG);
            t.show();

        }
    }

    /**
     * Show an instance of {@link ShareType} for sharing or unsharing the {@OCFile} received as parameter.
     *
     * @param file  File to share or unshare.
     */
    public void showShareFile(OCFile file){
        Intent intent = new Intent(mFileActivity, ShareActivity.class);
        intent.putExtra(mFileActivity.EXTRA_FILE, file);
        intent.putExtra(mFileActivity.EXTRA_ACCOUNT, mFileActivity.getAccount());
        mFileActivity.startActivity(intent);

    }


    /**
     * @return 'True' if the server supports the Search Users API
     */
    public boolean isSearchUsersSupportedSupported() {
        if (mFileActivity.getAccount() != null) {
            OwnCloudVersion serverVersion = AccountUtils.getServerVersion(mFileActivity.getAccount());
            return (serverVersion != null && serverVersion.isSearchUsersSupported());
        }
        return false;
    }

    public void sendDownloadedFile(OCFile file) {
        if (file != null) {
            String storagePath = file.getStoragePath();
            String encodedStoragePath = WebdavUtils.encodePath(storagePath);
            Intent sendIntent = new Intent(android.content.Intent.ACTION_SEND);
            // set MimeType
            sendIntent.setType(file.getMimetype());
            sendIntent.putExtra(Intent.EXTRA_STREAM, Uri.parse("file://" + encodedStoragePath));
            sendIntent.putExtra(Intent.ACTION_SEND, true);      // Send Action

            // Show dialog, without the own app
            String[] packagesToExclude = new String[]{mFileActivity.getPackageName()};
            DialogFragment chooserDialog = ShareLinkToDialog.newInstance(sendIntent,
                    packagesToExclude, file);
            chooserDialog.show(mFileActivity.getSupportFragmentManager(), FTAG_CHOOSER_DIALOG);

        } else {
            Log_OC.wtf(TAG, "Trying to send a NULL OCFile");
        }
    }

<<<<<<< HEAD
    public void setPictureAs(OCFile file) {
        if (file != null){
            if (file.isDown()) {
                File externalFile = new File(file.getStoragePath());
                Uri sendUri = Uri.fromFile(externalFile);
                Intent intent = new Intent(Intent.ACTION_ATTACH_DATA);
                intent.setDataAndType(sendUri, file.getMimetype());
                intent.putExtra("mimeType", file.getMimetype());
                mFileActivity.startActivityForResult(Intent.createChooser(intent, "Set As"), 200);
            } else {
                // TODO re-enable after resized images is available
                Uri sendUri = Uri.parse("content://" + DiskLruImageCacheFileProvider.AUTHORITY + file.getRemotePath());
                Intent intent = new Intent(Intent.ACTION_ATTACH_DATA);
                intent.setDataAndType(sendUri, file.getMimetype());
                intent.putExtra("mimeType", file.getMimetype());
                mFileActivity.startActivityForResult(Intent.createChooser(intent, "Set As"), 200);

//                Intent sendIntent = new Intent(android.content.Intent.ACTION_SEND);
//                // set MimeType
//                sendIntent.setType(file.getMimetype());
////            sendIntent.putExtra(Intent.EXTRA_STREAM, Uri.parse("content://" + DiskLruImageCacheFileProvider.AUTHORITY + "/#" + file.getRemoteId() + "#" + file.getFileName()));
//                sendIntent.putExtra(Intent.EXTRA_STREAM, Uri.parse("content://" + DiskLruImageCacheFileProvider.AUTHORITY + file.getRemotePath()));
//                sendIntent.putExtra(Intent.ACTION_SEND, true);      // Send Action
//
//                // Show dialog, without the own app
//                String[] packagesToExclude = new String[] { mFileActivity.getPackageName() };
//                DialogFragment chooserDialog = ShareLinkToDialog.newInstance(sendIntent, packagesToExclude, file);
//                chooserDialog.show(mFileActivity.getSupportFragmentManager(), FTAG_CHOOSER_DIALOG);
            }
        } else {
            Log_OC.wtf(TAG, "Trying to send a NULL OCFile");
        }
    }

=======
>>>>>>> ce841a3c
    public void sendCachedImage(OCFile file) {
        if (file != null) {
            Intent sendIntent = new Intent(android.content.Intent.ACTION_SEND);
            // set MimeType
            sendIntent.setType(file.getMimetype());
//            sendIntent.putExtra(Intent.EXTRA_STREAM, Uri.parse("content://" + DiskLruImageCacheFileProvider.AUTHORITY + "/#" + file.getRemoteId() + "#" + file.getFileName()));
            sendIntent.putExtra(Intent.EXTRA_STREAM, Uri.parse("content://" + DiskLruImageCacheFileProvider.AUTHORITY + file.getRemotePath()));
            sendIntent.putExtra(Intent.ACTION_SEND, true);      // Send Action

            // Show dialog, without the own app
            String[] packagesToExclude = new String[] { mFileActivity.getPackageName() };
            DialogFragment chooserDialog = ShareLinkToDialog.newInstance(sendIntent, packagesToExclude, file);
            chooserDialog.show(mFileActivity.getSupportFragmentManager(), FTAG_CHOOSER_DIALOG);
        } else {
            Log_OC.wtf(TAG, "Trying to send a NULL OCFile");
        }
    }
<<<<<<< HEAD

    public void syncFiles(ArrayList<OCFile> files) {
        for (OCFile file: files) {
            syncFile(file);
        }
    }
=======
    
    
>>>>>>> ce841a3c

    /**
     * Request the synchronization of a file or folder with the OC server, including its contents.
     *
     * @param file          The file or folder to synchronize
     */
    public void syncFile(OCFile file) {
        if (!file.isFolder()){
            Intent intent = new Intent(mFileActivity, OperationsService.class);
            intent.setAction(OperationsService.ACTION_SYNC_FILE);
            intent.putExtra(OperationsService.EXTRA_ACCOUNT, mFileActivity.getAccount());
            intent.putExtra(OperationsService.EXTRA_REMOTE_PATH, file.getRemotePath());
            intent.putExtra(OperationsService.EXTRA_SYNC_FILE_CONTENTS, true);
            mWaitingForOpId = mFileActivity.getOperationsServiceBinder().queueNewOperation(intent);
<<<<<<< HEAD
            mFileActivity.showLoadingDialog();

=======
            mFileActivity.showLoadingDialog(mFileActivity.getApplicationContext().
                    getString(R.string.wait_a_moment));
            
>>>>>>> ce841a3c
        } else {
            Intent intent = new Intent(mFileActivity, OperationsService.class);
            intent.setAction(OperationsService.ACTION_SYNC_FOLDER);
            intent.putExtra(OperationsService.EXTRA_ACCOUNT, mFileActivity.getAccount());
            intent.putExtra(OperationsService.EXTRA_REMOTE_PATH, file.getRemotePath());
            mFileActivity.startService(intent);

        }
    }

    public void toggleFavorites(ArrayList<OCFile> files, boolean isFavorite){
        for (OCFile file: files) {
            toggleFavorite(file, isFavorite);
        }
    }

    public void toggleFavorite(OCFile file, boolean isFavorite) {
        file.setFavorite(isFavorite);
        mFileActivity.getStorageManager().saveFile(file);

        /// register the OCFile instance in the observer service to monitor local updates
        Intent observedFileIntent = FileObserverService.makeObservedFileIntent(
                mFileActivity,
                file,
                mFileActivity.getAccount(),
                isFavorite);
        mFileActivity.startService(observedFileIntent);

        /// immediate content synchronization
        if (file.isFavorite()) {
            syncFile(file);
        }
    }
    
    public void renameFile(OCFile file, String newFilename) {
        // RenameFile
        Intent service = new Intent(mFileActivity, OperationsService.class);
        service.setAction(OperationsService.ACTION_RENAME);
        service.putExtra(OperationsService.EXTRA_ACCOUNT, mFileActivity.getAccount());
        service.putExtra(OperationsService.EXTRA_REMOTE_PATH, file.getRemotePath());
        service.putExtra(OperationsService.EXTRA_NEWNAME, newFilename);
        mWaitingForOpId = mFileActivity.getOperationsServiceBinder().queueNewOperation(service);
        
        mFileActivity.showLoadingDialog(mFileActivity.getApplicationContext().
                getString(R.string.wait_a_moment));
    }


    public void removeFile(OCFile file, boolean onlyLocalCopy) {
        // RemoveFile
        Intent service = new Intent(mFileActivity, OperationsService.class);
        service.setAction(OperationsService.ACTION_REMOVE);
        service.putExtra(OperationsService.EXTRA_ACCOUNT, mFileActivity.getAccount());
        service.putExtra(OperationsService.EXTRA_REMOTE_PATH, file.getRemotePath());
        service.putExtra(OperationsService.EXTRA_REMOVE_ONLY_LOCAL, onlyLocalCopy);
        mWaitingForOpId =  mFileActivity.getOperationsServiceBinder().queueNewOperation(service);
        
        mFileActivity.showLoadingDialog(mFileActivity.getApplicationContext().
                getString(R.string.wait_a_moment));
    }


    public void createFolder(String remotePath, boolean createFullPath) {
        // Create Folder
        Intent service = new Intent(mFileActivity, OperationsService.class);
        service.setAction(OperationsService.ACTION_CREATE_FOLDER);
        service.putExtra(OperationsService.EXTRA_ACCOUNT, mFileActivity.getAccount());
        service.putExtra(OperationsService.EXTRA_REMOTE_PATH, remotePath);
        service.putExtra(OperationsService.EXTRA_CREATE_FULL_PATH, createFullPath);
        mWaitingForOpId =  mFileActivity.getOperationsServiceBinder().queueNewOperation(service);
        
        mFileActivity.showLoadingDialog(mFileActivity.getApplicationContext().
                getString(R.string.wait_a_moment));
    }

    /**
     * Cancel the transference in downloads (files/folders) and file uploads
     * @param file OCFile
     */
    public void cancelTransference(OCFile file) {
        Account account = mFileActivity.getAccount();
        if (file.isFolder()) {
            OperationsService.OperationsServiceBinder opsBinder =
                    mFileActivity.getOperationsServiceBinder();
            if (opsBinder != null) {
                opsBinder.cancel(account, file);
            }
        }

        // for both files and folders
        FileDownloaderBinder downloaderBinder = mFileActivity.getFileDownloaderBinder();
        if (downloaderBinder != null && downloaderBinder.isDownloading(account, file)) {
            downloaderBinder.cancel(account, file);
        }
        FileUploaderBinder uploaderBinder = mFileActivity.getFileUploaderBinder();
        if (uploaderBinder != null && uploaderBinder.isUploading(account, file)) {
            uploaderBinder.cancel(account, file);
        }
    }

    /**
     * Start move file operation
     *
     * @param newfile     File where it is going to be moved
     * @param currentFile File with the previous info
     */
    public void moveFile(OCFile newfile, OCFile currentFile) {
        // Move files
        Intent service = new Intent(mFileActivity, OperationsService.class);
        service.setAction(OperationsService.ACTION_MOVE_FILE);
        service.putExtra(OperationsService.EXTRA_NEW_PARENT_PATH, newfile.getRemotePath());
        service.putExtra(OperationsService.EXTRA_REMOTE_PATH, currentFile.getRemotePath());
        service.putExtra(OperationsService.EXTRA_ACCOUNT, mFileActivity.getAccount());
        mWaitingForOpId =  mFileActivity.getOperationsServiceBinder().queueNewOperation(service);

<<<<<<< HEAD
        // TODO Tobi loading dialog?
        // mFileActivity.showLoadingDialog();
=======
        mFileActivity.showLoadingDialog(mFileActivity.getApplicationContext().
                getString(R.string.wait_a_moment));
>>>>>>> ce841a3c
    }

    /**
     * Start copy file operation
     *
     * @param newfile     File where it is going to be moved
     * @param currentFile File with the previous info
     */
    public void copyFile(OCFile newfile, OCFile currentFile) {
        // Copy files
        Intent service = new Intent(mFileActivity, OperationsService.class);
        service.setAction(OperationsService.ACTION_COPY_FILE);
        service.putExtra(OperationsService.EXTRA_NEW_PARENT_PATH, newfile.getRemotePath());
        service.putExtra(OperationsService.EXTRA_REMOTE_PATH, currentFile.getRemotePath());
        service.putExtra(OperationsService.EXTRA_ACCOUNT, mFileActivity.getAccount());
        mWaitingForOpId = mFileActivity.getOperationsServiceBinder().queueNewOperation(service);

        mFileActivity.showLoadingDialog(mFileActivity.getApplicationContext().
                getString(R.string.wait_a_moment));
    }

    public long getOpIdWaitingFor() {
        return mWaitingForOpId;
    }


    public void setOpIdWaitingFor(long waitingForOpId) {
        mWaitingForOpId = waitingForOpId;
    }

    /**
     *  @return 'True' if the server doesn't need to check forbidden characters
     */
    public boolean isVersionWithForbiddenCharacters() {
        if (mFileActivity.getAccount() != null) {
            OwnCloudVersion serverVersion =
                    AccountUtils.getServerVersion(mFileActivity.getAccount());
            return (serverVersion != null && serverVersion.isVersionWithForbiddenCharacters());
        }
        return false;
    }
}<|MERGE_RESOLUTION|>--- conflicted
+++ resolved
@@ -49,11 +49,13 @@
 import com.owncloud.android.services.observer.FileObserverService;
 import com.owncloud.android.ui.activity.FileActivity;
 import com.owncloud.android.ui.adapter.DiskLruImageCacheFileProvider;
-<<<<<<< HEAD
-=======
 import com.owncloud.android.ui.activity.ShareActivity;
->>>>>>> ce841a3c
 import com.owncloud.android.ui.dialog.ShareLinkToDialog;
+
+import org.apache.http.protocol.HTTP;
+
+import java.io.File;
+import java.util.List;
 
 import java.io.ByteArrayOutputStream;
 import java.io.File;
@@ -63,16 +65,8 @@
 
 import org.apache.http.protocol.HTTP;
 
-import java.io.File;
+import java.util.ArrayList;
 import java.util.List;
-
-import java.io.ByteArrayOutputStream;
-import java.io.File;
-import java.io.FileNotFoundException;
-import java.io.FileOutputStream;
-import java.io.IOException;
-
-import java.util.ArrayList;
 
 /**
  *
@@ -347,7 +341,6 @@
         }
     }
 
-<<<<<<< HEAD
     public void setPictureAs(OCFile file) {
         if (file != null){
             if (file.isDown()) {
@@ -382,8 +375,6 @@
         }
     }
 
-=======
->>>>>>> ce841a3c
     public void sendCachedImage(OCFile file) {
         if (file != null) {
             Intent sendIntent = new Intent(android.content.Intent.ACTION_SEND);
@@ -401,17 +392,12 @@
             Log_OC.wtf(TAG, "Trying to send a NULL OCFile");
         }
     }
-<<<<<<< HEAD
 
     public void syncFiles(ArrayList<OCFile> files) {
         for (OCFile file: files) {
             syncFile(file);
         }
     }
-=======
-    
-    
->>>>>>> ce841a3c
 
     /**
      * Request the synchronization of a file or folder with the OC server, including its contents.
@@ -426,14 +412,9 @@
             intent.putExtra(OperationsService.EXTRA_REMOTE_PATH, file.getRemotePath());
             intent.putExtra(OperationsService.EXTRA_SYNC_FILE_CONTENTS, true);
             mWaitingForOpId = mFileActivity.getOperationsServiceBinder().queueNewOperation(intent);
-<<<<<<< HEAD
-            mFileActivity.showLoadingDialog();
-
-=======
             mFileActivity.showLoadingDialog(mFileActivity.getApplicationContext().
                     getString(R.string.wait_a_moment));
             
->>>>>>> ce841a3c
         } else {
             Intent intent = new Intent(mFileActivity, OperationsService.class);
             intent.setAction(OperationsService.ACTION_SYNC_FOLDER);
@@ -549,13 +530,9 @@
         service.putExtra(OperationsService.EXTRA_ACCOUNT, mFileActivity.getAccount());
         mWaitingForOpId =  mFileActivity.getOperationsServiceBinder().queueNewOperation(service);
 
-<<<<<<< HEAD
         // TODO Tobi loading dialog?
-        // mFileActivity.showLoadingDialog();
-=======
-        mFileActivity.showLoadingDialog(mFileActivity.getApplicationContext().
-                getString(R.string.wait_a_moment));
->>>>>>> ce841a3c
+//        mFileActivity.showLoadingDialog(mFileActivity.getApplicationContext().
+//                getString(R.string.wait_a_moment));
     }
 
     /**
