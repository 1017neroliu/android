/**
 *   ownCloud Android client application
 *
 *   @author masensio
 *   @author David A. Velasco
 *   Copyright (C) 2015 ownCloud Inc.
 *
 *   This program is free software: you can redistribute it and/or modify
 *   it under the terms of the GNU General Public License version 2,
 *   as published by the Free Software Foundation.
 *
 *   This program is distributed in the hope that it will be useful,
 *   but WITHOUT ANY WARRANTY; without even the implied warranty of
 *   MERCHANTABILITY or FITNESS FOR A PARTICULAR PURPOSE.  See the
 *   GNU General Public License for more details.
 *
 *   You should have received a copy of the GNU General Public License
 *   along with this program.  If not, see <http://www.gnu.org/licenses/>.
 *
 */

package com.owncloud.android.files;

import android.accounts.Account;
import android.content.ActivityNotFoundException;
import android.content.Context;
import android.content.Intent;
<<<<<<< HEAD
import android.content.pm.PackageManager;
import android.content.pm.ResolveInfo;
=======
import android.graphics.Bitmap;
>>>>>>> 788ebbcd
import android.net.Uri;
import android.support.v4.app.DialogFragment;
import android.webkit.MimeTypeMap;
import android.widget.Toast;

import com.owncloud.android.MainApp;
import com.owncloud.android.R;
import com.owncloud.android.authentication.AccountUtils;
import com.owncloud.android.datamodel.OCFile;
import com.owncloud.android.datamodel.ThumbnailsCacheManager;
import com.owncloud.android.files.services.FileDownloader.FileDownloaderBinder;
import com.owncloud.android.files.services.FileUploader.FileUploaderBinder;
import com.owncloud.android.lib.common.network.WebdavUtils;
import com.owncloud.android.lib.common.utils.Log_OC;
import com.owncloud.android.lib.resources.status.OwnCloudVersion;
import com.owncloud.android.services.OperationsService;
import com.owncloud.android.services.observer.FileObserverService;
import com.owncloud.android.ui.activity.FileActivity;
import com.owncloud.android.ui.adapter.DiskLruImageCacheFileProvider;
import com.owncloud.android.ui.dialog.ShareLinkToDialog;

<<<<<<< HEAD
import org.apache.http.protocol.HTTP;

import java.util.List;
=======
import java.io.ByteArrayOutputStream;
import java.io.File;
import java.io.FileNotFoundException;
import java.io.FileOutputStream;
import java.io.IOException;
>>>>>>> 788ebbcd

/**
 *
 */
public class FileOperationsHelper {

    private static final String TAG = FileOperationsHelper.class.getName();

    private static final String FTAG_CHOOSER_DIALOG = "CHOOSER_DIALOG";

    protected FileActivity mFileActivity = null;

    /// Identifier of operation in progress which result shouldn't be lost 
    private long mWaitingForOpId = Long.MAX_VALUE;

    public FileOperationsHelper(FileActivity fileActivity) {
        mFileActivity = fileActivity;
    }


    public void openFile(OCFile file) {
        if (file != null) {
            String storagePath = file.getStoragePath();
            String encodedStoragePath = WebdavUtils.encodePath(storagePath);

            Intent intentForSavedMimeType = new Intent(Intent.ACTION_VIEW);
            intentForSavedMimeType.setDataAndType(Uri.parse("file://"+ encodedStoragePath), file.getMimetype());
            intentForSavedMimeType.setFlags(
                    Intent.FLAG_GRANT_READ_URI_PERMISSION | Intent.FLAG_GRANT_WRITE_URI_PERMISSION
            );
            
            Intent intentForGuessedMimeType = null;
            if (storagePath.lastIndexOf('.') >= 0) {
                String guessedMimeType = MimeTypeMap.getSingleton().getMimeTypeFromExtension(
                        storagePath.substring(storagePath.lastIndexOf('.') + 1)
                );
                if (guessedMimeType != null && !guessedMimeType.equals(file.getMimetype())) {
                    intentForGuessedMimeType = new Intent(Intent.ACTION_VIEW);
                    intentForGuessedMimeType.setDataAndType(Uri.parse("file://"+ encodedStoragePath), guessedMimeType);
                    intentForGuessedMimeType.setFlags(
                            Intent.FLAG_GRANT_READ_URI_PERMISSION | Intent.FLAG_GRANT_WRITE_URI_PERMISSION
                    );
                }
            }

            Intent openFileWithIntent;
            if (intentForGuessedMimeType != null) {
                openFileWithIntent = intentForGuessedMimeType;
            } else {
                openFileWithIntent = intentForSavedMimeType;
            }

            List<ResolveInfo> launchables = mFileActivity.getPackageManager().
                    queryIntentActivities(openFileWithIntent, PackageManager.GET_INTENT_FILTERS);

            if(launchables != null && launchables.size() > 0) {
                try {
                    mFileActivity.startActivity(
                            Intent.createChooser(
                                    openFileWithIntent, mFileActivity.getString(R.string.actionbar_open_with)
                            )
                    );
                } catch (ActivityNotFoundException anfe) {
                    showNoAppForFileTypeToast(mFileActivity.getApplicationContext());
                }
            } else {
                showNoAppForFileTypeToast(mFileActivity.getApplicationContext());
            }

        } else {
            Log_OC.wtf(TAG, "Trying to open a NULL OCFile");
        }
    }

    /**
     * Displays a toast stating that no application could be found to open the file.
     *
     * @param context the context to be able to show a toast.
     */
    private void showNoAppForFileTypeToast(Context context) {
        Toast.makeText(context,
                R.string.file_list_no_app_for_file_type, Toast.LENGTH_SHORT)
                .show();
    }

    public void shareFileWithLink(OCFile file) {

        if (isSharedSupported()) {
            if (file != null) {
                String link = "https://fake.url";
                Intent intent = createShareWithLinkIntent(link);
                String[] packagesToExclude = new String[]{mFileActivity.getPackageName()};
                DialogFragment chooserDialog = ShareLinkToDialog.newInstance(intent, packagesToExclude, file);
                chooserDialog.show(mFileActivity.getSupportFragmentManager(), FTAG_CHOOSER_DIALOG);

            } else {
                Log_OC.wtf(TAG, "Trying to share a NULL OCFile");
            }

        } else {
            // Show a Message
            Toast t = Toast.makeText(
                    mFileActivity, mFileActivity.getString(R.string.share_link_no_support_share_api), Toast.LENGTH_LONG
            );
            t.show();
        }
    }


    public void shareFileWithLinkToApp(OCFile file, String password, Intent sendIntent) {
        
        if (file != null) {
            mFileActivity.showLoadingDialog();

            Intent service = new Intent(mFileActivity, OperationsService.class);
            service.setAction(OperationsService.ACTION_CREATE_SHARE);
            service.putExtra(OperationsService.EXTRA_ACCOUNT, mFileActivity.getAccount());
            service.putExtra(OperationsService.EXTRA_REMOTE_PATH, file.getRemotePath());
            service.putExtra(OperationsService.EXTRA_PASSWORD_SHARE, password);
            service.putExtra(OperationsService.EXTRA_SEND_INTENT, sendIntent);
            mWaitingForOpId = mFileActivity.getOperationsServiceBinder().queueNewOperation(service);
            
        } else {
            Log_OC.wtf(TAG, "Trying to open a NULL OCFile");
        }
    }


    private Intent createShareWithLinkIntent(String link) {
        Intent intentToShareLink = new Intent(Intent.ACTION_SEND);
        intentToShareLink.putExtra(Intent.EXTRA_TEXT, link);
        intentToShareLink.setType(HTTP.PLAIN_TEXT_TYPE);
        return intentToShareLink;
    }


    /**
     * @return 'True' if the server supports the Share API
     */
    public boolean isSharedSupported() {
        if (mFileActivity.getAccount() != null) {
            OwnCloudVersion serverVersion = AccountUtils.getServerVersion(mFileActivity.getAccount());
            return (serverVersion != null && serverVersion.isSharedSupported());
        }
        return false;
    }


    public void unshareFileWithLink(OCFile file) {

        if (isSharedSupported()) {
            // Unshare the file
            Intent service = new Intent(mFileActivity, OperationsService.class);
            service.setAction(OperationsService.ACTION_UNSHARE);
            service.putExtra(OperationsService.EXTRA_ACCOUNT, mFileActivity.getAccount());
            service.putExtra(OperationsService.EXTRA_REMOTE_PATH, file.getRemotePath());
            mWaitingForOpId = mFileActivity.getOperationsServiceBinder().queueNewOperation(service);
            
            mFileActivity.showLoadingDialog();

        } else {
            // Show a Message
            Toast t = Toast.makeText(mFileActivity, mFileActivity.getString(R.string.share_link_no_support_share_api), Toast.LENGTH_LONG);
            t.show();

        }
    }

    public void sendDownloadedFile(OCFile file) {
        if (file != null) {
            String storagePath = file.getStoragePath();
            String encodedStoragePath = WebdavUtils.encodePath(storagePath);
            Intent sendIntent = new Intent(android.content.Intent.ACTION_SEND);
            // set MimeType
            sendIntent.setType(file.getMimetype());
            sendIntent.putExtra(Intent.EXTRA_STREAM, Uri.parse("file://" + encodedStoragePath));
            sendIntent.putExtra(Intent.ACTION_SEND, true);      // Send Action

            // Show dialog, without the own app
            String[] packagesToExclude = new String[]{mFileActivity.getPackageName()};
            DialogFragment chooserDialog = ShareLinkToDialog.newInstance(sendIntent, packagesToExclude, file);
            chooserDialog.show(mFileActivity.getSupportFragmentManager(), FTAG_CHOOSER_DIALOG);

        } else {
            Log_OC.wtf(TAG, "Trying to send a NULL OCFile");
        }
    }

<<<<<<< HEAD

=======
    public void sendCachedImage(OCFile file) {
        if (file != null) {
            Intent sendIntent = new Intent(android.content.Intent.ACTION_SEND);
            // set MimeType
            sendIntent.setType(file.getMimetype());
//            sendIntent.putExtra(Intent.EXTRA_STREAM, Uri.parse("content://" + DiskLruImageCacheFileProvider.AUTHORITY + "/#" + file.getRemoteId() + "#" + file.getFileName()));
            sendIntent.putExtra(Intent.EXTRA_STREAM, Uri.parse("content://" + DiskLruImageCacheFileProvider.AUTHORITY + file.getRemotePath()));
            sendIntent.putExtra(Intent.ACTION_SEND, true);      // Send Action

            // Show dialog, without the own app
            String[] packagesToExclude = new String[] { mFileActivity.getPackageName() };
            DialogFragment chooserDialog = ShareLinkToDialog.newInstance(sendIntent, packagesToExclude, file);
            chooserDialog.show(mFileActivity.getSupportFragmentManager(), FTAG_CHOOSER_DIALOG);
        } else {
            Log_OC.wtf(TAG, "Trying to send a NULL OCFile");
        }
    }
    
    
>>>>>>> 788ebbcd
    public void syncFile(OCFile file) {

        if (!file.isFolder()){
            Intent intent = new Intent(mFileActivity, OperationsService.class);
            intent.setAction(OperationsService.ACTION_SYNC_FILE);
            intent.putExtra(OperationsService.EXTRA_ACCOUNT, mFileActivity.getAccount());
            intent.putExtra(OperationsService.EXTRA_REMOTE_PATH, file.getRemotePath());
            intent.putExtra(OperationsService.EXTRA_SYNC_FILE_CONTENTS, true);
            mWaitingForOpId = mFileActivity.getOperationsServiceBinder().queueNewOperation(intent);
            mFileActivity.showLoadingDialog();
            
        } else {
            Intent intent = new Intent(mFileActivity, OperationsService.class);
            intent.setAction(OperationsService.ACTION_SYNC_FOLDER);
            intent.putExtra(OperationsService.EXTRA_ACCOUNT, mFileActivity.getAccount());
            intent.putExtra(OperationsService.EXTRA_REMOTE_PATH, file.getRemotePath());
            mFileActivity.startService(intent);
        }
    }

    public void toggleFavorite(OCFile file, boolean isFavorite) {
        file.setFavorite(isFavorite);
        mFileActivity.getStorageManager().saveFile(file);

        /// register the OCFile instance in the observer service to monitor local updates
        Intent observedFileIntent = FileObserverService.makeObservedFileIntent(
                mFileActivity,
                file,
                mFileActivity.getAccount(),
                isFavorite);
        mFileActivity.startService(observedFileIntent);

        /// immediate content synchronization
        if (file.isFavorite()) {
            syncFile(file);
        }
    }
    
    public void renameFile(OCFile file, String newFilename) {
        // RenameFile
        Intent service = new Intent(mFileActivity, OperationsService.class);
        service.setAction(OperationsService.ACTION_RENAME);
        service.putExtra(OperationsService.EXTRA_ACCOUNT, mFileActivity.getAccount());
        service.putExtra(OperationsService.EXTRA_REMOTE_PATH, file.getRemotePath());
        service.putExtra(OperationsService.EXTRA_NEWNAME, newFilename);
        mWaitingForOpId = mFileActivity.getOperationsServiceBinder().queueNewOperation(service);
        
        mFileActivity.showLoadingDialog();
    }


    public void removeFile(OCFile file, boolean onlyLocalCopy) {
        // RemoveFile
        Intent service = new Intent(mFileActivity, OperationsService.class);
        service.setAction(OperationsService.ACTION_REMOVE);
        service.putExtra(OperationsService.EXTRA_ACCOUNT, mFileActivity.getAccount());
        service.putExtra(OperationsService.EXTRA_REMOTE_PATH, file.getRemotePath());
        service.putExtra(OperationsService.EXTRA_REMOVE_ONLY_LOCAL, onlyLocalCopy);
        mWaitingForOpId =  mFileActivity.getOperationsServiceBinder().queueNewOperation(service);
        
        mFileActivity.showLoadingDialog();
    }


    public void createFolder(String remotePath, boolean createFullPath) {
        // Create Folder
        Intent service = new Intent(mFileActivity, OperationsService.class);
        service.setAction(OperationsService.ACTION_CREATE_FOLDER);
        service.putExtra(OperationsService.EXTRA_ACCOUNT, mFileActivity.getAccount());
        service.putExtra(OperationsService.EXTRA_REMOTE_PATH, remotePath);
        service.putExtra(OperationsService.EXTRA_CREATE_FULL_PATH, createFullPath);
        mWaitingForOpId =  mFileActivity.getOperationsServiceBinder().queueNewOperation(service);
        
        mFileActivity.showLoadingDialog();
    }

    /**
     * Cancel the transference in downloads (files/folders) and file uploads
     * @param file OCFile
     */
    public void cancelTransference(OCFile file) {
        Account account = mFileActivity.getAccount();
        if (file.isFolder()) {
            OperationsService.OperationsServiceBinder opsBinder = mFileActivity.getOperationsServiceBinder();
            if (opsBinder != null) {
                opsBinder.cancel(account, file);
            }
        }

        // for both files and folders
        FileDownloaderBinder downloaderBinder = mFileActivity.getFileDownloaderBinder();
        FileUploaderBinder uploaderBinder = mFileActivity.getFileUploaderBinder();
        if (downloaderBinder != null && downloaderBinder.isDownloading(account, file)) {
            downloaderBinder.cancel(account, file);

            // TODO - review why is this here, and solve in a better way
            // Remove etag for parent, if file is a favorite
            if (file.isFavorite()) {
                OCFile parent = mFileActivity.getStorageManager().getFileById(file.getParentId());
                parent.setEtag("");
                mFileActivity.getStorageManager().saveFile(parent);
            }

        } else if (uploaderBinder != null && uploaderBinder.isUploading(account, file)) {
            uploaderBinder.cancel(account, file);
        }
    }

    /**
     * Start move file operation
     *
     * @param newfile     File where it is going to be moved
     * @param currentFile File with the previous info
     */
    public void moveFile(OCFile newfile, OCFile currentFile) {
        // Move files
        Intent service = new Intent(mFileActivity, OperationsService.class);
        service.setAction(OperationsService.ACTION_MOVE_FILE);
        service.putExtra(OperationsService.EXTRA_NEW_PARENT_PATH, newfile.getRemotePath());
        service.putExtra(OperationsService.EXTRA_REMOTE_PATH, currentFile.getRemotePath());
        service.putExtra(OperationsService.EXTRA_ACCOUNT, mFileActivity.getAccount());
        mWaitingForOpId =  mFileActivity.getOperationsServiceBinder().queueNewOperation(service);

        mFileActivity.showLoadingDialog();
    }

    /**
     * Start copy file operation
     *
     * @param newfile     File where it is going to be moved
     * @param currentFile File with the previous info
     */
    public void copyFile(OCFile newfile, OCFile currentFile) {
        // Copy files
        Intent service = new Intent(mFileActivity, OperationsService.class);
        service.setAction(OperationsService.ACTION_COPY_FILE);
        service.putExtra(OperationsService.EXTRA_NEW_PARENT_PATH, newfile.getRemotePath());
        service.putExtra(OperationsService.EXTRA_REMOTE_PATH, currentFile.getRemotePath());
        service.putExtra(OperationsService.EXTRA_ACCOUNT, mFileActivity.getAccount());
        mWaitingForOpId = mFileActivity.getOperationsServiceBinder().queueNewOperation(service);

        mFileActivity.showLoadingDialog();
    }

    public long getOpIdWaitingFor() {
        return mWaitingForOpId;
    }


    public void setOpIdWaitingFor(long waitingForOpId) {
        mWaitingForOpId = waitingForOpId;
    }

    /**
     *  @return 'True' if the server doesn't need to check forbidden characters
     */
    public boolean isVersionWithForbiddenCharacters() {
        if (mFileActivity.getAccount() != null) {
            OwnCloudVersion serverVersion = AccountUtils.getServerVersion(mFileActivity.getAccount());
            return (serverVersion != null && serverVersion.isVersionWithForbiddenCharacters());
        }
        return false;
    }
}<|MERGE_RESOLUTION|>--- conflicted
+++ resolved
@@ -25,12 +25,9 @@
 import android.content.ActivityNotFoundException;
 import android.content.Context;
 import android.content.Intent;
-<<<<<<< HEAD
 import android.content.pm.PackageManager;
 import android.content.pm.ResolveInfo;
-=======
 import android.graphics.Bitmap;
->>>>>>> 788ebbcd
 import android.net.Uri;
 import android.support.v4.app.DialogFragment;
 import android.webkit.MimeTypeMap;
@@ -52,17 +49,15 @@
 import com.owncloud.android.ui.adapter.DiskLruImageCacheFileProvider;
 import com.owncloud.android.ui.dialog.ShareLinkToDialog;
 
-<<<<<<< HEAD
 import org.apache.http.protocol.HTTP;
 
 import java.util.List;
-=======
+
 import java.io.ByteArrayOutputStream;
 import java.io.File;
 import java.io.FileNotFoundException;
 import java.io.FileOutputStream;
 import java.io.IOException;
->>>>>>> 788ebbcd
 
 /**
  *
@@ -251,9 +246,6 @@
         }
     }
 
-<<<<<<< HEAD
-
-=======
     public void sendCachedImage(OCFile file) {
         if (file != null) {
             Intent sendIntent = new Intent(android.content.Intent.ACTION_SEND);
@@ -271,9 +263,8 @@
             Log_OC.wtf(TAG, "Trying to send a NULL OCFile");
         }
     }
-    
-    
->>>>>>> 788ebbcd
+
+
     public void syncFile(OCFile file) {
 
         if (!file.isFolder()){
