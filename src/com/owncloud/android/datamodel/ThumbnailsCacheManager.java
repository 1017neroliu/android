/**
 *   ownCloud Android client application
 *
 *   @author Tobias Kaminsky
 *   @author David A. Velasco
 *   Copyright (C) 2015 ownCloud Inc.
 *
 *   This program is free software: you can redistribute it and/or modify
 *   it under the terms of the GNU General Public License version 2,
 *   as published by the Free Software Foundation.
 *
 *   This program is distributed in the hope that it will be useful,
 *   but WITHOUT ANY WARRANTY; without even the implied warranty of
 *   MERCHANTABILITY or FITNESS FOR A PARTICULAR PURPOSE.  See the
 *   GNU General Public License for more details.
 *
 *   You should have received a copy of the GNU General Public License
 *   along with this program.  If not, see <http://www.gnu.org/licenses/>.
 *
 */

package com.owncloud.android.datamodel;

import android.accounts.Account;
<<<<<<< HEAD
import android.content.Context;
import android.content.SharedPreferences;
=======
import android.accounts.AccountManager;
import android.content.Context;
>>>>>>> a4798e3c
import android.content.res.Resources;
import android.graphics.Bitmap;
import android.graphics.Bitmap.CompressFormat;
import android.graphics.BitmapFactory;
import android.graphics.Point;
import android.graphics.Canvas;
import android.graphics.Paint;
import android.graphics.Point;
import android.graphics.drawable.BitmapDrawable;
import android.graphics.drawable.Drawable;
import android.media.ThumbnailUtils;
import android.net.Uri;
import android.os.AsyncTask;
<<<<<<< HEAD
import android.preference.PreferenceManager;
=======
>>>>>>> a4798e3c
import android.view.Display;
import android.view.View;
import android.view.WindowManager;
import android.widget.ImageView;
import android.widget.ProgressBar;

import com.owncloud.android.MainApp;
import com.owncloud.android.R;
import com.owncloud.android.authentication.AccountUtils;
import com.owncloud.android.lib.common.OwnCloudAccount;
import com.owncloud.android.lib.common.OwnCloudClient;
import com.owncloud.android.lib.common.OwnCloudClientManagerFactory;
import com.owncloud.android.lib.common.utils.Log_OC;
import com.owncloud.android.lib.resources.status.OwnCloudVersion;
import com.owncloud.android.ui.adapter.DiskLruImageCache;
import com.owncloud.android.utils.BitmapUtils;
<<<<<<< HEAD
import com.owncloud.android.utils.FileStorageUtils;
=======
>>>>>>> a4798e3c

import org.apache.commons.httpclient.HttpStatus;
import org.apache.commons.httpclient.methods.GetMethod;

import java.io.File;
import java.io.InputStream;
import java.lang.ref.WeakReference;

/**
 * Manager for concurrent access to thumbnails cache.
 */
public class ThumbnailsCacheManager {
    
    private static final String TAG = ThumbnailsCacheManager.class.getSimpleName();
    
    private static final String CACHE_FOLDER = "thumbnailCache";
    private static final Integer CACHE_SIZE_MB = 10;

    private static final Object mThumbnailsDiskCacheLock = new Object();
    private static DiskLruImageCache mThumbnailCache = null;
    private static boolean mThumbnailCacheStarting = true;

    private static final CompressFormat mCompressFormat = CompressFormat.JPEG;
    private static final int mCompressQuality = 70;
    private static OwnCloudClient mClient = null;

    public static Bitmap mDefaultImg = 
            BitmapFactory.decodeResource(
                    MainApp.getAppContext().getResources(),
                    R.drawable.file_image
            );

    
    public static class InitDiskCacheTask extends AsyncTask<File, Void, Void> {

        @Override
        protected Void doInBackground(File... params) {
            synchronized (mThumbnailsDiskCacheLock) {
                mThumbnailCacheStarting = true;

                if (mThumbnailCache == null) {
                    try {
                        SharedPreferences appPrefs =
                                PreferenceManager.getDefaultSharedPreferences(MainApp.getAppContext());
                        // due to backward compatibility
                        Integer cacheSize = CACHE_SIZE_MB * 1024 * 1024;
                        try {
                            cacheSize = appPrefs.getInt("pref_cache_size", cacheSize);
                        } catch (ClassCastException e) {
                            String temp = appPrefs.getString("pref_cache_size",
                                    cacheSize.toString());
                            cacheSize = Integer.decode(temp) * 1024 * 1024;
                        }

                        // Check if media is mounted or storage is built-in, if so,
                        // try and use external cache dir; otherwise use internal cache dir
                        final String cachePath = 
                                MainApp.getAppContext().getExternalCacheDir().getPath() + 
                                File.separator + CACHE_FOLDER;
                        Log_OC.d(TAG, "create dir: " + cachePath);
                        final File diskCacheDir = new File(cachePath);
                        mThumbnailCache = new DiskLruImageCache(
                                diskCacheDir, 
                                cacheSize,
                                mCompressFormat, 
                                mCompressQuality
                        );
                    } catch (Exception e) {
                        Log_OC.d(TAG, "Thumbnail cache could not be opened ", e);
                        mThumbnailCache = null;
                    }
                }
                mThumbnailCacheStarting = false; // Finished initialization
                mThumbnailsDiskCacheLock.notifyAll(); // Wake any waiting threads
            }
            return null;
        }
    }
    
    
    public static void addBitmapToCache(String key, Bitmap bitmap) {
        synchronized (mThumbnailsDiskCacheLock) {
            if (mThumbnailCache != null) {
                mThumbnailCache.put(key, bitmap);
            }
        }
    }


    public static Bitmap getBitmapFromDiskCache(String key) {
        synchronized (mThumbnailsDiskCacheLock) {
            // Wait while disk cache is started from background thread
            while (mThumbnailCacheStarting) {
                try {
                    mThumbnailsDiskCacheLock.wait();
                } catch (InterruptedException e) {
                    Log_OC.e(TAG, "Wait in mThumbnailsDiskCacheLock was interrupted", e);
                }
            }
            if (mThumbnailCache != null) {
                return mThumbnailCache.getBitmap(key);
            }
        }
        return null;
    }

    /**
     * Sets max size of cache
     * @param maxSize in MB
     * @return
     */
    public static boolean setMaxSize(long maxSize){
        if (mThumbnailCache != null){
            mThumbnailCache.setMaxSize(maxSize * 1024 * 1024);
            return true;
        } else {
            return false;
        }
    }

    /**
     * Shows max cache size
     * @return max cache size in MB.
     */
    public static long getMaxSize(){
        if (mThumbnailCache == null) {
            new ThumbnailsCacheManager.InitDiskCacheTask().execute();
        }
        return mThumbnailCache.getMaxSize() / 1024 / 1024;
    }

    public static class ThumbnailGenerationTask extends AsyncTask<Object, Void, Bitmap> {
        private final WeakReference<ImageView> mImageViewReference;
        private WeakReference<ProgressBar> mProgressWheelRef;
        private static Account mAccount;
        private Object mFile;
        private Boolean mIsThumbnail;
        private FileDataStorageManager mStorageManager;

        public ThumbnailGenerationTask(ImageView imageView, FileDataStorageManager storageManager,
                                       Account account) {
            // Use a WeakReference to ensure the ImageView can be garbage collected
            mImageViewReference = new WeakReference<ImageView>(imageView);
            if (storageManager == null)
                throw new IllegalArgumentException("storageManager must not be NULL");
            mStorageManager = storageManager;
            mAccount = account;
        }

        public ThumbnailGenerationTask(ImageView imageView, FileDataStorageManager storageManager,
                                       Account account, ProgressBar progressWheel) {
        this(imageView, storageManager, account);
        mProgressWheelRef = new WeakReference<ProgressBar>(progressWheel);
        }

        public ThumbnailGenerationTask(ImageView imageView) {
            // Use a WeakReference to ensure the ImageView can be garbage collected
            mImageViewReference = new WeakReference<ImageView>(imageView);
        }

        public ThumbnailGenerationTask() {
            // Use for only creating thumbnail
            mImageViewReference = new WeakReference<ImageView>(null);
        }

        @Override
        protected Bitmap doInBackground(Object... params) {
            Bitmap thumbnail = null;

            try {
                if (mAccount != null) {
                    OwnCloudAccount ocAccount = new OwnCloudAccount(mAccount,
                            MainApp.getAppContext());
                    mClient = OwnCloudClientManagerFactory.getDefaultSingleton().
                            getClientFor(ocAccount, MainApp.getAppContext());
                }

                mFile = params[0];
                mIsThumbnail = (Boolean) params[1];

<<<<<<< HEAD

                if (mFile instanceof OCFile) {
                    thumbnail = doOCFileInBackground(mIsThumbnail);

                    if (((OCFile) mFile).isVideo() && thumbnail != null){
                        thumbnail = addVideoOverlay(thumbnail);
                    }
                }  else if (mFile instanceof File) {
                    thumbnail = doFileInBackground(mIsThumbnail);

                    String url = ((File) mFile).getAbsolutePath();
                    String mMimeType = FileStorageUtils.getMimeTypeFromName(url);

                    if (mMimeType != null && mMimeType.startsWith("video/") && thumbnail != null){
                        thumbnail = addVideoOverlay(thumbnail);
                    }
                //} else {  do nothing
=======
                
                if (mFile instanceof OCFile) {
                    thumbnail = doOCFileInBackground(mIsThumbnail);
                }  else if (mFile instanceof File) {
                    thumbnail = doFileInBackground(mIsThumbnail);
                } else {
                    // do nothing
>>>>>>> a4798e3c
                }

                }catch(Throwable t){
                    // the app should never break due to a problem with thumbnails
                    Log_OC.e(TAG, "Generation of thumbnail for " + mFile + " failed", t);
                    if (t instanceof OutOfMemoryError) {
                        System.gc();
                    }
                }

            return thumbnail;
        }

        protected void onPostExecute(Bitmap bitmap){
            if (bitmap != null) {
                final ImageView imageView = mImageViewReference.get();
                final ThumbnailGenerationTask bitmapWorkerTask = getBitmapWorkerTask(imageView);
                if (this == bitmapWorkerTask && imageView != null) {
                    String tagId = "";
                    if (mFile instanceof OCFile){
                        tagId = String.valueOf(((OCFile)mFile).getFileId());
                    } else if (mFile instanceof File){
                        tagId = String.valueOf(mFile.hashCode());
                    }
                    if (String.valueOf(imageView.getTag()).equals(tagId)) {
                        if (mProgressWheelRef != null) {
                            final ProgressBar progressWheel = mProgressWheelRef.get();
                            if (progressWheel != null) {
                                progressWheel.setVisibility(View.GONE);
                            }
                        }
                        imageView.setImageBitmap(bitmap);
                        // imageView.setVisibility(View.VISIBLE);
                    }
                }
            }
        }

        /**
         * Add thumbnail to cache
         * @param imageKey: thumb key
         * @param bitmap:   image for extracting thumbnail
         * @param path:     image path
         * @param pxW:       thumbnail width
         * @param pxH:       thumbnail height
         * @return Bitmap
         */
        private Bitmap addThumbnailToCache(String imageKey, Bitmap bitmap, String path, int pxW, int pxH){

            Bitmap thumbnail = ThumbnailUtils.extractThumbnail(bitmap, pxW, pxH);

            // Rotate image, obeying exif tag
            thumbnail = BitmapUtils.rotateImage(thumbnail,path);

            // Add thumbnail to cache
            addBitmapToCache(imageKey, thumbnail);

            return thumbnail;
        }

        /**
         * Converts size of file icon from dp to pixel
         * @return int
         */
        private int getThumbnailDimension(){
            // Converts dp to pixel
            Resources r = MainApp.getAppContext().getResources();
            return Math.round(r.getDimension(R.dimen.file_icon_size_grid));
        }

        private Point getScreenDimension(){
            WindowManager wm = (WindowManager) MainApp.getAppContext().getSystemService(Context.WINDOW_SERVICE);
            Display display = wm.getDefaultDisplay();
            Point test = new Point();
            display.getSize(test);
            return test;
        }

        private Bitmap doOCFileInBackground(Boolean isThumbnail) {
            Bitmap thumbnail = null;
            OCFile file = (OCFile)mFile;

            // distinguish between thumbnail and resized image
            String temp = String.valueOf(file.getRemoteId());
            if (isThumbnail){
                temp = "t" + temp;
            } else {
                temp = "r" + temp;
            }

            final String imageKey = temp;

            // Check disk cache in background thread
            thumbnail = getBitmapFromDiskCache(imageKey);

            // Not found in disk cache
            if (thumbnail == null || file.needsUpdateThumbnail()) {
                int pxW = 0;
                int pxH = 0;
                if (mIsThumbnail) {
                    pxW = pxH = getThumbnailDimension();
                } else {
                    Point p = getScreenDimension();
                    pxW = p.x;
                    pxH = p.y;
                }

                if (file.isDown()) {
<<<<<<< HEAD
                    Bitmap tempBitmap = BitmapUtils.decodeSampledBitmapFromFile(
                            file.getStoragePath(), pxW, pxH);
                    Bitmap bitmap = ThumbnailUtils.extractThumbnail(tempBitmap, pxW, pxH);
=======
                    Bitmap bitmap = BitmapUtils.decodeSampledBitmapFromFile(
                            file.getStoragePath(), pxW, pxH);
>>>>>>> a4798e3c

                    if (bitmap != null) {
                        // Handle PNG
                        if (file.getMimetype().equalsIgnoreCase("image/png")) {
                            bitmap = handlePNG(bitmap, pxW);
                        }

<<<<<<< HEAD
                        thumbnail = addThumbnailToCache(imageKey, bitmap,
                                                        file.getStoragePath(), pxW, pxH);
=======
                        thumbnail = addThumbnailToCache(imageKey, bitmap, file.getStoragePath(), pxW, pxH);
>>>>>>> a4798e3c

                        file.setNeedsUpdateThumbnail(false);
                        mStorageManager.saveFile(file);
                    }

                } else {
                    // Download thumbnail from server
                    OwnCloudVersion serverOCVersion = AccountUtils.getServerVersion(mAccount);
                    if (mClient != null && serverOCVersion != null) {
                        if (serverOCVersion.supportsRemoteThumbnails()) {
                            GetMethod get = null;
                            try {
<<<<<<< HEAD
                                if (mIsThumbnail) {
                                    String uri = mClient.getBaseUri() + "" +
                                            "/index.php/apps/files/api/v1/thumbnail/" +
                                            pxW + "/" + pxH + Uri.encode(file.getRemotePath(), "/");
                                    Log_OC.d("Thumbnail", "Download URI: " + uri);
                                    get = new GetMethod(uri);
                                    int status = mClient.executeMethod(get);
                                    if (status == HttpStatus.SC_OK) {
                                        InputStream inputStream = get.getResponseBodyAsStream();
                                        Bitmap bitmap = BitmapFactory.decodeStream(inputStream);
                                        thumbnail = ThumbnailUtils.extractThumbnail(bitmap, pxW, pxH);
                                    } else {
                                        Log_OC.d(TAG, "Status: " + status);
                                        mClient.exhaustResponse(get.getResponseBodyAsStream());
                                    }
                                } else {
                                    String gallery = "";
                                    if (serverOCVersion.supportsNativeGallery()){
                                        gallery = "gallery";
                                    } else {
                                        gallery = "galleryplus";
=======
                                String uri = mClient.getBaseUri() + "" +
                                        "/index.php/apps/files/api/v1/thumbnail/" +
                                        pxW + "/" + pxH + Uri.encode(file.getRemotePath(), "/");
                                Log_OC.d("Thumbnail", "URI: " + uri);
                                get = new GetMethod(uri);
                                int status = mClient.executeMethod(get);
                                if (status == HttpStatus.SC_OK) {
                                    InputStream inputStream = get.getResponseBodyAsStream();
                                    Bitmap bitmap = BitmapFactory.decodeStream(inputStream);
                                    thumbnail = ThumbnailUtils.extractThumbnail(bitmap, pxW, pxH);
                                    byte[] bytes = get.getResponseBody();

                                    if (mIsThumbnail) {
                                        thumbnail = ThumbnailUtils.extractThumbnail(bitmap, pxW, pxH);
                                    } else {
                                        thumbnail = bitmap;
                                    }

                                    // Handle PNG
                                    if (file.getMimetype().equalsIgnoreCase("image/png")) {
                                        thumbnail = handlePNG(thumbnail, pxW);
>>>>>>> a4798e3c
                                    }

                                    String uri = mClient.getBaseUri() +
                                            "/index.php/apps/" + gallery + "/api/preview/" + Integer.parseInt(file.getRemoteId().substring(0,8)) +
                                            "/" + pxW + "/" + pxH;
                                    Log_OC.d("Thumbnail", "FileName: " + file.getFileName() + " Download URI: " + uri);
                                    get = new GetMethod(uri);
                                    int status = mClient.executeMethod(get);
                                    if (status == HttpStatus.SC_OK) {
                                        InputStream inputStream = get.getResponseBodyAsStream();
                                        Bitmap bitmap = BitmapFactory.decodeStream(inputStream);
                                        // Download via gallery app
                                        thumbnail = bitmap;
                                    }
                                }

                                // Handle PNG
                                if (thumbnail != null && file.getMimetype().equalsIgnoreCase("image/png")) {
                                    thumbnail = handlePNG(thumbnail, pxW);
                                }

                                // Add thumbnail to cache
                                if (thumbnail != null) {
                                    addBitmapToCache(imageKey, thumbnail);
                                }
                            } catch (Exception e) {
                                e.printStackTrace();
                            } finally {
                                if (get != null) {
                                    get.releaseConnection();
                                }
                            }
                        } else {
                            Log_OC.d(TAG, "Server too old");
                        }
                    }
                }
            }

            return thumbnail;

        }

        private Bitmap handlePNG(Bitmap bitmap, int px){
            Bitmap resultBitmap = Bitmap.createBitmap(px,
                    px,
                    Bitmap.Config.ARGB_8888);
            Canvas c = new Canvas(resultBitmap);

            c.drawColor(MainApp.getAppContext().getResources().
                    getColor(R.color.background_color));
            c.drawBitmap(bitmap, 0, 0, null);

            return resultBitmap;
        }

        private Bitmap doFileInBackground(Boolean mIsThumbnail) {
            File file = (File)mFile;

            // distinguish between thumbnail and resized image
            String temp = String.valueOf(file.hashCode());
            if (mIsThumbnail){
                temp = "t" + temp;
            } else {
                temp = "r" + temp;
            }

            final String imageKey = temp;

            // Check disk cache in background thread
            Bitmap thumbnail = getBitmapFromDiskCache(imageKey);

            // Not found in disk cache
            if (thumbnail == null) {
                int pxW = 0;
                int pxH = 0;
                if (mIsThumbnail) {
                    pxW = pxH = getThumbnailDimension();
                } else {
                    Point p = getScreenDimension();
                    pxW = p.x;
                    pxH = p.y;
                }

                Bitmap bitmap = BitmapUtils.decodeSampledBitmapFromFile(
                        file.getAbsolutePath(), pxW, pxH);

                if (bitmap != null) {
                    thumbnail = addThumbnailToCache(imageKey, bitmap, file.getPath(), pxW, pxH);
                }
            }
            return thumbnail;
        }

    }

    public static boolean cancelPotentialWork(Object file, ImageView imageView) {
        final ThumbnailGenerationTask bitmapWorkerTask = getBitmapWorkerTask(imageView);

        if (bitmapWorkerTask != null) {
            final Object bitmapData = bitmapWorkerTask.mFile;
            // If bitmapData is not yet set or it differs from the new data
            if (bitmapData == null || bitmapData != file) {
                // Cancel previous task
                bitmapWorkerTask.cancel(true);
                Log_OC.v(TAG, "Cancelled generation of thumbnail for a reused imageView");
            } else {
                // The same work is already in progress
                return false;
            }
        }
        // No task associated with the ImageView, or an existing task was cancelled
        return true;
    }

    public static ThumbnailGenerationTask getBitmapWorkerTask(ImageView imageView) {
        if (imageView != null) {
            final Drawable drawable = imageView.getDrawable();
            if (drawable instanceof AsyncDrawable) {
                final AsyncDrawable asyncDrawable = (AsyncDrawable) drawable;
                return asyncDrawable.getBitmapWorkerTask();
            }
        }
        return null;
    }

    public static Bitmap addVideoOverlay(Bitmap thumbnail){
        Bitmap playButton = BitmapFactory.decodeResource(MainApp.getAppContext().getResources(),
                R.drawable.view_play);

        Bitmap resizedPlayButton = Bitmap.createScaledBitmap(playButton,
                (int) (thumbnail.getWidth() * 0.3),
                (int) (thumbnail.getHeight() * 0.3), true);

        Bitmap resultBitmap = Bitmap.createBitmap(thumbnail.getWidth(),
                thumbnail.getHeight(),
                Bitmap.Config.ARGB_8888);

        Canvas c = new Canvas(resultBitmap);

        // compute visual center of play button, according to resized image
        int x1 = resizedPlayButton.getWidth();
        int y1 = resizedPlayButton.getHeight() / 2;
        int x2 = 0;
        int y2 = resizedPlayButton.getWidth();
        int x3 = 0;
        int y3 = 0;

        double ym = ( ((Math.pow(x3,2) - Math.pow(x1,2) + Math.pow(y3,2) - Math.pow(y1,2)) *
                    (x2 - x1)) - (Math.pow(x2,2) - Math.pow(x1,2) + Math.pow(y2,2) -
                    Math.pow(y1,2)) * (x3 - x1) )  /  (2 * ( ((y3 - y1) * (x2 - x1)) -
                    ((y2 - y1) * (x3 - x1)) ));
        double xm = ( (Math.pow(x2,2) - Math.pow(x1,2)) + (Math.pow(y2,2) - Math.pow(y1,2)) -
                    (2*ym*(y2 - y1)) ) / (2*(x2 - x1));

        // offset to top left
        double ox = - xm;
        double oy = thumbnail.getHeight() - ym;


        c.drawBitmap(thumbnail, 0, 0, null);

        Paint p = new Paint();
        p.setAlpha(230);

        c.drawBitmap(resizedPlayButton, (float) ((thumbnail.getWidth() / 2) + ox),
                                        (float) ((thumbnail.getHeight() / 2) - ym), p);

        return resultBitmap;
    }

    public static class AsyncDrawable extends BitmapDrawable {
        private final WeakReference<ThumbnailGenerationTask> bitmapWorkerTaskReference;

        public AsyncDrawable(
                Resources res, Bitmap bitmap, ThumbnailGenerationTask bitmapWorkerTask
        ) {

            super(res, bitmap);
            bitmapWorkerTaskReference =
                    new WeakReference<ThumbnailGenerationTask>(bitmapWorkerTask);
        }

        public ThumbnailGenerationTask getBitmapWorkerTask() {
            return bitmapWorkerTaskReference.get();
        }
    }
}<|MERGE_RESOLUTION|>--- conflicted
+++ resolved
@@ -22,18 +22,12 @@
 package com.owncloud.android.datamodel;
 
 import android.accounts.Account;
-<<<<<<< HEAD
 import android.content.Context;
 import android.content.SharedPreferences;
-=======
-import android.accounts.AccountManager;
-import android.content.Context;
->>>>>>> a4798e3c
 import android.content.res.Resources;
 import android.graphics.Bitmap;
 import android.graphics.Bitmap.CompressFormat;
 import android.graphics.BitmapFactory;
-import android.graphics.Point;
 import android.graphics.Canvas;
 import android.graphics.Paint;
 import android.graphics.Point;
@@ -42,10 +36,7 @@
 import android.media.ThumbnailUtils;
 import android.net.Uri;
 import android.os.AsyncTask;
-<<<<<<< HEAD
 import android.preference.PreferenceManager;
-=======
->>>>>>> a4798e3c
 import android.view.Display;
 import android.view.View;
 import android.view.WindowManager;
@@ -62,10 +53,7 @@
 import com.owncloud.android.lib.resources.status.OwnCloudVersion;
 import com.owncloud.android.ui.adapter.DiskLruImageCache;
 import com.owncloud.android.utils.BitmapUtils;
-<<<<<<< HEAD
 import com.owncloud.android.utils.FileStorageUtils;
-=======
->>>>>>> a4798e3c
 
 import org.apache.commons.httpclient.HttpStatus;
 import org.apache.commons.httpclient.methods.GetMethod;
@@ -246,7 +234,6 @@
                 mFile = params[0];
                 mIsThumbnail = (Boolean) params[1];
 
-<<<<<<< HEAD
 
                 if (mFile instanceof OCFile) {
                     thumbnail = doOCFileInBackground(mIsThumbnail);
@@ -264,15 +251,6 @@
                         thumbnail = addVideoOverlay(thumbnail);
                     }
                 //} else {  do nothing
-=======
-                
-                if (mFile instanceof OCFile) {
-                    thumbnail = doOCFileInBackground(mIsThumbnail);
-                }  else if (mFile instanceof File) {
-                    thumbnail = doFileInBackground(mIsThumbnail);
-                } else {
-                    // do nothing
->>>>>>> a4798e3c
                 }
 
                 }catch(Throwable t){
@@ -381,14 +359,9 @@
                 }
 
                 if (file.isDown()) {
-<<<<<<< HEAD
                     Bitmap tempBitmap = BitmapUtils.decodeSampledBitmapFromFile(
                             file.getStoragePath(), pxW, pxH);
                     Bitmap bitmap = ThumbnailUtils.extractThumbnail(tempBitmap, pxW, pxH);
-=======
-                    Bitmap bitmap = BitmapUtils.decodeSampledBitmapFromFile(
-                            file.getStoragePath(), pxW, pxH);
->>>>>>> a4798e3c
 
                     if (bitmap != null) {
                         // Handle PNG
@@ -396,12 +369,8 @@
                             bitmap = handlePNG(bitmap, pxW);
                         }
 
-<<<<<<< HEAD
                         thumbnail = addThumbnailToCache(imageKey, bitmap,
                                                         file.getStoragePath(), pxW, pxH);
-=======
-                        thumbnail = addThumbnailToCache(imageKey, bitmap, file.getStoragePath(), pxW, pxH);
->>>>>>> a4798e3c
 
                         file.setNeedsUpdateThumbnail(false);
                         mStorageManager.saveFile(file);
@@ -414,7 +383,6 @@
                         if (serverOCVersion.supportsRemoteThumbnails()) {
                             GetMethod get = null;
                             try {
-<<<<<<< HEAD
                                 if (mIsThumbnail) {
                                     String uri = mClient.getBaseUri() + "" +
                                             "/index.php/apps/files/api/v1/thumbnail/" +
@@ -436,29 +404,6 @@
                                         gallery = "gallery";
                                     } else {
                                         gallery = "galleryplus";
-=======
-                                String uri = mClient.getBaseUri() + "" +
-                                        "/index.php/apps/files/api/v1/thumbnail/" +
-                                        pxW + "/" + pxH + Uri.encode(file.getRemotePath(), "/");
-                                Log_OC.d("Thumbnail", "URI: " + uri);
-                                get = new GetMethod(uri);
-                                int status = mClient.executeMethod(get);
-                                if (status == HttpStatus.SC_OK) {
-                                    InputStream inputStream = get.getResponseBodyAsStream();
-                                    Bitmap bitmap = BitmapFactory.decodeStream(inputStream);
-                                    thumbnail = ThumbnailUtils.extractThumbnail(bitmap, pxW, pxH);
-                                    byte[] bytes = get.getResponseBody();
-
-                                    if (mIsThumbnail) {
-                                        thumbnail = ThumbnailUtils.extractThumbnail(bitmap, pxW, pxH);
-                                    } else {
-                                        thumbnail = bitmap;
-                                    }
-
-                                    // Handle PNG
-                                    if (file.getMimetype().equalsIgnoreCase("image/png")) {
-                                        thumbnail = handlePNG(thumbnail, pxW);
->>>>>>> a4798e3c
                                     }
 
                                     String uri = mClient.getBaseUri() +
