/**
 *   ownCloud Android client application
 *
 *   @author Tobias Kaminsky
 *   @author David A. Velasco
 *   Copyright (C) 2015 ownCloud Inc.
 *
 *   This program is free software: you can redistribute it and/or modify
 *   it under the terms of the GNU General Public License version 2,
 *   as published by the Free Software Foundation.
 *
 *   This program is distributed in the hope that it will be useful,
 *   but WITHOUT ANY WARRANTY; without even the implied warranty of
 *   MERCHANTABILITY or FITNESS FOR A PARTICULAR PURPOSE.  See the
 *   GNU General Public License for more details.
 *
 *   You should have received a copy of the GNU General Public License
 *   along with this program.  If not, see <http://www.gnu.org/licenses/>.
 *
 */

package com.owncloud.android.datamodel;

import java.io.File;
import java.io.InputStream;
import java.lang.ref.WeakReference;
import java.net.FileNameMap;
import java.net.URLConnection;

import org.apache.commons.httpclient.HttpStatus;
import org.apache.commons.httpclient.methods.GetMethod;

import android.accounts.Account;
import android.accounts.AccountManager;
import android.content.Context;
import android.content.res.Resources;
import android.graphics.Bitmap;
import android.graphics.Bitmap.CompressFormat;
import android.graphics.BitmapFactory;
import android.graphics.Canvas;
import android.graphics.Point;
import android.graphics.Canvas;
import android.graphics.Paint;
import android.graphics.drawable.BitmapDrawable;
import android.graphics.drawable.ColorDrawable;
import android.graphics.drawable.Drawable;
import android.media.ThumbnailUtils;
import android.net.Uri;
import android.os.AsyncTask;
import android.view.Display;
import android.view.View;
import android.view.WindowManager;
import android.widget.ImageView;
import android.widget.ProgressBar;

import com.owncloud.android.MainApp;
import com.owncloud.android.R;
import com.owncloud.android.authentication.AccountUtils;
import com.owncloud.android.lib.common.OwnCloudAccount;
import com.owncloud.android.lib.common.OwnCloudClient;
import com.owncloud.android.lib.common.OwnCloudClientManagerFactory;
import com.owncloud.android.lib.common.utils.Log_OC;
import com.owncloud.android.lib.resources.status.OwnCloudVersion;
import com.owncloud.android.ui.adapter.DiskLruImageCache;
import com.owncloud.android.utils.BitmapUtils;
import com.owncloud.android.utils.DisplayUtils;
import com.owncloud.android.utils.FileStorageUtils;

/**
 * Manager for concurrent access to thumbnails cache.
 */
public class ThumbnailsCacheManager {
    
    private static final String TAG = ThumbnailsCacheManager.class.getSimpleName();
    
    private static final String CACHE_FOLDER = "thumbnailCache";

    private static final Object mThumbnailsDiskCacheLock = new Object();
    private static DiskLruImageCache mThumbnailCache = null;
    private static boolean mThumbnailCacheStarting = true;
    
    private static final int DISK_CACHE_SIZE = 1024 * 1024 * 10; // 10MB
    private static final CompressFormat mCompressFormat = CompressFormat.JPEG;
    private static final int mCompressQuality = 70;
    private static OwnCloudClient mClient = null;

    public static Bitmap mDefaultImg = 
            BitmapFactory.decodeResource(
                    MainApp.getAppContext().getResources(),
                    R.drawable.file_image
            );

    
    public static class InitDiskCacheTask extends AsyncTask<File, Void, Void> {

        @Override
        protected Void doInBackground(File... params) {
            synchronized (mThumbnailsDiskCacheLock) {
                mThumbnailCacheStarting = true;

                if (mThumbnailCache == null) {
                    try {
                        // Check if media is mounted or storage is built-in, if so, 
                        // try and use external cache dir; otherwise use internal cache dir
                        final String cachePath = 
                                MainApp.getAppContext().getExternalCacheDir().getPath() + 
                                File.separator + CACHE_FOLDER;
                        Log_OC.d(TAG, "create dir: " + cachePath);
                        final File diskCacheDir = new File(cachePath);
                        mThumbnailCache = new DiskLruImageCache(
                                diskCacheDir, 
                                DISK_CACHE_SIZE, 
                                mCompressFormat, 
                                mCompressQuality
                        );
                    } catch (Exception e) {
                        Log_OC.d(TAG, "Thumbnail cache could not be opened ", e);
                        mThumbnailCache = null;
                    }
                }
                mThumbnailCacheStarting = false; // Finished initialization
                mThumbnailsDiskCacheLock.notifyAll(); // Wake any waiting threads
            }
            return null;
        }
    }
    
    
    public static void addBitmapToCache(String key, Bitmap bitmap) {
        synchronized (mThumbnailsDiskCacheLock) {
            if (mThumbnailCache != null) {
                mThumbnailCache.put(key, bitmap);
            }
        }
    }


    public static Bitmap getBitmapFromDiskCache(String key) {
        synchronized (mThumbnailsDiskCacheLock) {
            // Wait while disk cache is started from background thread
            while (mThumbnailCacheStarting) {
                try {
                    mThumbnailsDiskCacheLock.wait();
                } catch (InterruptedException e) {
                    Log_OC.e(TAG, "Wait in mThumbnailsDiskCacheLock was interrupted", e);
                }
            }
            if (mThumbnailCache != null) {
                return mThumbnailCache.getBitmap(key);
            }
        }
        return null;
    }

    /**
     * Sets max size of cache
     * @param maxSize in MB
     * @return
     */
    public static boolean setMaxSize(long maxSize){
        if (mThumbnailCache != null){
            mThumbnailCache.setMaxSize(maxSize * 1024 * 1024);
            return true;
        } else {
            return false;
        }
    }

<<<<<<< HEAD
    public static long getMaxSize(){
        if (mThumbnailCache != null) {
            return mThumbnailCache.getMaxSize();
=======
    /**
     * Shows max cache size
     * @return max cache size in MB.
     */
    public static long getMaxSize(){
        if (mThumbnailCache != null) {
            return mThumbnailCache.getMaxSize() / 1024 / 1024;
>>>>>>> 0302a62a
        } else {
            return -1l;
        }
    }

    public static class ThumbnailGenerationTask extends AsyncTask<Object, Void, Bitmap> {
        private final WeakReference<ImageView> mImageViewReference;
        private WeakReference<ProgressBar> mProgressWheelRef;
        private static Account mAccount;
        private Object mFile;
        private Boolean mIsThumbnail;
        private FileDataStorageManager mStorageManager;

        public ThumbnailGenerationTask(ImageView imageView, FileDataStorageManager storageManager,
                                       Account account) {
            // Use a WeakReference to ensure the ImageView can be garbage collected
            mImageViewReference = new WeakReference<ImageView>(imageView);
            if (storageManager == null)
                throw new IllegalArgumentException("storageManager must not be NULL");
            mStorageManager = storageManager;
            mAccount = account;
        }

        public ThumbnailGenerationTask(ImageView imageView, FileDataStorageManager storageManager,
                                       Account account, ProgressBar progressWheel) {
        this(imageView, storageManager, account);
        mProgressWheelRef = new WeakReference<ProgressBar>(progressWheel);
        }

        public ThumbnailGenerationTask(ImageView imageView) {
            // Use a WeakReference to ensure the ImageView can be garbage collected
            mImageViewReference = new WeakReference<ImageView>(imageView);
        }

        @Override
        protected Bitmap doInBackground(Object... params) {
            Bitmap thumbnail = null;

            try {
                if (mAccount != null) {
                    OwnCloudAccount ocAccount = new OwnCloudAccount(mAccount,
                            MainApp.getAppContext());
                    mClient = OwnCloudClientManagerFactory.getDefaultSingleton().
                            getClientFor(ocAccount, MainApp.getAppContext());
                }

                mFile = params[0];
                mIsThumbnail = (Boolean) params[1];

                
                if (mFile instanceof OCFile) {
                    thumbnail = doOCFileInBackground(mIsThumbnail);

                    if (((OCFile) mFile).isVideo()){
                        thumbnail = addVideoOverlay(thumbnail);
                    }
                }  else if (mFile instanceof File) {
                    thumbnail = doFileInBackground(mIsThumbnail);

                    String url = ((File) mFile).getAbsolutePath();
                    String mMimeType = FileStorageUtils.getMimeTypeFromName(url);

                    if (mMimeType != null && mMimeType.startsWith("video/")){
                        thumbnail = addVideoOverlay(thumbnail);
                    }
                //} else {  do nothing
                }

                }catch(Throwable t){
                    // the app should never break due to a problem with thumbnails
                    Log_OC.e(TAG, "Generation of thumbnail for " + mFile + " failed", t);
                    if (t instanceof OutOfMemoryError) {
                        System.gc();
                    }
                }

            return thumbnail;
        }

        protected void onPostExecute(Bitmap bitmap){
            if (bitmap != null) {
                final ImageView imageView = mImageViewReference.get();
                final ThumbnailGenerationTask bitmapWorkerTask = getBitmapWorkerTask(imageView);
                if (this == bitmapWorkerTask) {
                    String tagId = "";
                    if (mFile instanceof OCFile){
                        tagId = String.valueOf(((OCFile)mFile).getFileId());
                    } else if (mFile instanceof File){
                        tagId = String.valueOf(mFile.hashCode());
                    }
                    if (String.valueOf(imageView.getTag()).equals(tagId)) {
                        if (mProgressWheelRef != null) {
                            final ProgressBar progressWheel = mProgressWheelRef.get();
                            if (progressWheel != null) {
                                progressWheel.setVisibility(View.GONE);
                            }
                        }
                        imageView.setImageBitmap(bitmap);
                        imageView.setVisibility(View.VISIBLE);
                    }
                }
            }
        }

        /**
         * Add thumbnail to cache
         * @param imageKey: thumb key
         * @param bitmap:   image for extracting thumbnail
         * @param path:     image path
         * @param pxW:       thumbnail width
         * @param pxH:       thumbnail height
         * @return Bitmap
         */
        private Bitmap addThumbnailToCache(String imageKey, Bitmap bitmap, String path, int pxW, int pxH){

            Bitmap thumbnail = ThumbnailUtils.extractThumbnail(bitmap, pxW, pxH);

            // Rotate image, obeying exif tag
            thumbnail = BitmapUtils.rotateImage(thumbnail,path);

            // Add thumbnail to cache
            addBitmapToCache(imageKey, thumbnail);

            return thumbnail;
        }

        /**
         * Converts size of file icon from dp to pixel
         * @return int
         */
        private int getThumbnailDimension(){
            // Converts dp to pixel
            Resources r = MainApp.getAppContext().getResources();
            return Math.round(r.getDimension(R.dimen.file_icon_size_grid));
        }

        private Point getScreenDimension(){
            WindowManager wm = (WindowManager) MainApp.getAppContext().getSystemService(Context.WINDOW_SERVICE);
            Display display = wm.getDefaultDisplay();
            Point test = new Point();
            display.getSize(test);
            return test;
        }

        private Bitmap doOCFileInBackground(Boolean isThumbnail) {
            Bitmap thumbnail = null;
            OCFile file = (OCFile)mFile;

            // distinguish between thumbnail and resized image
            String temp = String.valueOf(file.getRemoteId());
            if (isThumbnail){
                temp = "t" + temp;
            } else {
                temp = "r" + temp;
            }

            final String imageKey = temp;

            // Check disk cache in background thread
            thumbnail = getBitmapFromDiskCache(imageKey);

            // Not found in disk cache
            if (thumbnail == null || file.needsUpdateThumbnail()) {
                int pxW = 0;
                int pxH = 0;
                if (mIsThumbnail) {
                    pxW = pxH = getThumbnailDimension();
                } else {
                    Point p = getScreenDimension();
                    pxW = p.x;
                    pxH = p.y;
                }

                if (file.isDown()) {
                    Bitmap tempBitmap = BitmapUtils.decodeSampledBitmapFromFile(
                            file.getStoragePath(), pxW, pxH);
                    Bitmap bitmap = ThumbnailUtils.extractThumbnail(tempBitmap, pxW, pxH);

                    if (bitmap != null) {
                        // Handle PNG
                        if (file.getMimetype().equalsIgnoreCase("image/png")) {
                            bitmap = handlePNG(bitmap, pxW);
                        }

                        thumbnail = addThumbnailToCache(imageKey, bitmap,
                                                        file.getStoragePath(), pxW, pxH);

                        file.setNeedsUpdateThumbnail(false);
                        mStorageManager.saveFile(file);
                    }

                } else {
                    // Download thumbnail from server
                    OwnCloudVersion serverOCVersion = AccountUtils.getServerVersion(mAccount);
                    if (mClient != null && serverOCVersion != null) {
                        if (serverOCVersion.supportsRemoteThumbnails()) {
                            try {
                                if (mIsThumbnail) {
                                    String uri = mClient.getBaseUri() + "" +
                                            "/index.php/apps/files/api/v1/thumbnail/" +
                                            pxW + "/" + pxH + Uri.encode(file.getRemotePath(), "/");
                                    Log_OC.d("Thumbnail", "Download URI: " + uri);
                                    GetMethod get = new GetMethod(uri);
                                    int status = mClient.executeMethod(get);
                                    if (status == HttpStatus.SC_OK) {
                                        InputStream inputStream = get.getResponseBodyAsStream();
                                        Bitmap bitmap = BitmapFactory.decodeStream(inputStream);
                                        thumbnail = ThumbnailUtils.extractThumbnail(bitmap, pxW, pxH);
                                    } else {
                                        Log_OC.d(TAG, "Status: " + status);
                                    }
                                } else {
                                    String gallery = "";
                                    if (serverOCVersion.supportsNativeGallery()){
                                        gallery = "gallery";
                                    } else {
                                        gallery = "galleryplus";
                                    }

                                    String uri = mClient.getBaseUri() +
                                            "/index.php/apps/" + gallery + "/api/preview/" + Integer.parseInt(file.getRemoteId().substring(0,8)) +
                                            "/" + pxW + "/" + pxH;
                                    Log_OC.d("Thumbnail", "FileName: " + file.getFileName() + " Download URI: " + uri);
                                    GetMethod get = new GetMethod(uri);
                                    int status = mClient.executeMethod(get);
                                    if (status == HttpStatus.SC_OK) {
                                        InputStream inputStream = get.getResponseBodyAsStream();
                                        Bitmap bitmap = BitmapFactory.decodeStream(inputStream);
                                        // Download via gallery app
                                        thumbnail = bitmap;
                                    }
                                }

                                // Handle PNG
                                if (thumbnail != null && file.getMimetype().equalsIgnoreCase("image/png")) {
                                    thumbnail = handlePNG(thumbnail, pxW);
                                }

                                // Add thumbnail to cache
                                if (thumbnail != null) {
                                    addBitmapToCache(imageKey, thumbnail);
                                }
                            } catch (Exception e) {
                                e.printStackTrace();
                            }
                        } else {
                            Log_OC.d(TAG, "Server too old");
                        }
                    }
                }
            }

            return thumbnail;

        }

        private Bitmap handlePNG(Bitmap bitmap, int px){
            Bitmap resultBitmap = Bitmap.createBitmap(px,
                    px,
                    Bitmap.Config.ARGB_8888);
            Canvas c = new Canvas(resultBitmap);

            c.drawColor(MainApp.getAppContext().getResources().
                    getColor(R.color.background_color));
            c.drawBitmap(bitmap, 0, 0, null);

            return resultBitmap;
        }

        private Bitmap doFileInBackground(Boolean mIsThumbnail) {
            File file = (File)mFile;

            // distinguish between thumbnail and resized image
            String temp = String.valueOf(file.hashCode());
            if (mIsThumbnail){
                temp = "t" + temp;
            } else {
                temp = "r" + temp;
            }

            final String imageKey = temp;

            // Check disk cache in background thread
            Bitmap thumbnail = getBitmapFromDiskCache(imageKey);

            // Not found in disk cache
            if (thumbnail == null) {
                int pxW = 0;
                int pxH = 0;
                if (mIsThumbnail) {
                    pxW = pxH = getThumbnailDimension();
                } else {
                    Point p = getScreenDimension();
                    pxW = p.x;
                    pxH = p.y;
                }

                Bitmap bitmap = BitmapUtils.decodeSampledBitmapFromFile(
                        file.getAbsolutePath(), pxW, pxH);

                if (bitmap != null) {
                    thumbnail = addThumbnailToCache(imageKey, bitmap, file.getPath(), pxW, pxH);
                }
            }
            return thumbnail;
        }

    }

    public static boolean cancelPotentialWork(Object file, ImageView imageView) {
        final ThumbnailGenerationTask bitmapWorkerTask = getBitmapWorkerTask(imageView);

        if (bitmapWorkerTask != null) {
            final Object bitmapData = bitmapWorkerTask.mFile;
            // If bitmapData is not yet set or it differs from the new data
            if (bitmapData == null || bitmapData != file) {
                // Cancel previous task
                bitmapWorkerTask.cancel(true);
                Log_OC.v(TAG, "Cancelled generation of thumbnail for a reused imageView");
            } else {
                // The same work is already in progress
                return false;
            }
        }
        // No task associated with the ImageView, or an existing task was cancelled
        return true;
    }

    public static ThumbnailGenerationTask getBitmapWorkerTask(ImageView imageView) {
        if (imageView != null) {
            final Drawable drawable = imageView.getDrawable();
            if (drawable instanceof AsyncDrawable) {
                final AsyncDrawable asyncDrawable = (AsyncDrawable) drawable;
                return asyncDrawable.getBitmapWorkerTask();
            }
        }
        return null;
    }

    public static Bitmap addVideoOverlay(Bitmap thumbnail){
        Bitmap playButton = BitmapFactory.decodeResource(MainApp.getAppContext().getResources(),
                R.drawable.view_play);

        Bitmap resizedPlayButton = Bitmap.createScaledBitmap(playButton,
                (int) (thumbnail.getWidth() * 0.3),
                (int) (thumbnail.getHeight() * 0.3), true);

        Bitmap resultBitmap = Bitmap.createBitmap(thumbnail.getWidth(),
                thumbnail.getHeight(),
                Bitmap.Config.ARGB_8888);

        Canvas c = new Canvas(resultBitmap);

        // compute visual center of play button, according to resized image
        int x1 = resizedPlayButton.getWidth();
        int y1 = resizedPlayButton.getHeight() / 2;
        int x2 = 0;
        int y2 = resizedPlayButton.getWidth();
        int x3 = 0;
        int y3 = 0;

        double ym = ( ((Math.pow(x3,2) - Math.pow(x1,2) + Math.pow(y3,2) - Math.pow(y1,2)) *
                    (x2 - x1)) - (Math.pow(x2,2) - Math.pow(x1,2) + Math.pow(y2,2) -
                    Math.pow(y1,2)) * (x3 - x1) )  /  (2 * ( ((y3 - y1) * (x2 - x1)) -
                    ((y2 - y1) * (x3 - x1)) ));
        double xm = ( (Math.pow(x2,2) - Math.pow(x1,2)) + (Math.pow(y2,2) - Math.pow(y1,2)) -
                    (2*ym*(y2 - y1)) ) / (2*(x2 - x1));

        // offset to top left
        double ox = - xm;
        double oy = thumbnail.getHeight() - ym;


        c.drawBitmap(thumbnail, 0, 0, null);

        Paint p = new Paint();
        p.setAlpha(230);

        c.drawBitmap(resizedPlayButton, (float) ((thumbnail.getWidth() / 2) + ox),
                                        (float) ((thumbnail.getHeight() / 2) - ym), p);

        return resultBitmap;
    }

    public static class AsyncDrawable extends BitmapDrawable {
        private final WeakReference<ThumbnailGenerationTask> bitmapWorkerTaskReference;

        public AsyncDrawable(
                Resources res, Bitmap bitmap, ThumbnailGenerationTask bitmapWorkerTask
        ) {

            super(res, bitmap);
            bitmapWorkerTaskReference =
                    new WeakReference<ThumbnailGenerationTask>(bitmapWorkerTask);
        }

        public ThumbnailGenerationTask getBitmapWorkerTask() {
            return bitmapWorkerTaskReference.get();
        }
    }
}<|MERGE_RESOLUTION|>--- conflicted
+++ resolved
@@ -166,11 +166,6 @@
         }
     }
 
-<<<<<<< HEAD
-    public static long getMaxSize(){
-        if (mThumbnailCache != null) {
-            return mThumbnailCache.getMaxSize();
-=======
     /**
      * Shows max cache size
      * @return max cache size in MB.
@@ -178,7 +173,6 @@
     public static long getMaxSize(){
         if (mThumbnailCache != null) {
             return mThumbnailCache.getMaxSize() / 1024 / 1024;
->>>>>>> 0302a62a
         } else {
             return -1l;
         }
