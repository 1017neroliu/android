--- conflicted
+++ resolved
@@ -132,15 +132,9 @@
             }
             fileIcon.setTag(file.hashCode());
 
-<<<<<<< HEAD
-            TextView fileSizeV = (TextView) view.findViewById(R.id.file_size);
-            TextView fileSizeSeparatorV = (TextView) view.findViewById(R.id.file_separator);
-            TextView lastModV = (TextView) view.findViewById(R.id.last_mod);
-=======
             TextView fileSizeV = (TextView) view.findViewById(R.id.last_size);
             TextView fileSizeSeparatorV = (TextView) view.findViewById(R.id.file_separator);
             TextView lastModV = (TextView) view.findViewById(R.id.file_mod);
->>>>>>> 8110be01
             ImageView checkBoxV = (ImageView) view.findViewById(R.id.custom_checkbox);
             if (!file.isDirectory()) {
                 fileSizeSeparatorV.setVisibility(View.VISIBLE);
