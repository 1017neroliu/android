--- conflicted
+++ resolved
@@ -1,523 +1,538 @@
-/* ownCloud Android client application
- *   Copyright (C) 2011  Bartek Przybylski
- *   Copyright (C) 2012-2014 ownCloud Inc.
- *
- *   This program is free software: you can redistribute it and/or modify
- *   it under the terms of the GNU General Public License version 2,
- *   as published by the Free Software Foundation.
- *
- *   This program is distributed in the hope that it will be useful,
- *   but WITHOUT ANY WARRANTY; without even the implied warranty of
- *   MERCHANTABILITY or FITNESS FOR A PARTICULAR PURPOSE.  See the
- *   GNU General Public License for more details.
- *
- *   You should have received a copy of the GNU General Public License
- *   along with this program.  If not, see <http://www.gnu.org/licenses/>.
- *
- */
-package com.owncloud.android.ui.adapter;
-
-import java.io.File;
-import java.io.IOException;
-import java.lang.ref.WeakReference;
-import java.net.URLEncoder;
-import java.util.Vector;
-
-import android.accounts.Account;
-import android.accounts.AuthenticatorException;
-import android.accounts.OperationCanceledException;
-import android.content.Context;
-import android.content.res.Resources;
-import android.graphics.Bitmap;
-import android.graphics.Bitmap.CompressFormat;
-import android.graphics.BitmapFactory;
-import android.graphics.drawable.BitmapDrawable;
-import android.graphics.drawable.Drawable;
-import android.media.ThumbnailUtils;
-import android.os.AsyncTask;
-import android.util.TypedValue;
-import android.view.LayoutInflater;
-import android.view.View;
-import android.view.ViewGroup;
-import android.widget.BaseAdapter;
-import android.widget.ImageView;
-import android.widget.ListAdapter;
-import android.widget.ListView;
-import android.widget.TextView;
-
-import com.owncloud.android.R;
-import com.owncloud.android.authentication.AccountUtils;
-import com.owncloud.android.datamodel.FileDataStorageManager;
-import com.owncloud.android.datamodel.OCFile;
-import com.owncloud.android.files.services.FileDownloader.FileDownloaderBinder;
-import com.owncloud.android.files.services.FileUploader.FileUploaderBinder;
-import com.owncloud.android.lib.common.OwnCloudAccount;
-import com.owncloud.android.lib.common.OwnCloudClient;
-import com.owncloud.android.lib.common.OwnCloudClientManagerFactory;
-import com.owncloud.android.lib.common.accounts.AccountUtils.AccountNotFoundException;
-import com.owncloud.android.ui.activity.ComponentsGetter;
-import com.owncloud.android.utils.DisplayUtils;
-
-import org.apache.http.HttpEntity;
-import org.apache.http.HttpResponse;
-import org.apache.http.auth.AuthScope;
-import org.apache.http.auth.UsernamePasswordCredentials;
-import org.apache.http.client.methods.HttpGet;
-import org.apache.http.impl.client.DefaultHttpClient;
-import org.apache.http.util.EntityUtils;
-
-
-/**
- * This Adapter populates a ListView with all files and folders in an ownCloud
- * instance.
- * 
- * @author Bartek Przybylski
- * @Author Tobias Kaminsky
- * 
- */
-public class FileListListAdapter extends BaseAdapter implements ListAdapter {
-    private final static String PERMISSION_SHARED_WITH_ME = "S";
-
-    private Context mContext;
-    private OCFile mFile = null;
-    private Vector<OCFile> mFiles = null;
-    private boolean mJustFolders;
-
+/* ownCloud Android client application
+ *   Copyright (C) 2011  Bartek Przybylski
+ *   Copyright (C) 2012-2014 ownCloud Inc.
+ *
+ *   This program is free software: you can redistribute it and/or modify
+ *   it under the terms of the GNU General Public License version 2,
+ *   as published by the Free Software Foundation.
+ *
+ *   This program is distributed in the hope that it will be useful,
+ *   but WITHOUT ANY WARRANTY; without even the implied warranty of
+ *   MERCHANTABILITY or FITNESS FOR A PARTICULAR PURPOSE.  See the
+ *   GNU General Public License for more details.
+ *
+ *   You should have received a copy of the GNU General Public License
+ *   along with this program.  If not, see <http://www.gnu.org/licenses/>.
+ *
+ */
+package com.owncloud.android.ui.adapter;
+
+import java.io.File;
+import java.io.IOException;
+import java.lang.ref.WeakReference;
+//import java.net.URLEncoder;
+import java.util.Vector;
+
+import android.accounts.Account;
+import android.accounts.AuthenticatorException;
+import android.accounts.OperationCanceledException;
+import android.content.Context;
+import android.content.res.Resources;
+import android.graphics.Bitmap;
+import android.graphics.Bitmap.CompressFormat;
+import android.graphics.BitmapFactory;
+import android.graphics.drawable.BitmapDrawable;
+import android.graphics.drawable.Drawable;
+import android.media.ThumbnailUtils;
+import android.os.AsyncTask;
+import android.util.TypedValue;
+import android.view.LayoutInflater;
+import android.view.View;
+import android.view.ViewGroup;
+import android.widget.BaseAdapter;
+import android.widget.ImageView;
+import android.widget.ListAdapter;
+import android.widget.ListView;
+import android.widget.TextView;
+
+import com.owncloud.android.R;
+import com.owncloud.android.authentication.AccountUtils;
+import com.owncloud.android.datamodel.FileDataStorageManager;
+import com.owncloud.android.datamodel.OCFile;
+import com.owncloud.android.files.services.FileDownloader.FileDownloaderBinder;
+import com.owncloud.android.files.services.FileUploader.FileUploaderBinder;
+import com.owncloud.android.lib.common.OwnCloudAccount;
+import com.owncloud.android.lib.common.OwnCloudClient;
+import com.owncloud.android.lib.common.OwnCloudClientManagerFactory;
+import com.owncloud.android.lib.common.accounts.AccountUtils.AccountNotFoundException;
+import com.owncloud.android.ui.activity.ComponentsGetter;
+import com.owncloud.android.utils.DisplayUtils;
+
+/*
+import org.apache.http.HttpEntity;
+import org.apache.http.HttpResponse;
+import org.apache.http.auth.AuthScope;
+import org.apache.http.auth.UsernamePasswordCredentials;
+import org.apache.http.client.methods.HttpGet;
+import org.apache.http.impl.client.DefaultHttpClient;
+import org.apache.http.util.EntityUtils;
+*/
+
+
+/**
+ * This Adapter populates a ListView with all files and folders in an ownCloud
+ * instance.
+ * 
+ * @author Bartek Przybylski
+ * @Author Tobias Kaminsky
+ * 
+ */
+public class FileListListAdapter extends BaseAdapter implements ListAdapter {
+    private final static String PERMISSION_SHARED_WITH_ME = "S";
+
+    private Context mContext;
+    private OCFile mFile = null;
+    private Vector<OCFile> mFiles = null;
+    private boolean mJustFolders;
+
     private FileDataStorageManager mStorageManager;
     private Account mAccount;
-    private ComponentsGetter mTransferServiceGetter;
-<<<<<<< HEAD
-    
-    public FileListListAdapter(
-            boolean justFolders, 
-            Context context, 
-            ComponentsGetter transferServiceGetter
-            ) {
-        mJustFolders = justFolders;
-=======
-    private final Object thumbnailDiskCacheLock = new Object();
-    private DiskLruImageCache mThumbnailCache;
-    private boolean mThumbnailCacheStarting = true;
-    private static final int DISK_CACHE_SIZE = 1024 * 1024 * 10; // 10MB
-    private static final CompressFormat mCompressFormat = CompressFormat.JPEG;
-    private static final int mCompressQuality = 70;
-    private OwnCloudClient mClient;
-    private Bitmap defaultImg;
-        
-    public FileListListAdapter(Context context, ComponentsGetter transferServiceGetter) {
->>>>>>> 3ace32e9
-        mContext = context;
-        mAccount = AccountUtils.getCurrentOwnCloudAccount(mContext);
-        mTransferServiceGetter = transferServiceGetter;
-        defaultImg = BitmapFactory.decodeResource(mContext.getResources(), 
-                    DisplayUtils.getResourceId("image/png", "default.png"));
-        
-        // Initialise disk cache on background thread
-        new InitDiskCacheTask().execute();
+    private ComponentsGetter mTransferServiceGetter;
+    
+    private final Object thumbnailDiskCacheLock = new Object();
+    private DiskLruImageCache mThumbnailCache;
+    private boolean mThumbnailCacheStarting = true;
+    private static final int DISK_CACHE_SIZE = 1024 * 1024 * 10; // 10MB
+    private static final CompressFormat mCompressFormat = CompressFormat.JPEG;
+    private static final int mCompressQuality = 70;
+    private OwnCloudClient mClient;
+    private Bitmap defaultImg;
+        
+    public FileListListAdapter(
+            boolean justFolders, 
+            Context context, 
+            ComponentsGetter transferServiceGetter
+            ) {
+        
+        mJustFolders = justFolders;
+        mContext = context;
+        mAccount = AccountUtils.getCurrentOwnCloudAccount(mContext);
+        mTransferServiceGetter = transferServiceGetter;
+        defaultImg = BitmapFactory.decodeResource(mContext.getResources(), 
+                    DisplayUtils.getResourceId("image/png", "default.png"));
+        
+        // Initialise disk cache on background thread
+        new InitDiskCacheTask().execute();
+    }
+    
+    class InitDiskCacheTask extends AsyncTask<File, Void, Void> {
+        @Override
+        protected Void doInBackground(File... params) {
+            synchronized (thumbnailDiskCacheLock) {
+                mThumbnailCache = new DiskLruImageCache(mContext, "thumbnailCache", 
+                                    DISK_CACHE_SIZE, mCompressFormat, mCompressQuality);
+                
+                try {
+                    OwnCloudAccount ocAccount = new OwnCloudAccount(mAccount, mContext);
+                    mClient = OwnCloudClientManagerFactory.getDefaultSingleton().
+                            getClientFor(ocAccount, mContext);
+                } catch (AccountNotFoundException e) {
+                    // TODO Auto-generated catch block
+                    e.printStackTrace();
+                } catch (AuthenticatorException e) {
+                    // TODO Auto-generated catch block
+                    e.printStackTrace();
+                } catch (OperationCanceledException e) {
+                    // TODO Auto-generated catch block
+                    e.printStackTrace();
+                } catch (IOException e) {
+                    // TODO Auto-generated catch block
+                    e.printStackTrace();
+                }
+
+                mThumbnailCacheStarting = false; // Finished initialization
+                thumbnailDiskCacheLock.notifyAll(); // Wake any waiting threads
+            }
+            return null;
+        }
+    }
+    
+    static class AsyncDrawable extends BitmapDrawable {
+        private final WeakReference<ThumbnailGenerationTask> bitmapWorkerTaskReference;
+
+        public AsyncDrawable(Resources res, Bitmap bitmap,
+                ThumbnailGenerationTask bitmapWorkerTask) {
+            super(res, bitmap);
+            bitmapWorkerTaskReference =
+                new WeakReference<ThumbnailGenerationTask>(bitmapWorkerTask);
+        }
+
+        public ThumbnailGenerationTask getBitmapWorkerTask() {
+            return bitmapWorkerTaskReference.get();
+        }
+    }
+
+    class ThumbnailGenerationTask extends AsyncTask<OCFile, Void, Bitmap> {
+        private final WeakReference<ImageView> imageViewReference;
+        private OCFile file;
+
+        
+        public ThumbnailGenerationTask(ImageView imageView) {
+         // Use a WeakReference to ensure the ImageView can be garbage collected
+            imageViewReference = new WeakReference<ImageView>(imageView);
+        }
+
+        // Decode image in background.
+        @Override
+        protected Bitmap doInBackground(OCFile... params) {
+            file = params[0];
+            final String imageKey = String.valueOf(file.getRemoteId());
+
+            // Check disk cache in background thread
+            Bitmap thumbnail = getBitmapFromDiskCache(imageKey);
+
+            // Not found in disk cache
+            if (thumbnail == null) { 
+                // Converts dp to pixel
+                Resources r = mContext.getResources();
+                int px = (int) Math.round(TypedValue.applyDimension(
+                        TypedValue.COMPLEX_UNIT_DIP, 150, r.getDisplayMetrics()
+                ));
+                
+                if (file.isDown()){
+                    Bitmap bitmap = BitmapFactory.decodeFile(file.getStoragePath());
+                    thumbnail = ThumbnailUtils.extractThumbnail(bitmap, px, px);
+                    
+                    // Add thumbnail to cache
+                    addBitmapToCache(imageKey, thumbnail);
+
+                } else {
+                    // Download thumbnail from server
+                    // Commented out as maybe changes to client library are needed
+//                    DefaultHttpClient httpclient = new DefaultHttpClient();
+//                    try {
+//                        httpclient.getCredentialsProvider().setCredentials(
+//                                new AuthScope(mClient.getBaseUri().toString().replace("https://", ""), 443), 
+//                                new UsernamePasswordCredentials(mClient.getCredentials().getUsername(), mClient.getCredentials().getAuthToken()));
+//                        
+//
+//                        HttpGet httpget = new HttpGet(mClient.getBaseUri() + "/ocs/v1.php/thumbnail?x=50&y=50&path=" + URLEncoder.encode(file.getRemotePath(), "UTF-8"));
+//                        HttpResponse response = httpclient.execute(httpget);
+//                        HttpEntity entity = response.getEntity();
+//                        
+//                        if (entity != null) {
+//                            byte[] bytes = EntityUtils.toByteArray(entity);
+//                            Bitmap bitmap = BitmapFactory.decodeByteArray(bytes, 0, bytes.length);
+//                            thumbnail = ThumbnailUtils.extractThumbnail(bitmap, px, px);
+//                            
+//                            // Add thumbnail to cache
+//                            if (thumbnail != null){
+//                                addBitmapToCache(imageKey, thumbnail);
+//                            }
+//                        }
+//                    } catch(Exception e){
+//                        e.printStackTrace();
+//                    }finally {
+//                        httpclient.getConnectionManager().shutdown();
+//                    }
+                } 
+            }
+            return thumbnail;
+        }
+        
+        protected void onPostExecute(Bitmap bitmap){
+            if (isCancelled()) {
+                bitmap = null;
+            }
+
+            if (imageViewReference != null && bitmap != null) {
+                final ImageView imageView = imageViewReference.get();
+                final ThumbnailGenerationTask bitmapWorkerTask =
+                        getBitmapWorkerTask(imageView);
+                if (this == bitmapWorkerTask && imageView != null) {
+                    imageView.setImageBitmap(bitmap);
+                }
+            }
+        }
+    }
+  
+    public void addBitmapToCache(String key, Bitmap bitmap) {
+        synchronized (thumbnailDiskCacheLock) {
+            if (mThumbnailCache != null && mThumbnailCache.getBitmap(key) == null) {
+                mThumbnailCache.put(key, bitmap);
+            }
+        }
+    }
+
+    public Bitmap getBitmapFromDiskCache(String key) {
+        synchronized (thumbnailDiskCacheLock) {
+            // Wait while disk cache is started from background thread
+            while (mThumbnailCacheStarting) {
+                try {
+                    thumbnailDiskCacheLock.wait();
+                } catch (InterruptedException e) {}
+            }
+            if (mThumbnailCache != null) {
+                return (Bitmap) mThumbnailCache.getBitmap(key);
+            }
+        }
+        return null;
     }
-    
-    class InitDiskCacheTask extends AsyncTask<File, Void, Void> {
-        @Override
-        protected Void doInBackground(File... params) {
-            synchronized (thumbnailDiskCacheLock) {
-                mThumbnailCache = new DiskLruImageCache(mContext, "thumbnailCache", 
-                                    DISK_CACHE_SIZE, mCompressFormat, mCompressQuality);
-                
-                try {
-                    OwnCloudAccount ocAccount = new OwnCloudAccount(mAccount, mContext);
-                    mClient = OwnCloudClientManagerFactory.getDefaultSingleton().
-                            getClientFor(ocAccount, mContext);
-                } catch (AccountNotFoundException e) {
-                    // TODO Auto-generated catch block
-                    e.printStackTrace();
-                } catch (AuthenticatorException e) {
-                    // TODO Auto-generated catch block
-                    e.printStackTrace();
-                } catch (OperationCanceledException e) {
-                    // TODO Auto-generated catch block
-                    e.printStackTrace();
-                } catch (IOException e) {
-                    // TODO Auto-generated catch block
-                    e.printStackTrace();
-                }
+
+    @Override
+    public boolean areAllItemsEnabled() {
+        return true;
+    }
+
+    @Override
+    public boolean isEnabled(int position) {
+        return true;
+    }
+
+    @Override
+    public int getCount() {
+        return mFiles != null ? mFiles.size() : 0;
+    }
+
+    @Override
+    public Object getItem(int position) {
+        if (mFiles == null || mFiles.size() <= position)
+            return null;
+        return mFiles.get(position);
+    }
+
+    @Override
+    public long getItemId(int position) {
+        if (mFiles == null || mFiles.size() <= position)
+            return 0;
+        return mFiles.get(position).getFileId();
+    }
+
+    @Override
+    public int getItemViewType(int position) {
+        return 0;
+    }
+
+    @Override
+    public View getView(int position, View convertView, ViewGroup parent) {
+        View view = convertView;
+        if (view == null) {
+            LayoutInflater inflator = (LayoutInflater) mContext
+                    .getSystemService(Context.LAYOUT_INFLATER_SERVICE);
+            view = inflator.inflate(R.layout.list_item, null);
+        }
+         
+        if (mFiles != null && mFiles.size() > position) {
+            OCFile file = mFiles.get(position);
+            TextView fileName = (TextView) view.findViewById(R.id.Filename);           
+            String name = file.getFileName();
+
+            fileName.setText(name);
+            ImageView fileIcon = (ImageView) view.findViewById(R.id.imageView1);
+            ImageView sharedIconV = (ImageView) view.findViewById(R.id.sharedIcon);
+            ImageView sharedWithMeIconV = (ImageView) view.findViewById(R.id.sharedWithMeIcon);
+            sharedWithMeIconV.setVisibility(View.GONE);
+
+            ImageView localStateView = (ImageView) view.findViewById(R.id.imageView2);
+            localStateView.bringToFront();
+            FileDownloaderBinder downloaderBinder = 
+                    mTransferServiceGetter.getFileDownloaderBinder();
+            FileUploaderBinder uploaderBinder = mTransferServiceGetter.getFileUploaderBinder();
+            if (downloaderBinder != null && downloaderBinder.isDownloading(mAccount, file)) {
+                localStateView.setImageResource(R.drawable.downloading_file_indicator);
+                localStateView.setVisibility(View.VISIBLE);
+            } else if (uploaderBinder != null && uploaderBinder.isUploading(mAccount, file)) {
+                localStateView.setImageResource(R.drawable.uploading_file_indicator);
+                localStateView.setVisibility(View.VISIBLE);
+            } else if (file.isDown()) {
+                localStateView.setImageResource(R.drawable.local_file_indicator);
+                localStateView.setVisibility(View.VISIBLE);
+            } else {
+                localStateView.setVisibility(View.INVISIBLE);
+            }
+            
+            TextView fileSizeV = (TextView) view.findViewById(R.id.file_size);
+            TextView lastModV = (TextView) view.findViewById(R.id.last_mod);
+            ImageView checkBoxV = (ImageView) view.findViewById(R.id.custom_checkbox);
+            
+            if (!file.isFolder()) {
+                fileSizeV.setVisibility(View.VISIBLE);
+                fileSizeV.setText(DisplayUtils.bytesToHumanReadable(file.getFileLength()));
+                lastModV.setVisibility(View.VISIBLE);
+                lastModV.setText(
+                        DisplayUtils.unixTimeToHumanReadable(file.getModificationTimestamp())
+                );
+                // this if-else is needed even thoe fav icon is visible by default
+                // because android reuses views in listview
+                if (!file.keepInSync()) {
+                    view.findViewById(R.id.imageView3).setVisibility(View.GONE);
+                } else {
+                    view.findViewById(R.id.imageView3).setVisibility(View.VISIBLE);
+                }
+                
+                ListView parentList = (ListView)parent;
+                if (parentList.getChoiceMode() == ListView.CHOICE_MODE_NONE) { 
+                    checkBoxV.setVisibility(View.GONE);
+                } else {
+                    if (parentList.isItemChecked(position)) {
+                        checkBoxV.setImageResource(android.R.drawable.checkbox_on_background);
+                    } else {
+                        checkBoxV.setImageResource(android.R.drawable.checkbox_off_background);
+                    }
+                    checkBoxV.setVisibility(View.VISIBLE);
+                }               
+                
+                // get Thumbnail if file is image
+                if (file.isImage()){
+                     // Thumbnail in Cache?
+                    Bitmap thumbnail = getBitmapFromDiskCache(String.valueOf(file.getRemoteId()));
+                    if (thumbnail != null){
+                        fileIcon.setImageBitmap(thumbnail);
+                    } else {
+                        // generate new Thumbnail
+                        if (cancelPotentialWork(file, fileIcon)) {
+                            final ThumbnailGenerationTask task = 
+                                    new ThumbnailGenerationTask(fileIcon);
+                            final AsyncDrawable asyncDrawable =
+                                    new AsyncDrawable(mContext.getResources(), defaultImg, task);
+                            fileIcon.setImageDrawable(asyncDrawable);
+                            task.execute(file);
+                        }
+                    }
+                } else {
+                    fileIcon.setImageResource(
+                            DisplayUtils.getResourceId(file.getMimetype(), file.getFileName())
+                    );
+                }
 
-                mThumbnailCacheStarting = false; // Finished initialization
-                thumbnailDiskCacheLock.notifyAll(); // Wake any waiting threads
-            }
-            return null;
-        }
-    }
-    
-    static class AsyncDrawable extends BitmapDrawable {
-        private final WeakReference<ThumbnailGenerationTask> bitmapWorkerTaskReference;
-
-        public AsyncDrawable(Resources res, Bitmap bitmap,
-                ThumbnailGenerationTask bitmapWorkerTask) {
-            super(res, bitmap);
-            bitmapWorkerTaskReference =
-                new WeakReference<ThumbnailGenerationTask>(bitmapWorkerTask);
-        }
-
-        public ThumbnailGenerationTask getBitmapWorkerTask() {
-            return bitmapWorkerTaskReference.get();
-        }
-    }
-
-    class ThumbnailGenerationTask extends AsyncTask<OCFile, Void, Bitmap> {
-        private final WeakReference<ImageView> imageViewReference;
-        private OCFile file;
-
-        
-        public ThumbnailGenerationTask(ImageView imageView) {
-         // Use a WeakReference to ensure the ImageView can be garbage collected
-            imageViewReference = new WeakReference<ImageView>(imageView);
-        }
-
-        // Decode image in background.
-        @Override
-        protected Bitmap doInBackground(OCFile... params) {
-            file = params[0];
-            final String imageKey = String.valueOf(file.getRemoteId());
-
-            // Check disk cache in background thread
-            Bitmap thumbnail = getBitmapFromDiskCache(imageKey);
-
-            // Not found in disk cache
-            if (thumbnail == null) { 
-                // Converts dp to pixel
-                Resources r = mContext.getResources();
-                int px = (int) Math.round(TypedValue.applyDimension(TypedValue.COMPLEX_UNIT_DIP, 150, r.getDisplayMetrics()));
-                
-                if (file.isDown()){
-                    Bitmap bitmap = BitmapFactory.decodeFile(file.getStoragePath());
-                    thumbnail = ThumbnailUtils.extractThumbnail(bitmap, px, px);
-                    
-                    // Add thumbnail to cache
-                    addBitmapToCache(imageKey, thumbnail);
-
-                } else {
-                    // Download thumbnail from server
-                    // Commented out as maybe changes to client library are needed
-//                    DefaultHttpClient httpclient = new DefaultHttpClient();
-//                    try {
-//                        httpclient.getCredentialsProvider().setCredentials(
-//                                new AuthScope(mClient.getBaseUri().toString().replace("https://", ""), 443), 
-//                                new UsernamePasswordCredentials(mClient.getCredentials().getUsername(), mClient.getCredentials().getAuthToken()));
-//                        
-//
-//                        HttpGet httpget = new HttpGet(mClient.getBaseUri() + "/ocs/v1.php/thumbnail?x=50&y=50&path=" + URLEncoder.encode(file.getRemotePath(), "UTF-8"));
-//                        HttpResponse response = httpclient.execute(httpget);
-//                        HttpEntity entity = response.getEntity();
-//                        
-//                        if (entity != null) {
-//                            byte[] bytes = EntityUtils.toByteArray(entity);
-//                            Bitmap bitmap = BitmapFactory.decodeByteArray(bytes, 0, bytes.length);
-//                            thumbnail = ThumbnailUtils.extractThumbnail(bitmap, px, px);
-//                            
-//                            // Add thumbnail to cache
-//                            if (thumbnail != null){
-//                                addBitmapToCache(imageKey, thumbnail);
-//                            }
-//                        }
-//                    } catch(Exception e){
-//                        e.printStackTrace();
-//                    }finally {
-//                        httpclient.getConnectionManager().shutdown();
-//                    }
-                } 
-            }
-            return thumbnail;
-        }
-        
-        protected void onPostExecute(Bitmap bitmap){
-            if (isCancelled()) {
-                bitmap = null;
-            }
-
-            if (imageViewReference != null && bitmap != null) {
-                final ImageView imageView = imageViewReference.get();
-                final ThumbnailGenerationTask bitmapWorkerTask =
-                        getBitmapWorkerTask(imageView);
-                if (this == bitmapWorkerTask && imageView != null) {
-                    imageView.setImageBitmap(bitmap);
-                }
-            }
-        }
-    }
-  
-    public void addBitmapToCache(String key, Bitmap bitmap) {
-        synchronized (thumbnailDiskCacheLock) {
-            if (mThumbnailCache != null && mThumbnailCache.getBitmap(key) == null) {
-                mThumbnailCache.put(key, bitmap);
-            }
-        }
-    }
-
-    public Bitmap getBitmapFromDiskCache(String key) {
-        synchronized (thumbnailDiskCacheLock) {
-            // Wait while disk cache is started from background thread
-            while (mThumbnailCacheStarting) {
-                try {
-                    thumbnailDiskCacheLock.wait();
-                } catch (InterruptedException e) {}
-            }
-            if (mThumbnailCache != null) {
-                return (Bitmap) mThumbnailCache.getBitmap(key);
-            }
-        }
-        return null;
-    }
-
-    @Override
-    public boolean areAllItemsEnabled() {
-        return true;
-    }
-
-    @Override
-    public boolean isEnabled(int position) {
-        return true;
-    }
-
-    @Override
-    public int getCount() {
-        return mFiles != null ? mFiles.size() : 0;
-    }
-
-    @Override
-    public Object getItem(int position) {
-        if (mFiles == null || mFiles.size() <= position)
-            return null;
-        return mFiles.get(position);
-    }
-
-    @Override
-    public long getItemId(int position) {
-        if (mFiles == null || mFiles.size() <= position)
-            return 0;
-        return mFiles.get(position).getFileId();
-    }
-
-    @Override
-    public int getItemViewType(int position) {
-        return 0;
-    }
-
-    @Override
-    public View getView(int position, View convertView, ViewGroup parent) {
-        View view = convertView;
-        if (view == null) {
-            LayoutInflater inflator = (LayoutInflater) mContext
-                    .getSystemService(Context.LAYOUT_INFLATER_SERVICE);
-            view = inflator.inflate(R.layout.list_item, null);
-        }
-         
-        if (mFiles != null && mFiles.size() > position) {
-            OCFile file = mFiles.get(position);
-            TextView fileName = (TextView) view.findViewById(R.id.Filename);           
-            String name = file.getFileName();
-
-            fileName.setText(name);
-            ImageView fileIcon = (ImageView) view.findViewById(R.id.imageView1);
-            ImageView sharedIconV = (ImageView) view.findViewById(R.id.sharedIcon);
-            ImageView sharedWithMeIconV = (ImageView) view.findViewById(R.id.sharedWithMeIcon);
-            sharedWithMeIconV.setVisibility(View.GONE);
-
-            ImageView localStateView = (ImageView) view.findViewById(R.id.imageView2);
-            localStateView.bringToFront();
-            FileDownloaderBinder downloaderBinder = mTransferServiceGetter.getFileDownloaderBinder();
-            FileUploaderBinder uploaderBinder = mTransferServiceGetter.getFileUploaderBinder();
-            if (downloaderBinder != null && downloaderBinder.isDownloading(mAccount, file)) {
-                localStateView.setImageResource(R.drawable.downloading_file_indicator);
-                localStateView.setVisibility(View.VISIBLE);
-            } else if (uploaderBinder != null && uploaderBinder.isUploading(mAccount, file)) {
-                localStateView.setImageResource(R.drawable.uploading_file_indicator);
-                localStateView.setVisibility(View.VISIBLE);
-            } else if (file.isDown()) {
-                localStateView.setImageResource(R.drawable.local_file_indicator);
-                localStateView.setVisibility(View.VISIBLE);
-            } else {
-                localStateView.setVisibility(View.INVISIBLE);
-            }
-            
-            TextView fileSizeV = (TextView) view.findViewById(R.id.file_size);
-            TextView lastModV = (TextView) view.findViewById(R.id.last_mod);
-            ImageView checkBoxV = (ImageView) view.findViewById(R.id.custom_checkbox);
-            
-            if (!file.isFolder()) {
-                fileSizeV.setVisibility(View.VISIBLE);
-                fileSizeV.setText(DisplayUtils.bytesToHumanReadable(file.getFileLength()));
-                lastModV.setVisibility(View.VISIBLE);
-                lastModV.setText(DisplayUtils.unixTimeToHumanReadable(file.getModificationTimestamp()));
-                // this if-else is needed even thoe fav icon is visible by default
-                // because android reuses views in listview
-                if (!file.keepInSync()) {
-                    view.findViewById(R.id.imageView3).setVisibility(View.GONE);
-                } else {
-                    view.findViewById(R.id.imageView3).setVisibility(View.VISIBLE);
-                }
-                
-                ListView parentList = (ListView)parent;
-                if (parentList.getChoiceMode() == ListView.CHOICE_MODE_NONE) { 
-                    checkBoxV.setVisibility(View.GONE);
-                } else {
-                    if (parentList.isItemChecked(position)) {
-                        checkBoxV.setImageResource(android.R.drawable.checkbox_on_background);
-                    } else {
-                        checkBoxV.setImageResource(android.R.drawable.checkbox_off_background);
-                    }
-                    checkBoxV.setVisibility(View.VISIBLE);
-                }               
-                
-                // get Thumbnail if file is image
-                if (file.isImage()){
-                     // Thumbnail in Cache?
-                    Bitmap thumbnail = getBitmapFromDiskCache(String.valueOf(file.getRemoteId()));
-                    if (thumbnail != null){
-                        fileIcon.setImageBitmap(thumbnail);
-                    } else {
-                        // generate new Thumbnail
-                        if (cancelPotentialWork(file, fileIcon)) {
-                            final ThumbnailGenerationTask task = new ThumbnailGenerationTask(fileIcon);
-                            final AsyncDrawable asyncDrawable =
-                                    new AsyncDrawable(mContext.getResources(), defaultImg, task);
-                            fileIcon.setImageDrawable(asyncDrawable);
-                            task.execute(file);
-                        }
-                    }
-                } else {
-                    fileIcon.setImageResource(DisplayUtils.getResourceId(file.getMimetype(), file.getFileName()));
-                }
-
-                if (checkIfFileIsSharedWithMe(file)) {
-                    sharedWithMeIconV.setVisibility(View.VISIBLE);
-                }
-            } 
-            else {
-                fileSizeV.setVisibility(View.INVISIBLE);
-                //fileSizeV.setText(DisplayUtils.bytesToHumanReadable(file.getFileLength()));
-                lastModV.setVisibility(View.VISIBLE);
-                lastModV.setText(DisplayUtils.unixTimeToHumanReadable(file.getModificationTimestamp()));
-                checkBoxV.setVisibility(View.GONE);
-                view.findViewById(R.id.imageView3).setVisibility(View.GONE);
-
-                if (checkIfFileIsSharedWithMe(file)) {
-                    fileIcon.setImageResource(R.drawable.shared_with_me_folder);
-                    sharedWithMeIconV.setVisibility(View.VISIBLE);
-                } else {
-                    fileIcon.setImageResource(DisplayUtils.getResourceId(file.getMimetype(), file.getFileName()));
-                }
-
-                // If folder is sharedByLink, icon folder must be changed to
-                // folder-public one
-                if (file.isShareByLink()) {
-                    fileIcon.setImageResource(R.drawable.folder_public);
-                }
-            }
-
-            if (file.isShareByLink()) {
-                sharedIconV.setVisibility(View.VISIBLE);
-            } else {
-                sharedIconV.setVisibility(View.GONE);
-            }
-        }
-
-        return view;
-    }
-    
-    public static boolean cancelPotentialWork(OCFile file, ImageView imageView) {
-        final ThumbnailGenerationTask bitmapWorkerTask = getBitmapWorkerTask(imageView);
-
-        if (bitmapWorkerTask != null) {
-            final OCFile bitmapData = bitmapWorkerTask.file;
-            // If bitmapData is not yet set or it differs from the new data
-            if (bitmapData == null || bitmapData != file) {
-                // Cancel previous task
-                bitmapWorkerTask.cancel(true);
-            } else {
-                // The same work is already in progress
-                return false;
-            }
-        }
-        // No task associated with the ImageView, or an existing task was cancelled
-        return true;
-    }
-    
-    private static ThumbnailGenerationTask getBitmapWorkerTask(ImageView imageView) {
-        if (imageView != null) {
-            final Drawable drawable = imageView.getDrawable();
-            if (drawable instanceof AsyncDrawable) {
-                final AsyncDrawable asyncDrawable = (AsyncDrawable) drawable;
-                return asyncDrawable.getBitmapWorkerTask();
-            }
-         }
-         return null;
-     }
-
-    @Override
-    public int getViewTypeCount() {
-        return 1;
-    }
-
-    @Override
-    public boolean hasStableIds() {
-        return true;
-    }
-
-    @Override
-    public boolean isEmpty() {
-        return (mFiles == null || mFiles.isEmpty());
-    }
-
-    /**
-     * Change the adapted directory for a new one
-     * @param directory                 New file to adapt. Can be NULL, meaning "no content to adapt".
-     * @param updatedStorageManager     Optional updated storage manager; used to replace mStorageManager if is different (and not NULL)
-     */
-    public void swapDirectory(OCFile directory, FileDataStorageManager updatedStorageManager) {
-        mFile = directory;
-        if (updatedStorageManager != null && updatedStorageManager != mStorageManager) {
-            mStorageManager = updatedStorageManager;
-            mAccount = AccountUtils.getCurrentOwnCloudAccount(mContext);
-        }
-        if (mStorageManager != null) {
-            mFiles = mStorageManager.getFolderContent(mFile);
-            if (mJustFolders) {
-                mFiles = getFolders(mFiles);
-            }
-        } else {
-            mFiles = null;
-        }
-        notifyDataSetChanged();
-    }
-    
-    
-    /**
-     * Filter for getting only the folders
-     * @param files
-     * @return Vector<OCFile>
-     */
-    public Vector<OCFile> getFolders(Vector<OCFile> files) {
-        Vector<OCFile> ret = new Vector<OCFile>(); 
-        OCFile current = null; 
-        for (int i=0; i<files.size(); i++) {
-            current = files.get(i);
-            if (current.isFolder()) {
-                ret.add(current);
-            }
-        }
-        return ret;
-    }
-    
-    
-    /**
-     * Check if parent folder does not include 'S' permission and if file/folder
-     * is shared with me
-     * 
-     * @param file: OCFile
-     * @return boolean: True if it is shared with me and false if it is not
-     */
-    private boolean checkIfFileIsSharedWithMe(OCFile file) {
-        return (mFile.getPermissions() != null && !mFile.getPermissions().contains(PERMISSION_SHARED_WITH_ME)
-                && file.getPermissions() != null && file.getPermissions().contains(PERMISSION_SHARED_WITH_ME));
-    }
-}
+                if (checkIfFileIsSharedWithMe(file)) {
+                    sharedWithMeIconV.setVisibility(View.VISIBLE);
+                }
+            } 
+            else {
+                fileSizeV.setVisibility(View.INVISIBLE);
+                //fileSizeV.setText(DisplayUtils.bytesToHumanReadable(file.getFileLength()));
+                lastModV.setVisibility(View.VISIBLE);
+                lastModV.setText(
+                        DisplayUtils.unixTimeToHumanReadable(file.getModificationTimestamp())
+                );
+                checkBoxV.setVisibility(View.GONE);
+                view.findViewById(R.id.imageView3).setVisibility(View.GONE);
+
+                if (checkIfFileIsSharedWithMe(file)) {
+                    fileIcon.setImageResource(R.drawable.shared_with_me_folder);
+                    sharedWithMeIconV.setVisibility(View.VISIBLE);
+                } else {
+                    fileIcon.setImageResource(
+                            DisplayUtils.getResourceId(file.getMimetype(), file.getFileName())
+                    );
+                }
+
+                // If folder is sharedByLink, icon folder must be changed to
+                // folder-public one
+                if (file.isShareByLink()) {
+                    fileIcon.setImageResource(R.drawable.folder_public);
+                }
+            }
+
+            if (file.isShareByLink()) {
+                sharedIconV.setVisibility(View.VISIBLE);
+            } else {
+                sharedIconV.setVisibility(View.GONE);
+            }
+        }
+
+        return view;
+    }
+    
+    public static boolean cancelPotentialWork(OCFile file, ImageView imageView) {
+        final ThumbnailGenerationTask bitmapWorkerTask = getBitmapWorkerTask(imageView);
+
+        if (bitmapWorkerTask != null) {
+            final OCFile bitmapData = bitmapWorkerTask.file;
+            // If bitmapData is not yet set or it differs from the new data
+            if (bitmapData == null || bitmapData != file) {
+                // Cancel previous task
+                bitmapWorkerTask.cancel(true);
+            } else {
+                // The same work is already in progress
+                return false;
+            }
+        }
+        // No task associated with the ImageView, or an existing task was cancelled
+        return true;
+    }
+    
+    private static ThumbnailGenerationTask getBitmapWorkerTask(ImageView imageView) {
+        if (imageView != null) {
+            final Drawable drawable = imageView.getDrawable();
+            if (drawable instanceof AsyncDrawable) {
+                final AsyncDrawable asyncDrawable = (AsyncDrawable) drawable;
+                return asyncDrawable.getBitmapWorkerTask();
+            }
+         }
+         return null;
+     }
+
+    @Override
+    public int getViewTypeCount() {
+        return 1;
+    }
+
+    @Override
+    public boolean hasStableIds() {
+        return true;
+    }
+
+    @Override
+    public boolean isEmpty() {
+        return (mFiles == null || mFiles.isEmpty());
+    }
+
+    /**
+     * Change the adapted directory for a new one
+     * @param directory                 New file to adapt. Can be NULL, meaning 
+     *                                  "no content to adapt".
+     * @param updatedStorageManager     Optional updated storage manager; used to replace 
+     *                                  mStorageManager if is different (and not NULL)
+     */
+    public void swapDirectory(OCFile directory, FileDataStorageManager updatedStorageManager) {
+        mFile = directory;
+        if (updatedStorageManager != null && updatedStorageManager != mStorageManager) {
+            mStorageManager = updatedStorageManager;
+            mAccount = AccountUtils.getCurrentOwnCloudAccount(mContext);
+        }
+        if (mStorageManager != null) {
+            mFiles = mStorageManager.getFolderContent(mFile);
+            if (mJustFolders) {
+                mFiles = getFolders(mFiles);
+            }
+        } else {
+            mFiles = null;
+        }
+        notifyDataSetChanged();
+    }
+    
+    
+    /**
+     * Filter for getting only the folders
+     * @param files
+     * @return Vector<OCFile>
+     */
+    public Vector<OCFile> getFolders(Vector<OCFile> files) {
+        Vector<OCFile> ret = new Vector<OCFile>(); 
+        OCFile current = null; 
+        for (int i=0; i<files.size(); i++) {
+            current = files.get(i);
+            if (current.isFolder()) {
+                ret.add(current);
+            }
+        }
+        return ret;
+    }
+    
+    
+    /**
+     * Check if parent folder does not include 'S' permission and if file/folder
+     * is shared with me
+     * 
+     * @param file: OCFile
+     * @return boolean: True if it is shared with me and false if it is not
+     */
+    private boolean checkIfFileIsSharedWithMe(OCFile file) {
+        return (mFile.getPermissions() != null 
+                && !mFile.getPermissions().contains(PERMISSION_SHARED_WITH_ME)
+                && file.getPermissions() != null 
+                && file.getPermissions().contains(PERMISSION_SHARED_WITH_ME));
+    }
+}