--- conflicted
+++ resolved
@@ -36,14 +36,11 @@
 import android.support.design.widget.Snackbar;
 import android.support.v4.widget.DrawerLayout;
 import android.support.v4.widget.SwipeRefreshLayout;
-<<<<<<< HEAD
+import android.util.SparseBooleanArray;
+import android.view.ActionMode;
 import android.support.v7.widget.GridLayoutManager;
 import android.support.v7.widget.LinearLayoutManager;
 import android.view.ContextMenu;
-=======
-import android.util.SparseBooleanArray;
-import android.view.ActionMode;
->>>>>>> 04b20550
 import android.view.LayoutInflater;
 import android.view.Menu;
 import android.view.MenuInflater;
@@ -116,11 +113,10 @@
     private int mStatusBarColorActionMode;
     private int mStatusBarColor;
 
+    private boolean mJustFolders;
+    private boolean mGridMode;
     private boolean mHideFab = true;
     private boolean miniFabClicked = false;
-<<<<<<< HEAD
-    private boolean mGridMode;
-=======
     private ActionMode mActiveActionMode;
     private OCFileListFragment.MultiChoiceModeListener mMultiChoiceModeListener;
 
@@ -147,7 +143,6 @@
         return frag;
     }
 
->>>>>>> 04b20550
 
     @Override
     public void onCreate(Bundle savedInstanceState) {
@@ -216,30 +211,20 @@
             mFile = savedInstanceState.getParcelable(KEY_FILE);
         }
 
-<<<<<<< HEAD
+        setFooterEnabled(!justFolders);
+
         Bundle args = getArguments();
         mJustFolders = (args == null) ? false : args.getBoolean(ARG_JUST_FOLDERS, false);
         mAdapter = new FileListListAdapter(getContext(), this, mContainerActivity);
+        Bundle args = getArguments();
+        mJustFolders = isShowingJustFolders();
+        mAdapter = new FileListListAdapter(getContext(), this, mContainerActivity);
         setListAdapter(mAdapter);
         mAdapter.notifyDataSetChanged();
-
-        boolean hideFab = (args != null) && args.getBoolean(ARG_HIDE_FAB, false);
-        if (hideFab) {
-=======
-        boolean justFolders = isShowingJustFolders();
-        setFooterEnabled(!justFolders);
-
-        mAdapter = new FileListListAdapter(
-                justFolders,
-                getActivity(),
-                mContainerActivity
-        );
-        setListAdapter(mAdapter);
 
         Bundle args = getArguments();
         mHideFab = (args != null) && args.getBoolean(ARG_HIDE_FAB, false);
         if (mHideFab) {
->>>>>>> 04b20550
             setFabEnabled(false);
         } else {
             setFabEnabled(true);
@@ -286,10 +271,6 @@
         getFabUpload().setOnClickListener(new View.OnClickListener() {
             @Override
             public void onClick(View v) {
-<<<<<<< HEAD
-                UploadFilesActivity.startUploadActivityForResult(getActivity(), ((FileActivity) getActivity())
-                        .getAccount(), FileDisplayActivity.REQUEST_CODE__SELECT_FILES_FROM_FILE_SYSTEM);
-=======
                 Log_OC.e(TAG,"Clicked" + getContext().toString());
                 final View uploadBottomSheet = getLayoutInflater().inflate(R.layout.upload_bottom_sheet_fragment,null);
                 final BottomSheetDialog dialog = new BottomSheetDialog(getContext());
@@ -324,7 +305,6 @@
                     }
                 });
                 dialog.show();
->>>>>>> 04b20550
                 getFabMain().collapse();
                 recordMiniFabClick();
             }
@@ -427,12 +407,6 @@
                 com.getbase.floatingactionbutton.R.id.fab_label)).setVisibility(View.GONE);
     }
 
-<<<<<<< HEAD
-    private void showFileAction(int fileIndex) {
-        Bundle args = getArguments();
-        PopupMenu pm = new PopupMenu(getActivity(),null);
-        Menu menu = pm.getMenu();
-=======
     /**
      * Handler for multiple selection mode.
      *
@@ -442,7 +416,7 @@
      * and closed.
      */
     private class MultiChoiceModeListener
-        implements AbsListView.MultiChoiceModeListener, DrawerLayout.DrawerListener {
+            implements AbsListView.MultiChoiceModeListener, DrawerLayout.DrawerListener {
 
         private static final String KEY_ACTION_MODE_CLOSED_BY_DRAWER = "KILLED_ACTION_MODE";
         private static final String KEY_SELECTION_WHEN_CLOSED_BY_DRAWER = "CHECKED_ITEMS";
@@ -479,8 +453,8 @@
                 for (int i = 0; i< mSelectionWhenActionModeClosedByDrawer.size(); i++) {
                     if (mSelectionWhenActionModeClosedByDrawer.valueAt(i)) {
                         getListView().setItemChecked(
-                            mSelectionWhenActionModeClosedByDrawer.keyAt(i),
-                            true
+                                mSelectionWhenActionModeClosedByDrawer.keyAt(i),
+                                true
                         );
                     }
                 }
@@ -503,7 +477,6 @@
             }
         }
 
->>>>>>> 04b20550
 
         /**
          * Update action mode bar when an item is selected / unselected in the list
@@ -546,21 +519,85 @@
             List<OCFile> checkedFiles = mAdapter.getCheckedItems(getListView());
             final int checkedCount = checkedFiles.size();
             String title = getResources().getQuantityString(
-                R.plurals.items_selected_count,
-                checkedCount,
-                checkedCount
+                    R.plurals.items_selected_count,
+                    checkedCount,
+                    checkedCount
             );
             mode.setTitle(title);
             FileMenuFilter mf = new FileMenuFilter(
-                checkedFiles,
-                ((FileActivity) getActivity()).getAccount(),
-                mContainerActivity,
-                getActivity()
+                    checkedFiles,
+                    ((FileActivity) getActivity()).getAccount(),
+                    mContainerActivity,
+                    getActivity()
             );
             mf.filter(menu);
 
             return true;
         }
+
+        /**
+         * Starts the corresponding action when a menu item is tapped by the user.
+         */
+        @Override
+        public boolean onActionItemClicked(ActionMode mode, MenuItem item) {
+            return onFileActionChosen(item.getItemId());
+        }
+
+        /**
+         * Restores UI.
+         */
+        @Override
+        public void onDestroyActionMode(ActionMode mode) {
+            mActiveActionMode = null;
+
+            // reset to previous color
+            if (Build.VERSION.SDK_INT >= Build.VERSION_CODES.LOLLIPOP) {
+                getActivity().getWindow().setStatusBarColor(mStatusBarColor);
+            }
+
+            // show FAB on multi selection mode exit
+            if(!mHideFab) {
+                setFabEnabled(true);
+            }
+        }
+
+
+        public void storeStateIn(Bundle outState) {
+            outState.putBoolean(KEY_ACTION_MODE_CLOSED_BY_DRAWER, mActionModeClosedByDrawer);
+            if (mSelectionWhenActionModeClosedByDrawer != null) {
+                SparseBooleanArrayParcelable sbap = new SparseBooleanArrayParcelable(
+                        mSelectionWhenActionModeClosedByDrawer
+                );
+                outState.putParcelable(KEY_SELECTION_WHEN_CLOSED_BY_DRAWER, sbap);
+            }
+        }
+
+        public void loadStateFrom(Bundle savedInstanceState) {
+            mActionModeClosedByDrawer = savedInstanceState.getBoolean(
+                    KEY_ACTION_MODE_CLOSED_BY_DRAWER,
+                    mActionModeClosedByDrawer
+            );
+            SparseBooleanArrayParcelable sbap = savedInstanceState.getParcelable(
+                    KEY_SELECTION_WHEN_CLOSED_BY_DRAWER
+            );
+            if (sbap != null) {
+                mSelectionWhenActionModeClosedByDrawer = sbap.getSparseBooleanArray();
+            }
+        }
+    }
+
+    /**
+     * Init listener that will handle interactions in multiple selection mode.
+     */
+    private void setChoiceModeAsMultipleModal(Bundle savedInstanceState) {
+        setChoiceMode(ListView.CHOICE_MODE_MULTIPLE_MODAL);
+        mMultiChoiceModeListener = new MultiChoiceModeListener();
+        if (savedInstanceState != null) {
+            mMultiChoiceModeListener.loadStateFrom(savedInstanceState);
+        }
+        setMultiChoiceModeListener(mMultiChoiceModeListener);
+        ((FileActivity)getActivity()).addDrawerListener(mMultiChoiceModeListener);
+    }
 
         /**
          * Starts the corresponding action when a menu item is tapped by the user.
@@ -613,12 +650,6 @@
         }
     }
 
-<<<<<<< HEAD
-            FileActionsDialogFragment dialog = FileActionsDialogFragment.newInstance(menu,
-                    fileIndex, targetFile);
-            dialog.setTargetFragment(this, 0);
-            dialog.show(getFragmentManager(), FileActionsDialogFragment.FTAG_FILE_ACTIONS);
-=======
     /**
      * Init listener that will handle interactions in multiple selection mode.
      */
@@ -627,7 +658,6 @@
         mMultiChoiceModeListener = new MultiChoiceModeListener();
         if (savedInstanceState != null) {
             mMultiChoiceModeListener.loadStateFrom(savedInstanceState);
->>>>>>> 04b20550
         }
         setMultiChoiceModeListener(mMultiChoiceModeListener);
         ((FileActivity)getActivity()).addDrawerListener(mMultiChoiceModeListener);
@@ -691,71 +721,12 @@
             listDirectory(mFile /*, MainApp.getOnlyOnDevice()*/);
 
             onRefresh(false);
+
         }   // else - should never happen now
 
         return moveCount;
     }
 
-<<<<<<< HEAD
-=======
-    @Override
-    public void onItemClick(AdapterView<?> l, View v, int position, long id) {
-        OCFile file = (OCFile) mAdapter.getItem(position);
-        if (file != null) {
-            if (file.isFolder()) {
-                // update state and view of this fragment
-                // TODO Enable when "On Device" is recovered ?
-                listDirectory(file/*, MainApp.getOnlyOnDevice()*/);
-                // then, notify parent activity to let it update its state and view
-                mContainerActivity.onBrowsedDownTo(file);
-                // save index and top position
-                saveIndexAndTopPosition(position);
-
-            } else { /// Click on a file
-                if (PreviewImageFragment.canBePreviewed(file)) {
-                    // preview image - it handles the sync, if needed
-                    ((FileDisplayActivity) mContainerActivity).startImagePreview(file);
-
-                } else if (PreviewTextFragment.canBePreviewed(file)) {
-                    ((FileDisplayActivity) mContainerActivity).startTextPreview(file);
-                    mContainerActivity.getFileOperationsHelper().syncFile(file);
-
-                } else if (PreviewAudioFragment.canBePreviewed(file)) {
-                    // media preview
-                    ((FileDisplayActivity) mContainerActivity).startAudioPreview(file, 0);
-                    mContainerActivity.getFileOperationsHelper().syncFile(file);
-
-                } else if (PreviewVideoFragment.canBePreviewed(file) &&
-                        !fileIsDownloading(file)) {
-
-                    // Available offline exception, don't initialize streaming
-                    if (!file.isDown() && file.isAvailableOffline()) {
-                        // sync file content, then open with external apps
-                        ((FileDisplayActivity) mContainerActivity).startSyncThenOpen(file);
-                    } else {
-                        // media preview
-                        ((FileDisplayActivity) mContainerActivity).startVideoPreview(file, 0);
-                    }
-
-                    // If the file is already downloaded sync it, just to update it if there is a
-                    // new available file version
-                    if(file.isDown()) {
-                        mContainerActivity.getFileOperationsHelper().syncFile(file);
-                    }
-                } else {
-                    // sync file content, then open with external apps
-                    ((FileDisplayActivity) mContainerActivity).startSyncThenOpen(file);
-                }
-
-            }
-
-        } else {
-            Log_OC.d(TAG, "Null object in ListAdapter!!");
-        }
-
-    }
-
->>>>>>> 04b20550
     /**
      *
      * @param file
@@ -878,12 +849,15 @@
     /**
      * Calls {@link OCFileListFragment#listDirectory(OCFile)} with a null parameter
      */
-    public void listDirectory(boolean reloadData){
-        if (reloadData) {
-            listDirectory(null);
-        } else {
-            getListView().invalidateViews();
-        }
+    public void listDirectory(/*boolean onlyOnDevice*/){
+        listDirectory(null);
+        // TODO Enable when "On Device" is recovered ?
+        // listDirectory(null, onlyOnDevice);
+    }
+
+    public void refreshDirectory(){
+        // TODO Enable when "On Device" is recovered ?
+        listDirectory(getCurrentFile()/*, MainApp.getOnlyOnDevice()*/);
     }
 
     /**
@@ -926,15 +900,9 @@
     }
 
     private void updateLayout() {
-<<<<<<< HEAD
         if (!mJustFolders) {
-            int filesCount = 0, foldersCount = 0, imagesCount = 0;
+            int filesCount = 0, foldersCount = 0;
             int count = mAdapter.getItemCount() - 1;
-=======
-        if (!isShowingJustFolders()) {
-            int filesCount = 0, foldersCount = 0;
-            int count = mAdapter.getCount();
->>>>>>> 04b20550
             OCFile file;
             for (int i=0; i < count ; i++) {
                 file = (OCFile) mAdapter.getItem(i);
@@ -956,11 +924,7 @@
                     ((FileActivity)mContainerActivity).getAccount());
             if (version != null && version.supportsRemoteThumbnails() &&
                     isGridViewPreferred(mFile)) {
-<<<<<<< HEAD
                 switchToGridView(mAdapter);
-=======
-                switchToGridView();
->>>>>>> 04b20550
             } else {
                 switchToListView(mAdapter);
             }
@@ -1111,14 +1075,12 @@
         editor.apply();
     }
 
-<<<<<<< HEAD
     public boolean isGridView(){
         if (mAdapter instanceof FileListListAdapter) {
             return mAdapter.isGridMode();
         }
         return false;
     }
-=======
 
     /**
      * Show a temporary message in a Snackbar bound to the content view of the parent Activity
@@ -1134,5 +1096,4 @@
         snackbar.show();
     }
 
->>>>>>> 04b20550
 }