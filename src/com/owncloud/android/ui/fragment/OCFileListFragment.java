/* ownCloud Android client application
 *   Copyright (C) 2011  Bartek Przybylski
 *   Copyright (C) 2012-2014 ownCloud Inc.
 *
 *   This program is free software: you can redistribute it and/or modify
 *   it under the terms of the GNU General Public License version 2,
 *   as published by the Free Software Foundation.
 *
 *   This program is distributed in the hope that it will be useful,
 *   but WITHOUT ANY WARRANTY; without even the implied warranty of
 *   MERCHANTABILITY or FITNESS FOR A PARTICULAR PURPOSE.  See the
 *   GNU General Public License for more details.
 *
 *   You should have received a copy of the GNU General Public License
 *   along with this program.  If not, see <http://www.gnu.org/licenses/>.
 *
 */
package com.owncloud.android.ui.fragment;

import java.io.File;

import android.app.Activity;
import android.content.Intent;
import android.os.Bundle;
import android.support.v4.widget.SwipeRefreshLayout;
import android.view.ContextMenu;
import android.view.MenuInflater;
import android.view.MenuItem;
import android.view.View;
import android.widget.AdapterView;
import android.widget.AdapterView.AdapterContextMenuInfo;

import com.owncloud.android.R;
import com.owncloud.android.datamodel.FileDataStorageManager;
import com.owncloud.android.datamodel.OCFile;
import com.owncloud.android.files.FileMenuFilter;
import com.owncloud.android.lib.common.utils.Log_OC;
import com.owncloud.android.ui.activity.FileDisplayActivity;
import com.owncloud.android.ui.activity.MoveActivity;
import com.owncloud.android.ui.activity.OnEnforceableRefreshListener;
import com.owncloud.android.ui.adapter.FileListListAdapter;
import com.owncloud.android.ui.dialog.ConfirmationDialogFragment;
import com.owncloud.android.ui.dialog.RemoveFileDialogFragment;
import com.owncloud.android.ui.dialog.RenameFileDialogFragment;
import com.owncloud.android.ui.preview.PreviewImageFragment;
import com.owncloud.android.ui.preview.PreviewMediaFragment;

/**
 * A Fragment that lists all files and folders in a given path.
 * 
 * TODO refactorize to get rid of direct dependency on FileDisplayActivity
 * 
 * @author Bartek Przybylski
 * @author masensio
 * @author David A. Velasco
 */
public class OCFileListFragment extends ExtendedListFragment {
<<<<<<< HEAD
    
    private static final String TAG = OCFileListFragment.class.getSimpleName();

    private static final String MY_PACKAGE = OCFileListFragment.class.getPackage() != null ?
            OCFileListFragment.class.getPackage().getName() : "com.owncloud.android.ui.fragment";
            
    public final static String ARG_JUST_FOLDERS = MY_PACKAGE + ".JUST_FOLDERS";
    public final static String ARG_ALLOW_CONTEXTUAL_ACTIONS = MY_PACKAGE + ".ALLOW_CONTEXTUAL";
            
    private static final String KEY_FILE = MY_PACKAGE + ".extra.FILE";

    private FileFragment.ContainerActivity mContainerActivity;
   
    private OCFile mFile = null;
    private FileListListAdapter mAdapter;
    
    private OCFile mTargetFile;

    
    /**
     * {@inheritDoc}
     */
    @Override
    public void onAttach(Activity activity) {
        super.onAttach(activity);
        Log_OC.e(TAG, "onAttach");
        try {
            mContainerActivity = (FileFragment.ContainerActivity) activity;
            
        } catch (ClassCastException e) {
            throw new ClassCastException(activity.toString() + " must implement " + 
                    FileFragment.ContainerActivity.class.getSimpleName());
        }
        try {
            setOnRefreshListener((OnEnforceableRefreshListener) activity);
            
        } catch (ClassCastException e) {
            throw new ClassCastException(activity.toString() + " must implement " + 
                    SwipeRefreshLayout.OnRefreshListener.class.getSimpleName());
        }
    }

    
    @Override
    public void onDetach() {
        setOnRefreshListener(null);
        mContainerActivity = null;
        super.onDetach();
    }

    /**
     * {@inheritDoc}
     */
    @Override
    public void onActivityCreated(Bundle savedInstanceState) {
        super.onActivityCreated(savedInstanceState);
        Log_OC.e(TAG, "onActivityCreated() start");
        
        if (savedInstanceState != null) {
            mFile = savedInstanceState.getParcelable(KEY_FILE);
        }
        
        Bundle args = getArguments();
        boolean justFolders = (args == null) ? false : args.getBoolean(ARG_JUST_FOLDERS, false); 
        mAdapter = new FileListListAdapter(
                justFolders,
                getSherlockActivity(), 
                mContainerActivity
        );
        setListAdapter(mAdapter);
        
        registerForContextMenu(getListView());
        getListView().setOnCreateContextMenuListener(this);
  }
    
    /**
     * Saves the current listed folder.
     */
    @Override
    public void onSaveInstanceState (Bundle outState) {
        super.onSaveInstanceState(outState);
        outState.putParcelable(KEY_FILE, mFile);
    }
    
    /**
     * Call this, when the user presses the up button.
     * 
     * Tries to move up the current folder one level. If the parent folder was removed from the 
     * database, it continues browsing up until finding an existing folders.
     * 
     * return       Count of folder levels browsed up.
     */
    public int onBrowseUp() {
        OCFile parentDir = null;
        int moveCount = 0;
        
        if(mFile != null){
            FileDataStorageManager storageManager = mContainerActivity.getStorageManager();
            
            String parentPath = null;
            if (mFile.getParentId() != FileDataStorageManager.ROOT_PARENT_ID) {
                parentPath = new File(mFile.getRemotePath()).getParent();
                parentPath = parentPath.endsWith(OCFile.PATH_SEPARATOR) ? parentPath : 
                	parentPath + OCFile.PATH_SEPARATOR;
                parentDir = storageManager.getFileByPath(parentPath);
                moveCount++;
            } else {
                parentDir = storageManager.getFileByPath(OCFile.ROOT_PATH);
            }
            while (parentDir == null) {
                parentPath = new File(parentPath).getParent();
                parentPath = parentPath.endsWith(OCFile.PATH_SEPARATOR) ? parentPath : 
                	parentPath + OCFile.PATH_SEPARATOR;
                parentDir = storageManager.getFileByPath(parentPath);
                moveCount++;
            }   // exit is granted because storageManager.getFileByPath("/") never returns null
            mFile = parentDir;
            
            listDirectory(mFile);

            onRefresh(false);
            
            // restore index and top position
            restoreIndexAndTopPosition();
            
        }   // else - should never happen now
   
        return moveCount;
    }
    
    @Override
    public void onItemClick(AdapterView<?> l, View v, int position, long id) {
        OCFile file = (OCFile) mAdapter.getItem(position);
        if (file != null) {
            if (file.isFolder()) { 
                // update state and view of this fragment
                listDirectory(file);
                // then, notify parent activity to let it update its state and view
                mContainerActivity.onBrowsedDownTo(file);
                // save index and top position
                saveIndexAndTopPosition(position);
                
            } else { /// Click on a file
                if (PreviewImageFragment.canBePreviewed(file)) {
                    // preview image - it handles the download, if needed
                    ((FileDisplayActivity)mContainerActivity).startImagePreview(file);
                    
                } else if (file.isDown()) {
                    if (PreviewMediaFragment.canBePreviewed(file)) {
                        // media preview
                        ((FileDisplayActivity)mContainerActivity).startMediaPreview(file, 0, true);
                    } else {
                        mContainerActivity.getFileOperationsHelper().openFile(file);
                    }
                    
                } else {
                    // automatic download, preview on finish
                    ((FileDisplayActivity)mContainerActivity).startDownloadForPreview(file);
                }
                    
            }
            
        } else {
            Log_OC.d(TAG, "Null object in ListAdapter!!");
        }
        
    }
    
    /**
     * {@inheritDoc}
     */
    @Override
    public void onCreateContextMenu (
            ContextMenu menu, View v, ContextMenu.ContextMenuInfo menuInfo) {
        super.onCreateContextMenu(menu, v, menuInfo);
        Bundle args = getArguments();
        boolean allowContextualActions = 
                (args == null) ? true : args.getBoolean(ARG_ALLOW_CONTEXTUAL_ACTIONS, true); 
        if (allowContextualActions) {
            MenuInflater inflater = getSherlockActivity().getMenuInflater();
            inflater.inflate(R.menu.file_actions_menu, menu);
            AdapterContextMenuInfo info = (AdapterContextMenuInfo) menuInfo;
            OCFile targetFile = (OCFile) mAdapter.getItem(info.position);
            
            if (mContainerActivity.getStorageManager() != null) {
                FileMenuFilter mf = new FileMenuFilter(
                    targetFile,
                    mContainerActivity.getStorageManager().getAccount(),
                    mContainerActivity,
                    getSherlockActivity()
                );
                mf.filter(menu);
            }
            
            /// additional restrictions for this fragment 
            // TODO allow in the future 'open with' for previewable files
            MenuItem item = menu.findItem(R.id.action_open_file_with);
            if (item != null) {
                item.setVisible(false);
                item.setEnabled(false);
            }
            /// TODO break this direct dependency on FileDisplayActivity... if possible
            FileFragment frag = ((FileDisplayActivity)getSherlockActivity()).getSecondFragment();
            if (frag != null && frag instanceof FileDetailFragment && 
                    frag.getFile().getFileId() == targetFile.getFileId()) {
                item = menu.findItem(R.id.action_see_details);
                if (item != null) {
                    item.setVisible(false);
                    item.setEnabled(false);
                }
            }
        }
    }
    
    
    /**
     * {@inhericDoc}
     */
    @Override
    public boolean onContextItemSelected (MenuItem item) {
        AdapterContextMenuInfo info = (AdapterContextMenuInfo) item.getMenuInfo();        
        mTargetFile = (OCFile) mAdapter.getItem(info.position);
        switch (item.getItemId()) {                
            case R.id.action_share_file: {
                mContainerActivity.getFileOperationsHelper().shareFileWithLink(mTargetFile);
                return true;
            }
            case R.id.action_unshare_file: {
                mContainerActivity.getFileOperationsHelper().unshareFileWithLink(mTargetFile);
                return true;
            }
            case R.id.action_rename_file: {
                RenameFileDialogFragment dialog = RenameFileDialogFragment.newInstance(mTargetFile);
                dialog.show(getFragmentManager(), FileDetailFragment.FTAG_RENAME_FILE);
                return true;
            }
            case R.id.action_remove_file: {
                RemoveFileDialogFragment dialog = RemoveFileDialogFragment.newInstance(mTargetFile);
                dialog.show(getFragmentManager(), ConfirmationDialogFragment.FTAG_CONFIRMATION);
                return true;
            }
            case R.id.action_download_file: 
            case R.id.action_sync_file: {
                mContainerActivity.getFileOperationsHelper().syncFile(mTargetFile);
                return true;
            }
            case R.id.action_cancel_download:
            case R.id.action_cancel_upload: {
                ((FileDisplayActivity)mContainerActivity).cancelTransference(mTargetFile);
                return true;
            }
            case R.id.action_see_details: {
                mContainerActivity.showDetails(mTargetFile);
                return true;
            }
            case R.id.action_send_file: {
                // Obtain the file
                if (!mTargetFile.isDown()) {  // Download the file
                    Log_OC.d(TAG, mTargetFile.getRemotePath() + " : File must be downloaded");
                    ((FileDisplayActivity)mContainerActivity).startDownloadForSending(mTargetFile);
                    
                } else {
                    mContainerActivity.getFileOperationsHelper().sendDownloadedFile(mTargetFile);
                }
                return true;
            }
            case R.id.action_move: {
                Intent action = new Intent(getActivity(), MoveActivity.class);

                // Pass mTargetFile that contains info of selected file/folder
                action.putExtra(MoveActivity.EXTRA_TARGET_FILE, mTargetFile);
                getActivity().startActivityForResult(action, FileDisplayActivity.ACTION_MOVE_FILES);
                return true;
            }
            default:
                return super.onContextItemSelected(item); 
        }
    }


    /**
     * Use this to query the {@link OCFile} that is currently
     * being displayed by this fragment
     * @return The currently viewed OCFile
     */
    public OCFile getCurrentFile(){
        return mFile;
    }
    
    /**
     * Calls {@link OCFileListFragment#listDirectory(OCFile)} with a null parameter
     */
    public void listDirectory(){
        listDirectory(null);
    }
    
    /**
     * Lists the given directory on the view. When the input parameter is null,
     * it will either refresh the last known directory. list the root
     * if there never was a directory.
     * 
     * @param directory File to be listed
     */
    public void listDirectory(OCFile directory) {
        FileDataStorageManager storageManager = mContainerActivity.getStorageManager();
        if (storageManager != null) {

            // Check input parameters for null
            if(directory == null){
                if(mFile != null){
                    directory = mFile;
                } else {
                    directory = storageManager.getFileByPath("/");
                    if (directory == null) return; // no files, wait for sync
                }
            }
        
        
            // If that's not a directory -> List its parent
            if(!directory.isFolder()){
                Log_OC.w(TAG, "You see, that is not a directory -> " + directory.toString());
                directory = storageManager.getFileById(directory.getParentId());
            }

            mAdapter.swapDirectory(directory, storageManager);
            if (mFile == null || !mFile.equals(directory)) {
                mList.setSelectionFromTop(0, 0);
            }
            mFile = directory;
        }
    }
    
    public void sortByName(boolean descending){
        mAdapter.setSortOrder(0, descending);
    } 
    
    public void sortByDate(boolean descending){
        mAdapter.setSortOrder(1, descending);
    }

    public void sortBySize(boolean descending){
        mAdapter.setSortOrder(2, descending);
    }    
=======

	private static final String TAG = OCFileListFragment.class.getSimpleName();

	private static final String MY_PACKAGE = OCFileListFragment.class.getPackage() != null ? OCFileListFragment.class
			.getPackage().getName() : "com.owncloud.android.ui.fragment";

	public final static String ARG_JUST_FOLDERS = MY_PACKAGE + ".JUST_FOLDERS";
	public final static String ARG_ALLOW_CONTEXTUAL_ACTIONS = MY_PACKAGE + ".ALLOW_CONTEXTUAL";

	private static final String KEY_FILE = MY_PACKAGE + ".extra.FILE";

	private FileFragment.ContainerActivity mContainerActivity;

	private OCFile mFile = null;
	private FileListListAdapter mAdapter;

	private OCFile mTargetFile;

	/**
	 * {@inheritDoc}
	 */
	@Override
	public void onAttach(Activity activity) {
		super.onAttach(activity);
		Log_OC.e(TAG, "onAttach");
		try {
			mContainerActivity = (FileFragment.ContainerActivity) activity;

		} catch (ClassCastException e) {
			throw new ClassCastException(activity.toString() + " must implement "
					+ FileFragment.ContainerActivity.class.getSimpleName());
		}
		try {
			setOnRefreshListener((SwipeRefreshLayout.OnRefreshListener) activity);

		} catch (ClassCastException e) {
			throw new ClassCastException(activity.toString() + " must implement "
					+ SwipeRefreshLayout.OnRefreshListener.class.getSimpleName());
		}
	}

	@Override
	public void onDetach() {
		setOnRefreshListener(null);
		mContainerActivity = null;
		super.onDetach();
	}

	/**
	 * {@inheritDoc}
	 */
	@Override
	public void onActivityCreated(Bundle savedInstanceState) {
		super.onActivityCreated(savedInstanceState);
		Log_OC.e(TAG, "onActivityCreated() start");

		if (savedInstanceState != null) {
			mFile = savedInstanceState.getParcelable(KEY_FILE);
		}

		Bundle args = getArguments();
		boolean justFolders = (args == null) ? false : args.getBoolean(ARG_JUST_FOLDERS, false);
		mAdapter = new FileListListAdapter(justFolders, getSherlockActivity(), mContainerActivity);
		setListAdapter(mAdapter);

		registerForContextMenu(getListView());
		getListView().setOnCreateContextMenuListener(this);
	}

	/**
	 * Saves the current listed folder.
	 */
	@Override
	public void onSaveInstanceState(Bundle outState) {
		super.onSaveInstanceState(outState);
		outState.putParcelable(KEY_FILE, mFile);
	}

	/**
	 * Call this, when the user presses the up button.
	 * 
	 * Tries to move up the current folder one level. If the parent folder was
	 * removed from the database, it continues browsing up until finding an
	 * existing folders.
	 * 
	 * return Count of folder levels browsed up.
	 */
	public int onBrowseUp() {
		OCFile parentDir = null;
		int moveCount = 0;

		if (mFile != null) {
			FileDataStorageManager storageManager = mContainerActivity.getStorageManager();

			String parentPath = null;
			if (mFile.getParentId() != FileDataStorageManager.ROOT_PARENT_ID) {
				parentPath = new File(mFile.getRemotePath()).getParent();
				parentPath = parentPath.endsWith(OCFile.PATH_SEPARATOR) ? parentPath : parentPath
						+ OCFile.PATH_SEPARATOR;
				parentDir = storageManager.getFileByPath(parentPath);
				moveCount++;
			} else {
				parentDir = storageManager.getFileByPath(OCFile.ROOT_PATH);
			}
			while (parentDir == null) {
				parentPath = new File(parentPath).getParent();
				parentPath = parentPath.endsWith(OCFile.PATH_SEPARATOR) ? parentPath : parentPath
						+ OCFile.PATH_SEPARATOR;
				parentDir = storageManager.getFileByPath(parentPath);
				moveCount++;
			} // exit is granted because storageManager.getFileByPath("/") never
				// returns null
			mFile = parentDir;

			listDirectory(mFile);

			onRefresh();

			// restore index and top position
			restoreIndexAndTopPosition();

		} // else - should never happen now

		return moveCount;
	}

	@Override
	public void onItemClick(AdapterView<?> l, View v, int position, long id) {
		OCFile file = (OCFile) mAdapter.getItem(position);
		if (file != null) {
			if (file.isFolder()) {
				// update state and view of this fragment
				listDirectory(file);
				// then, notify parent activity to let it update its state and
				// view
				mContainerActivity.onBrowsedDownTo(file);
				// save index and top position
				saveIndexAndTopPosition(position);

			} else { // / Click on a file
				if (PreviewImageFragment.canBePreviewed(file)) {
					// preview image - it handles the download, if needed
					((FileDisplayActivity) mContainerActivity).startImagePreview(file);

				} else if (file.isDown()) {
					if (PreviewMediaFragment.canBePreviewed(file)) {
						// media preview
						((FileDisplayActivity) mContainerActivity).startMediaPreview(file, 0, true);
					} else {
						mContainerActivity.getFileOperationsHelper().openFile(file);
					}

				} else {
					// automatic download, preview on finish
					((FileDisplayActivity) mContainerActivity).startDownloadForPreview(file);
				}

			}

		} else {
			Log_OC.d(TAG, "Null object in ListAdapter!!");
		}

	}

	/**
	 * {@inheritDoc}
	 */
	@Override
	public void onCreateContextMenu(ContextMenu menu, View v, ContextMenu.ContextMenuInfo menuInfo) {
		super.onCreateContextMenu(menu, v, menuInfo);
		Bundle args = getArguments();
		boolean allowContextualActions = (args == null) ? true : args.getBoolean(ARG_ALLOW_CONTEXTUAL_ACTIONS, true);
		if (allowContextualActions) {
			MenuInflater inflater = getSherlockActivity().getMenuInflater();
			inflater.inflate(R.menu.file_actions_menu, menu);
			AdapterContextMenuInfo info = (AdapterContextMenuInfo) menuInfo;
			OCFile targetFile = (OCFile) mAdapter.getItem(info.position);

			if (mContainerActivity.getStorageManager() != null) {
				FileMenuFilter mf = new FileMenuFilter(targetFile, mContainerActivity.getStorageManager()
						.getAccount(), mContainerActivity, getSherlockActivity());
				mf.filter(menu);
			}

			// / additional restrictions for this fragment
			// TODO allow in the future 'open with' for previewable files
			MenuItem item = menu.findItem(R.id.action_open_file_with);
			if (item != null) {
				item.setVisible(false);
				item.setEnabled(false);
			}
			// / TODO break this direct dependency on FileDisplayActivity... if
			// possible
			FileFragment frag = ((FileDisplayActivity) getSherlockActivity()).getSecondFragment();
			if (frag != null && frag instanceof FileDetailFragment
					&& frag.getFile().getFileId() == targetFile.getFileId()) {
				item = menu.findItem(R.id.action_see_details);
				if (item != null) {
					item.setVisible(false);
					item.setEnabled(false);
				}
			}
		}
	}

	/**
	 * {@inhericDoc}
	 */
	@Override
	public boolean onContextItemSelected(MenuItem item) {
		AdapterContextMenuInfo info = (AdapterContextMenuInfo) item.getMenuInfo();
		mTargetFile = (OCFile) mAdapter.getItem(info.position);
		switch (item.getItemId()) {
		case R.id.action_share_file: {
			mContainerActivity.getFileOperationsHelper().shareFileWithLink(mTargetFile);
			return true;
		}
		case R.id.action_unshare_file: {
			mContainerActivity.getFileOperationsHelper().unshareFileWithLink(mTargetFile);
			return true;
		}
		case R.id.action_rename_file: {
			RenameFileDialogFragment dialog = RenameFileDialogFragment.newInstance(mTargetFile);
			dialog.show(getFragmentManager(), FileDetailFragment.FTAG_RENAME_FILE);
			return true;
		}
		case R.id.action_remove_file: {
			RemoveFileDialogFragment dialog = RemoveFileDialogFragment.newInstance(mTargetFile);
			dialog.show(getFragmentManager(), ConfirmationDialogFragment.FTAG_CONFIRMATION);
			return true;
		}
		case R.id.action_download_file:
		case R.id.action_sync_file: {
			mContainerActivity.getFileOperationsHelper().syncFile(mTargetFile);
			return true;
		}
		case R.id.action_cancel_download:
		case R.id.action_cancel_upload: {
			((FileDisplayActivity) mContainerActivity).cancelTransference(mTargetFile);
			return true;
		}
		case R.id.action_see_details: {
			mContainerActivity.showDetails(mTargetFile);
			return true;
		}
		case R.id.action_send_file: {
			// Obtain the file
			if (!mTargetFile.isDown()) { // Download the file
				Log_OC.d(TAG, mTargetFile.getRemotePath() + " : File must be downloaded");
				((FileDisplayActivity) mContainerActivity).startDownloadForSending(mTargetFile);

			} else {
				mContainerActivity.getFileOperationsHelper().sendDownloadedFile(mTargetFile);
			}
			return true;
		}
		case R.id.action_move: {
			Intent action = new Intent(getActivity(), MoveActivity.class);

			// Pass mTargetFile that contains info of selected file/folder
			action.putExtra(MoveActivity.EXTRA_TARGET_FILE, mTargetFile);
			getActivity().startActivityForResult(action, FileDisplayActivity.ACTION_MOVE_FILES);
			return true;
		}
		default:
			return super.onContextItemSelected(item);
		}
	}

	/**
	 * Use this to query the {@link OCFile} that is currently being displayed by
	 * this fragment
	 * 
	 * @return The currently viewed OCFile
	 */
	public OCFile getCurrentFile() {
		return mFile;
	}

	/**
	 * Calls {@link OCFileListFragment#listDirectory(OCFile)} with a null
	 * parameter
	 */
	public void listDirectory() {
		listDirectory(null);
	}

	/**
	 * Lists the given directory on the view. When the input parameter is null,
	 * it will either refresh the last known directory. list the root if there
	 * never was a directory.
	 * 
	 * @param directory
	 *            File to be listed
	 */
	public void listDirectory(OCFile directory) {
		FileDataStorageManager storageManager = mContainerActivity.getStorageManager();
		if (storageManager != null) {

			// Check input parameters for null
			if (directory == null) {
				if (mFile != null) {
					directory = mFile;
				} else {
					directory = storageManager.getFileByPath("/");
					if (directory == null)
						return; // no files, wait for sync
				}
			}

			// If that's not a directory -> List its parent
			if (!directory.isFolder()) {
				Log_OC.w(TAG, "You see, that is not a directory -> " + directory.toString());
				directory = storageManager.getFileById(directory.getParentId());
			}

			mAdapter.swapDirectory(directory, storageManager);
			if (mFile == null || !mFile.equals(directory)) {
				mList.setSelectionFromTop(0, 0);
			}
			mFile = directory;
		}
	}

	public void sortByName(boolean descending) {
		mAdapter.setSortOrder(FileListListAdapter.SORT_NAME, descending);
	}

	public void sortByDate(boolean descending) {
		mAdapter.setSortOrder(FileListListAdapter.SORT_DATE, descending);
	}

	public void sortBySize(boolean descending) {
		mAdapter.setSortOrder(FileListListAdapter.SORT_SIZE, descending);
	}
>>>>>>> bc4a7bfe
}<|MERGE_RESOLUTION|>--- conflicted
+++ resolved
@@ -55,7 +55,6 @@
  * @author David A. Velasco
  */
 public class OCFileListFragment extends ExtendedListFragment {
-<<<<<<< HEAD
     
     private static final String TAG = OCFileListFragment.class.getSimpleName();
 
@@ -388,353 +387,16 @@
         }
     }
     
-    public void sortByName(boolean descending){
-        mAdapter.setSortOrder(0, descending);
-    } 
-    
-    public void sortByDate(boolean descending){
-        mAdapter.setSortOrder(1, descending);
-    }
-
-    public void sortBySize(boolean descending){
-        mAdapter.setSortOrder(2, descending);
-    }    
-=======
-
-	private static final String TAG = OCFileListFragment.class.getSimpleName();
-
-	private static final String MY_PACKAGE = OCFileListFragment.class.getPackage() != null ? OCFileListFragment.class
-			.getPackage().getName() : "com.owncloud.android.ui.fragment";
-
-	public final static String ARG_JUST_FOLDERS = MY_PACKAGE + ".JUST_FOLDERS";
-	public final static String ARG_ALLOW_CONTEXTUAL_ACTIONS = MY_PACKAGE + ".ALLOW_CONTEXTUAL";
-
-	private static final String KEY_FILE = MY_PACKAGE + ".extra.FILE";
-
-	private FileFragment.ContainerActivity mContainerActivity;
-
-	private OCFile mFile = null;
-	private FileListListAdapter mAdapter;
-
-	private OCFile mTargetFile;
-
-	/**
-	 * {@inheritDoc}
-	 */
-	@Override
-	public void onAttach(Activity activity) {
-		super.onAttach(activity);
-		Log_OC.e(TAG, "onAttach");
-		try {
-			mContainerActivity = (FileFragment.ContainerActivity) activity;
-
-		} catch (ClassCastException e) {
-			throw new ClassCastException(activity.toString() + " must implement "
-					+ FileFragment.ContainerActivity.class.getSimpleName());
-		}
-		try {
-			setOnRefreshListener((SwipeRefreshLayout.OnRefreshListener) activity);
-
-		} catch (ClassCastException e) {
-			throw new ClassCastException(activity.toString() + " must implement "
-					+ SwipeRefreshLayout.OnRefreshListener.class.getSimpleName());
-		}
-	}
-
-	@Override
-	public void onDetach() {
-		setOnRefreshListener(null);
-		mContainerActivity = null;
-		super.onDetach();
-	}
-
-	/**
-	 * {@inheritDoc}
-	 */
-	@Override
-	public void onActivityCreated(Bundle savedInstanceState) {
-		super.onActivityCreated(savedInstanceState);
-		Log_OC.e(TAG, "onActivityCreated() start");
-
-		if (savedInstanceState != null) {
-			mFile = savedInstanceState.getParcelable(KEY_FILE);
-		}
-
-		Bundle args = getArguments();
-		boolean justFolders = (args == null) ? false : args.getBoolean(ARG_JUST_FOLDERS, false);
-		mAdapter = new FileListListAdapter(justFolders, getSherlockActivity(), mContainerActivity);
-		setListAdapter(mAdapter);
-
-		registerForContextMenu(getListView());
-		getListView().setOnCreateContextMenuListener(this);
-	}
-
-	/**
-	 * Saves the current listed folder.
-	 */
-	@Override
-	public void onSaveInstanceState(Bundle outState) {
-		super.onSaveInstanceState(outState);
-		outState.putParcelable(KEY_FILE, mFile);
-	}
-
-	/**
-	 * Call this, when the user presses the up button.
-	 * 
-	 * Tries to move up the current folder one level. If the parent folder was
-	 * removed from the database, it continues browsing up until finding an
-	 * existing folders.
-	 * 
-	 * return Count of folder levels browsed up.
-	 */
-	public int onBrowseUp() {
-		OCFile parentDir = null;
-		int moveCount = 0;
-
-		if (mFile != null) {
-			FileDataStorageManager storageManager = mContainerActivity.getStorageManager();
-
-			String parentPath = null;
-			if (mFile.getParentId() != FileDataStorageManager.ROOT_PARENT_ID) {
-				parentPath = new File(mFile.getRemotePath()).getParent();
-				parentPath = parentPath.endsWith(OCFile.PATH_SEPARATOR) ? parentPath : parentPath
-						+ OCFile.PATH_SEPARATOR;
-				parentDir = storageManager.getFileByPath(parentPath);
-				moveCount++;
-			} else {
-				parentDir = storageManager.getFileByPath(OCFile.ROOT_PATH);
-			}
-			while (parentDir == null) {
-				parentPath = new File(parentPath).getParent();
-				parentPath = parentPath.endsWith(OCFile.PATH_SEPARATOR) ? parentPath : parentPath
-						+ OCFile.PATH_SEPARATOR;
-				parentDir = storageManager.getFileByPath(parentPath);
-				moveCount++;
-			} // exit is granted because storageManager.getFileByPath("/") never
-				// returns null
-			mFile = parentDir;
-
-			listDirectory(mFile);
-
-			onRefresh();
-
-			// restore index and top position
-			restoreIndexAndTopPosition();
-
-		} // else - should never happen now
-
-		return moveCount;
-	}
-
-	@Override
-	public void onItemClick(AdapterView<?> l, View v, int position, long id) {
-		OCFile file = (OCFile) mAdapter.getItem(position);
-		if (file != null) {
-			if (file.isFolder()) {
-				// update state and view of this fragment
-				listDirectory(file);
-				// then, notify parent activity to let it update its state and
-				// view
-				mContainerActivity.onBrowsedDownTo(file);
-				// save index and top position
-				saveIndexAndTopPosition(position);
-
-			} else { // / Click on a file
-				if (PreviewImageFragment.canBePreviewed(file)) {
-					// preview image - it handles the download, if needed
-					((FileDisplayActivity) mContainerActivity).startImagePreview(file);
-
-				} else if (file.isDown()) {
-					if (PreviewMediaFragment.canBePreviewed(file)) {
-						// media preview
-						((FileDisplayActivity) mContainerActivity).startMediaPreview(file, 0, true);
-					} else {
-						mContainerActivity.getFileOperationsHelper().openFile(file);
-					}
-
-				} else {
-					// automatic download, preview on finish
-					((FileDisplayActivity) mContainerActivity).startDownloadForPreview(file);
-				}
-
-			}
-
-		} else {
-			Log_OC.d(TAG, "Null object in ListAdapter!!");
-		}
-
-	}
-
-	/**
-	 * {@inheritDoc}
-	 */
-	@Override
-	public void onCreateContextMenu(ContextMenu menu, View v, ContextMenu.ContextMenuInfo menuInfo) {
-		super.onCreateContextMenu(menu, v, menuInfo);
-		Bundle args = getArguments();
-		boolean allowContextualActions = (args == null) ? true : args.getBoolean(ARG_ALLOW_CONTEXTUAL_ACTIONS, true);
-		if (allowContextualActions) {
-			MenuInflater inflater = getSherlockActivity().getMenuInflater();
-			inflater.inflate(R.menu.file_actions_menu, menu);
-			AdapterContextMenuInfo info = (AdapterContextMenuInfo) menuInfo;
-			OCFile targetFile = (OCFile) mAdapter.getItem(info.position);
-
-			if (mContainerActivity.getStorageManager() != null) {
-				FileMenuFilter mf = new FileMenuFilter(targetFile, mContainerActivity.getStorageManager()
-						.getAccount(), mContainerActivity, getSherlockActivity());
-				mf.filter(menu);
-			}
-
-			// / additional restrictions for this fragment
-			// TODO allow in the future 'open with' for previewable files
-			MenuItem item = menu.findItem(R.id.action_open_file_with);
-			if (item != null) {
-				item.setVisible(false);
-				item.setEnabled(false);
-			}
-			// / TODO break this direct dependency on FileDisplayActivity... if
-			// possible
-			FileFragment frag = ((FileDisplayActivity) getSherlockActivity()).getSecondFragment();
-			if (frag != null && frag instanceof FileDetailFragment
-					&& frag.getFile().getFileId() == targetFile.getFileId()) {
-				item = menu.findItem(R.id.action_see_details);
-				if (item != null) {
-					item.setVisible(false);
-					item.setEnabled(false);
-				}
-			}
-		}
-	}
-
-	/**
-	 * {@inhericDoc}
-	 */
-	@Override
-	public boolean onContextItemSelected(MenuItem item) {
-		AdapterContextMenuInfo info = (AdapterContextMenuInfo) item.getMenuInfo();
-		mTargetFile = (OCFile) mAdapter.getItem(info.position);
-		switch (item.getItemId()) {
-		case R.id.action_share_file: {
-			mContainerActivity.getFileOperationsHelper().shareFileWithLink(mTargetFile);
-			return true;
-		}
-		case R.id.action_unshare_file: {
-			mContainerActivity.getFileOperationsHelper().unshareFileWithLink(mTargetFile);
-			return true;
-		}
-		case R.id.action_rename_file: {
-			RenameFileDialogFragment dialog = RenameFileDialogFragment.newInstance(mTargetFile);
-			dialog.show(getFragmentManager(), FileDetailFragment.FTAG_RENAME_FILE);
-			return true;
-		}
-		case R.id.action_remove_file: {
-			RemoveFileDialogFragment dialog = RemoveFileDialogFragment.newInstance(mTargetFile);
-			dialog.show(getFragmentManager(), ConfirmationDialogFragment.FTAG_CONFIRMATION);
-			return true;
-		}
-		case R.id.action_download_file:
-		case R.id.action_sync_file: {
-			mContainerActivity.getFileOperationsHelper().syncFile(mTargetFile);
-			return true;
-		}
-		case R.id.action_cancel_download:
-		case R.id.action_cancel_upload: {
-			((FileDisplayActivity) mContainerActivity).cancelTransference(mTargetFile);
-			return true;
-		}
-		case R.id.action_see_details: {
-			mContainerActivity.showDetails(mTargetFile);
-			return true;
-		}
-		case R.id.action_send_file: {
-			// Obtain the file
-			if (!mTargetFile.isDown()) { // Download the file
-				Log_OC.d(TAG, mTargetFile.getRemotePath() + " : File must be downloaded");
-				((FileDisplayActivity) mContainerActivity).startDownloadForSending(mTargetFile);
-
-			} else {
-				mContainerActivity.getFileOperationsHelper().sendDownloadedFile(mTargetFile);
-			}
-			return true;
-		}
-		case R.id.action_move: {
-			Intent action = new Intent(getActivity(), MoveActivity.class);
-
-			// Pass mTargetFile that contains info of selected file/folder
-			action.putExtra(MoveActivity.EXTRA_TARGET_FILE, mTargetFile);
-			getActivity().startActivityForResult(action, FileDisplayActivity.ACTION_MOVE_FILES);
-			return true;
-		}
-		default:
-			return super.onContextItemSelected(item);
-		}
-	}
-
-	/**
-	 * Use this to query the {@link OCFile} that is currently being displayed by
-	 * this fragment
-	 * 
-	 * @return The currently viewed OCFile
-	 */
-	public OCFile getCurrentFile() {
-		return mFile;
-	}
-
-	/**
-	 * Calls {@link OCFileListFragment#listDirectory(OCFile)} with a null
-	 * parameter
-	 */
-	public void listDirectory() {
-		listDirectory(null);
-	}
-
-	/**
-	 * Lists the given directory on the view. When the input parameter is null,
-	 * it will either refresh the last known directory. list the root if there
-	 * never was a directory.
-	 * 
-	 * @param directory
-	 *            File to be listed
-	 */
-	public void listDirectory(OCFile directory) {
-		FileDataStorageManager storageManager = mContainerActivity.getStorageManager();
-		if (storageManager != null) {
-
-			// Check input parameters for null
-			if (directory == null) {
-				if (mFile != null) {
-					directory = mFile;
-				} else {
-					directory = storageManager.getFileByPath("/");
-					if (directory == null)
-						return; // no files, wait for sync
-				}
-			}
-
-			// If that's not a directory -> List its parent
-			if (!directory.isFolder()) {
-				Log_OC.w(TAG, "You see, that is not a directory -> " + directory.toString());
-				directory = storageManager.getFileById(directory.getParentId());
-			}
-
-			mAdapter.swapDirectory(directory, storageManager);
-			if (mFile == null || !mFile.equals(directory)) {
-				mList.setSelectionFromTop(0, 0);
-			}
-			mFile = directory;
-		}
-	}
-
-	public void sortByName(boolean descending) {
-		mAdapter.setSortOrder(FileListListAdapter.SORT_NAME, descending);
-	}
-
-	public void sortByDate(boolean descending) {
-		mAdapter.setSortOrder(FileListListAdapter.SORT_DATE, descending);
-	}
-
-	public void sortBySize(boolean descending) {
-		mAdapter.setSortOrder(FileListListAdapter.SORT_SIZE, descending);
-	}
->>>>>>> bc4a7bfe
+    public void sortByName(boolean descending) {
+        mAdapter.setSortOrder(FileListListAdapter.SORT_NAME, descending);
+    }
+
+    public void sortByDate(boolean descending) {
+        mAdapter.setSortOrder(FileListListAdapter.SORT_DATE, descending);
+    }
+
+    public void sortBySize(boolean descending) {
+        mAdapter.setSortOrder(FileListListAdapter.SORT_SIZE, descending);
+    }  
+
 }