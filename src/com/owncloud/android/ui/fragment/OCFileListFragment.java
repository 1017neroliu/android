--- conflicted
+++ resolved
@@ -392,16 +392,9 @@
                 mCurrentListView.setSelection(0);
             }
             mFile = directory;
-<<<<<<< HEAD
-            
-            // Update Footer
-            TextView footerText = (TextView) mFooterView.findViewById(R.id.footerText);
-            footerText.setText(generateFooterText(directory));
-=======
 
             updateLayout();
 
->>>>>>> 3489fa1c
         }
     }
 
