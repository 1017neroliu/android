/**
 *   ownCloud Android client application
 *
 *   @author Bartek Przybylski
 *   @author masensio
 *   @author David A. Velasco
 *   Copyright (C) 2011  Bartek Przybylski
 *   Copyright (C) 2015 ownCloud Inc.
 *
 *   This program is free software: you can redistribute it and/or modify
 *   it under the terms of the GNU General Public License version 2,
 *   as published by the Free Software Foundation.
 *
 *   This program is distributed in the hope that it will be useful,
 *   but WITHOUT ANY WARRANTY; without even the implied warranty of
 *   MERCHANTABILITY or FITNESS FOR A PARTICULAR PURPOSE.  See the
 *   GNU General Public License for more details.
 *
 *   You should have received a copy of the GNU General Public License
 *   along with this program.  If not, see <http://www.gnu.org/licenses/>.
 *
 */
package com.owncloud.android.ui.fragment;

import android.accounts.Account;
import android.app.Activity;
import android.content.Context;
import android.content.DialogInterface;
import android.content.Context;
import android.content.Context;
import android.content.Intent;
import android.content.SharedPreferences;
import android.os.Build;
<<<<<<< HEAD
import android.net.Uri;
import android.content.SharedPreferences;
import android.content.SharedPreferences;
import android.os.Build;
=======
>>>>>>> 444493d4
import android.os.Bundle;
import android.preference.PreferenceManager;
import android.support.v4.widget.SwipeRefreshLayout;
import android.view.ActionMode;
<<<<<<< HEAD
import android.support.v7.app.AlertDialog;
import android.view.ContextMenu;
import android.view.LayoutInflater;
=======
>>>>>>> 444493d4
import android.view.Menu;
import android.view.MenuInflater;
import android.view.MenuItem;
import android.view.View;
import android.widget.AbsListView;
<<<<<<< HEAD
import android.view.ViewGroup;
import android.widget.AdapterView;
import android.widget.AdapterView.AdapterContextMenuInfo;
import android.widget.ListView;
import android.widget.PopupMenu;
import android.widget.TextView;
import android.widget.Toast;
=======
import android.widget.AdapterView;
import android.widget.AdapterView.AdapterContextMenuInfo;
>>>>>>> 444493d4

import com.owncloud.android.MainApp;
import com.owncloud.android.R;
import com.owncloud.android.authentication.AccountUtils;
import com.owncloud.android.datamodel.FileDataStorageManager;
import com.owncloud.android.datamodel.OCFile;
import com.owncloud.android.files.FileMenuFilter;
import com.owncloud.android.lib.common.utils.Log_OC;
import com.owncloud.android.lib.resources.status.OwnCloudVersion;
import com.owncloud.android.media.MediaService;
import com.owncloud.android.ui.activity.FileActivity;
import com.owncloud.android.ui.activity.FileDisplayActivity;
import com.owncloud.android.ui.activity.FolderPickerActivity;
import com.owncloud.android.ui.activity.OnEnforceableRefreshListener;
import com.owncloud.android.ui.activity.UploadFilesActivity;
import com.owncloud.android.ui.adapter.FileListListAdapter;
import com.owncloud.android.ui.dialog.ConfirmationDialogFragment;
<<<<<<< HEAD
import com.owncloud.android.ui.dialog.CreateFolderDialogFragment;
import com.owncloud.android.ui.dialog.FileActionsDialogFragment;
=======
>>>>>>> 444493d4
import com.owncloud.android.ui.dialog.RemoveFileDialogFragment;
import com.owncloud.android.ui.dialog.RemoveFilesDialogFragment;
import com.owncloud.android.ui.dialog.RenameFileDialogFragment;
import com.owncloud.android.ui.dialog.UploadSourceDialogFragment;
import com.owncloud.android.ui.preview.PreviewImageFragment;
import com.owncloud.android.ui.preview.PreviewMediaFragment;
import com.owncloud.android.utils.DisplayUtils;
import com.owncloud.android.utils.ExceptionHandler;
import com.owncloud.android.utils.FileStorageUtils;
import com.owncloud.android.ui.preview.PreviewTextFragment;
import com.owncloud.android.utils.FileStorageUtils;

import java.io.File;
import java.util.ArrayList;

/**
 * A Fragment that lists all files and folders in a given path.
 *
 * TODO refactor to get rid of direct dependency on FileDisplayActivity
 */
public class OCFileListFragment extends ExtendedListFragment {
<<<<<<< HEAD
    
=======

>>>>>>> 444493d4
    private static final String TAG = OCFileListFragment.class.getSimpleName();

    private static final String MY_PACKAGE = OCFileListFragment.class.getPackage() != null ?
            OCFileListFragment.class.getPackage().getName() : "com.owncloud.android.ui.fragment";

    public final static String ARG_JUST_FOLDERS = MY_PACKAGE + ".JUST_FOLDERS";
    public final static String ARG_ALLOW_CONTEXTUAL_ACTIONS = MY_PACKAGE + ".ALLOW_CONTEXTUAL";
    public final static String ARG_HIDE_FAB = MY_PACKAGE + ".HIDE_FAB";

    private static final String KEY_FILE = MY_PACKAGE + ".extra.FILE";
    private static final String KEY_FAB_EVER_CLICKED = "FAB_EVER_CLICKED";

    private static String DIALOG_CREATE_FOLDER = "DIALOG_CREATE_FOLDER";

    private static final String GRID_IS_PREFERED_PREFERENCE = "gridIsPrefered";

    private FileFragment.ContainerActivity mContainerActivity;

    private OCFile mFile = null;
    private FileListListAdapter mAdapter;
    private boolean mJustFolders;

    private int mStatusBarColorActionMode;
    private int mStatusBarColor;

<<<<<<< HEAD
    private boolean miniFabClicked = false;

    private int mStatusBarColorActionMode;
    private int mStatusBarColor;


    @Override
    public void onCreate(Bundle savedInstanceState) {
        super.onCreate(savedInstanceState);
        setHasOptionsMenu(true);
        mStatusBarColorActionMode = getResources().getColor(R.color.actionModeStatusBarBackground);
=======
    @Override
    public void onCreate(Bundle savedInstanceState) {
        super.onCreate(savedInstanceState);
        mStatusBarColorActionMode = getResources().getColor(R.color.action_mode_status_bar_background);
>>>>>>> 444493d4
        mStatusBarColor = getResources().getColor(R.color.primary_dark);
    }
    /**
     * {@inheritDoc}
     */
    @Override
    public void onAttach(Activity activity) {
        super.onAttach(activity);
        Log_OC.e(TAG, "onAttach");
        try {
            mContainerActivity = (FileFragment.ContainerActivity) activity;

        } catch (ClassCastException e) {
            throw new ClassCastException(activity.toString() + " must implement " +
                    FileFragment.ContainerActivity.class.getSimpleName());
        }
        try {
            setOnRefreshListener((OnEnforceableRefreshListener) activity);

        } catch (ClassCastException e) {
            throw new ClassCastException(activity.toString() + " must implement " +
                    SwipeRefreshLayout.OnRefreshListener.class.getSimpleName());
        }
    }

    /**
     * {@inheritDoc}
     */
    @Override
    public View onCreateView(LayoutInflater inflater, ViewGroup container, Bundle savedInstanceState) {
        Log_OC.i(TAG, "onCreateView() start");
        View v = super.onCreateView(inflater, container, savedInstanceState);

        // Setup FAB listeners
        getFabUpload().setOnClickListener(new View.OnClickListener() {
            @Override
            public void onClick(View v) {
                ((FileDisplayActivity)getActivity()).uploadLocalFilesSelected();
                getFabMain().collapse();
            }
        });

        getFabMkdir().setOnClickListener(new View.OnClickListener() {
            @Override
            public void onClick(View v) {
                ((FileDisplayActivity) getActivity()).createFolder();
                getFabMain().collapse();
            }
        });

        getFabUploadFromApp().setOnClickListener(new View.OnClickListener() {
            @Override
            public void onClick(View v) {
                ((FileDisplayActivity) getActivity()).uploadFromOtherAppsSelected();
                getFabMain().collapse();
            }
        });

        Log_OC.i(TAG, "onCreateView() end");
        return v;
    }


    @Override
    public void onDetach() {
        setOnRefreshListener(null);
        mContainerActivity = null;
        super.onDetach();
    }

    /**
     * {@inheritDoc}
     */
    @Override
    public void onActivityCreated(Bundle savedInstanceState) {
        super.onActivityCreated(savedInstanceState);
        Log_OC.e(TAG, "onActivityCreated() start");

        if (savedInstanceState != null) {
            mFile = savedInstanceState.getParcelable(KEY_FILE);
        }

        if (mJustFolders) {
            setFooterEnabled(false);
        } else {
            setFooterEnabled(true);
        }

        Bundle args = getArguments();
        mJustFolders = (args == null) ? false : args.getBoolean(ARG_JUST_FOLDERS, false);
        mAdapter = new FileListListAdapter(
                mJustFolders,
                getActivity(),
                mContainerActivity
        );
        setListAdapter(mAdapter);

        registerLongClickListener();

        boolean hideFab = (args != null) && args.getBoolean(ARG_HIDE_FAB, false);
        if (hideFab) {
            setFabEnabled(false);
        } else {
            setFabEnabled(true);
            registerFabListeners();

            // detect if a mini FAB has ever been clicked
            final SharedPreferences prefs = PreferenceManager.getDefaultSharedPreferences(getActivity());
            if(prefs.getLong(KEY_FAB_EVER_CLICKED, 0) > 0) {
                miniFabClicked = true;
            }

            // add labels to the min FABs when none of them has ever been clicked on
            if(!miniFabClicked) {
                setFabLabels();
            } else {
                removeFabLabels();
            }
        }
  }

    /**
     * adds labels to all mini FABs.
     */
    private void setFabLabels() {
        getFabUpload().setTitle(getResources().getString(R.string.actionbar_upload));
        getFabMkdir().setTitle(getResources().getString(R.string.actionbar_mkdir));
        getFabUploadFromApp().setTitle(getResources().getString(R.string.actionbar_upload_from_apps));
    }

    /**
     * registers all listeners on all mini FABs.
     */
    private void registerFabListeners() {
        registerFabUploadListeners();
        registerFabMkDirListeners();
        registerFabUploadFromAppListeners();
    }

    /**
     * registers {@link android.view.View.OnClickListener} and {@link android.view.View.OnLongClickListener}
     * on the Upload mini FAB for the linked action and {@link Toast} showing the underlying action.
     */
    private void registerFabUploadListeners() {
        getFabUpload().setOnClickListener(new View.OnClickListener() {
            @Override
            public void onClick(View v) {
                Intent action = new Intent(getActivity(), UploadFilesActivity.class);
                action.putExtra(
                        UploadFilesActivity.EXTRA_ACCOUNT,
                        ((FileActivity) getActivity()).getAccount()
                );
                getActivity().startActivityForResult(action, UploadSourceDialogFragment.ACTION_SELECT_MULTIPLE_FILES);
                getFabMain().collapse();
                recordMiniFabClick();
            }
        });

        getFabUpload().setOnLongClickListener(new View.OnLongClickListener() {
            @Override
            public boolean onLongClick(View v) {
                Toast.makeText(getActivity(), R.string.actionbar_upload, Toast.LENGTH_SHORT).show();
                return true;
            }
        });
    }

    /**
     * registers {@link android.view.View.OnClickListener} and {@link android.view.View.OnLongClickListener}
     * on the 'Create Dir' mini FAB for the linked action and {@link Toast} showing the underlying action.
     */
    private void registerFabMkDirListeners() {
        getFabMkdir().setOnClickListener(new View.OnClickListener() {
            @Override
            public void onClick(View v) {
                CreateFolderDialogFragment dialog =
                        CreateFolderDialogFragment.newInstance(mFile);
                dialog.show(getActivity().getSupportFragmentManager(), FileDisplayActivity.DIALOG_CREATE_FOLDER);
                getFabMain().collapse();
                recordMiniFabClick();
            }
        });

        getFabMkdir().setOnLongClickListener(new View.OnLongClickListener() {
            @Override
            public boolean onLongClick(View v) {
                Toast.makeText(getActivity(), R.string.actionbar_mkdir, Toast.LENGTH_SHORT).show();
                return true;
            }
        });
    }

    /**
     * registers {@link android.view.View.OnClickListener} and {@link android.view.View.OnLongClickListener}
     * on the Upload from App mini FAB for the linked action and {@link Toast} showing the underlying action.
     */
    private void registerFabUploadFromAppListeners() {
        getFabUploadFromApp().setOnClickListener(new View.OnClickListener() {
            @Override
            public void onClick(View v) {
                Intent action = new Intent(Intent.ACTION_GET_CONTENT);
                action = action.setType("*/*").addCategory(Intent.CATEGORY_OPENABLE);

                //Intent.EXTRA_ALLOW_MULTIPLE is only supported on api level 18+, Jelly Bean
                if (Build.VERSION.SDK_INT >= Build.VERSION_CODES.JELLY_BEAN_MR2) {
                    action.putExtra(Intent.EXTRA_ALLOW_MULTIPLE, true);
                }

                getActivity().startActivityForResult(
                        Intent.createChooser(action, getString(R.string.upload_chooser_title)),
                        UploadSourceDialogFragment.ACTION_SELECT_CONTENT_FROM_APPS
                );
                getFabMain().collapse();
                recordMiniFabClick();
            }
        });

        getFabUploadFromApp().setOnLongClickListener(new View.OnLongClickListener() {
            @Override
            public boolean onLongClick(View v) {
                Toast.makeText(getActivity(),
                        R.string.actionbar_upload_from_apps,
                        Toast.LENGTH_SHORT).show();
                return true;
            }
        });
    }

    /**
     * records a click on a mini FAB and thus:
     * <ol>
     *     <li>persists the click fact</li>
     *     <li>removes the mini FAB labels</li>
     * </ol>
     */
    private void recordMiniFabClick() {
        // only record if it hasn't been done already at some other time
        if(!miniFabClicked) {
            final SharedPreferences sp = PreferenceManager.getDefaultSharedPreferences(getActivity());
            sp.edit().putLong(KEY_FAB_EVER_CLICKED, 1).commit();
            miniFabClicked = true;
        }
    }

    /**
     * removes the labels on all known min FABs.
     */
    private void removeFabLabels() {
        getFabUpload().setTitle(null);
        getFabMkdir().setTitle(null);
        getFabUploadFromApp().setTitle(null);
        ((TextView) getFabUpload().getTag(com.getbase.floatingactionbutton.R.id.fab_label)).setVisibility(View.GONE);
        ((TextView) getFabMkdir().getTag(com.getbase.floatingactionbutton.R.id.fab_label)).setVisibility(View.GONE);
        ((TextView) getFabUploadFromApp().getTag(com.getbase.floatingactionbutton.R.id.fab_label)).setVisibility(View.GONE);
    }

    private void registerLongClickListener() {
        getListView().setMultiChoiceModeListener(new AbsListView.MultiChoiceModeListener() {
            private Menu menu;
<<<<<<< HEAD

            @Override
            public void onItemCheckedStateChanged(ActionMode mode, int position, long id, boolean checked) {
                final int checkedCount = getListView().getCheckedItemCount();
                // TODO Tobi extract to values
                mode.setTitle(checkedCount + " selected");

                if (checked) {
                    mAdapter.setNewSelection(position, checked);
                } else {
                    mAdapter.removeSelection(position);
                }

                // TODO maybe change: only recreate menu if count changes
                if (menu != null) {
                    menu.clear();
                    if (checkedCount == 1) {
                        createContextMenu(menu);
                    } else {
                        // download, move, copy, delete
                        getActivity().getMenuInflater().inflate(R.menu.multiple_file_actions_menu, menu);
                    }
                }
            }

            @Override
            public boolean onCreateActionMode(ActionMode mode, Menu menu) {
                this.menu = menu;

                //set gray color
                if (Build.VERSION.SDK_INT >= Build.VERSION_CODES.LOLLIPOP) {
                    getActivity().getWindow().setStatusBarColor(mStatusBarColorActionMode);
                }

                return true;
            }

            @Override
            public boolean onPrepareActionMode(ActionMode mode, Menu menu) {
                return false;
            }

            @Override
            public boolean onActionItemClicked(ActionMode mode, MenuItem item) {
                return onFileActionChosen(item.getItemId());
            }

            @Override
            public void onDestroyActionMode(ActionMode mode) {
                mAdapter.removeSelection();

                // reset to primary dark color
                if (Build.VERSION.SDK_INT >= Build.VERSION_CODES.LOLLIPOP) {
                    getActivity().getWindow().setStatusBarColor(mStatusBarColor);
                }
            }
        });
    }
=======
>>>>>>> 444493d4

            @Override
            public void onItemCheckedStateChanged(ActionMode mode, int position, long id, boolean checked) {
                final int checkedCount = getListView().getCheckedItemCount();
                // TODO Tobi extract to values
                mode.setTitle(checkedCount + " selected");

                if (checked) {
                    mAdapter.setNewSelection(position, checked);
                } else {
                    mAdapter.removeSelection(position);
                }

                // TODO maybe change: only recreate menu if count changes
                if (menu != null) {
                    menu.clear();
                    if (checkedCount == 1) {
                        createContextMenu(menu);
                    } else {
                        // download, move, copy, delete
                        getActivity().getMenuInflater().inflate(R.menu.multiple_file_actions_menu, menu);
                    }
                }
            }

            @Override
            public boolean onCreateActionMode(ActionMode mode, Menu menu) {
                this.menu = menu;

                //set gray color
                if (Build.VERSION.SDK_INT >= Build.VERSION_CODES.LOLLIPOP) {
                    getActivity().getWindow().setStatusBarColor(mStatusBarColorActionMode);
                }

                return true;
            }

            @Override
            public boolean onPrepareActionMode(ActionMode mode, Menu menu) {
                return false;
            }

            @Override
            public boolean onActionItemClicked(ActionMode mode, MenuItem item) {
                return onFileActionChosen(item.getItemId());
            }

            @Override
            public void onDestroyActionMode(ActionMode mode) {
                mAdapter.removeSelection();

                // reset to primary dark color
                if (Build.VERSION.SDK_INT >= Build.VERSION_CODES.LOLLIPOP) {
                    getActivity().getWindow().setStatusBarColor(mStatusBarColor);
                }
            }
        });
    }

     /**
     * Saves the current listed folder.
     */
    @Override
    public void onSaveInstanceState(Bundle outState) {
        super.onSaveInstanceState(outState);
        outState.putParcelable(KEY_FILE, mFile);
    }

    @Override
    public void onPrepareOptionsMenu (Menu menu) {
        changeGridIcon(menu);   // this is enough if the option stays out of the action bar
    }

    /**
     * Call this, when the user presses the up button.
     * <p>
     *     Tries to move up the current folder one level. If the parent folder was removed from the
     *     database, it continues browsing up until finding an existing folders.
     * </p>
     * @return Count of folder levels browsed up.
     */
    public int onBrowseUp() {
        OCFile parentDir = null;
        int moveCount = 0;

        if (mFile != null) {
            FileDataStorageManager storageManager = mContainerActivity.getStorageManager();

            String parentPath = null;
            if (mFile.getParentId() != FileDataStorageManager.ROOT_PARENT_ID) {
                parentPath = new File(mFile.getRemotePath()).getParent();
                parentPath = parentPath.endsWith(OCFile.PATH_SEPARATOR) ? parentPath :
                        parentPath + OCFile.PATH_SEPARATOR;
                parentDir = storageManager.getFileByPath(parentPath);
                moveCount++;
            } else {
                parentDir = storageManager.getFileByPath(OCFile.ROOT_PATH);
            }
            while (parentDir == null) {
                parentPath = new File(parentPath).getParent();
                parentPath = parentPath.endsWith(OCFile.PATH_SEPARATOR) ? parentPath :
                        parentPath + OCFile.PATH_SEPARATOR;
                parentDir = storageManager.getFileByPath(parentPath);
                moveCount++;
            }   // exit is granted because storageManager.getFileByPath("/") never returns null
            mFile = parentDir;

            listDirectory(mFile, MainApp.getOnlyOnDevice());

            onRefresh(false);

            // restore index and top position
            restoreIndexAndTopPosition();

        }   // else - should never happen now

        return moveCount;
    }

    @Override
    public void onItemClick(AdapterView<?> l, View v, int position, long id) {
        OCFile file = (OCFile) mAdapter.getItem(position);
        if (file != null) {
            if (file.isFolder()) {
                // update state and view of this fragment
                listDirectory(file, MainApp.getOnlyOnDevice());
                // then, notify parent activity to let it update its state and view
                mContainerActivity.onBrowsedDownTo(file);
                // save index and top position
                saveIndexAndTopPosition(position);

            } else { /// Click on a file
                if (PreviewImageFragment.canBePreviewed(file)) {
                    // preview image - it handles the download, if needed
                    ((FileDisplayActivity)mContainerActivity).startImagePreview(file);
                } else if (PreviewTextFragment.canBePreviewed(file)){
                    ((FileDisplayActivity)mContainerActivity).startTextPreview(file);
                } else if (PreviewMediaFragment.canBePreviewed(file)) {
                        // media preview
                        ((FileDisplayActivity) mContainerActivity).startMediaPreview(file, 0, true);
                    } else if (file.isDown()) {
                        mContainerActivity.getFileOperationsHelper().openFile(file);
                } else {
                    // automatic download, preview on finish
                    ((FileDisplayActivity) mContainerActivity).startDownloadForPreview(file);
                }
            }
        } else {
            Log_OC.d(TAG, "Null object in ListAdapter!!");
        }
    }

    /**
     * {@inheritDoc}
     */
<<<<<<< HEAD
    // TODO Tobi needed?
=======
>>>>>>> 444493d4
    public void createContextMenu(Menu menu) {
        Bundle args = getArguments();
        boolean allowContextualActions =
                (args == null) ? true : args.getBoolean(ARG_ALLOW_CONTEXTUAL_ACTIONS, true);
        if (allowContextualActions) {
            MenuInflater inflater = getActivity().getMenuInflater();
            inflater.inflate(R.menu.file_actions_menu, menu);
            OCFile targetFile = null;
            if (mAdapter.getCheckedItems().size() == 1){
                targetFile = mAdapter.getCheckedItems().get(0);
            }

            if (mContainerActivity.getStorageManager() != null) {
                FileMenuFilter mf = new FileMenuFilter(
                    targetFile,
                    mContainerActivity.getStorageManager().getAccount(),
                    mContainerActivity,
                    getActivity()
                );
                mf.filter(menu);
            }

            /// TODO break this direct dependency on FileDisplayActivity... if possible
            MenuItem item = menu.findItem(R.id.action_open_file_with);
            FileFragment frag = ((FileDisplayActivity)getActivity()).getSecondFragment();
            if (frag != null && frag instanceof FileDetailFragment &&
                    frag.getFile().getFileId() == targetFile.getFileId()) {
                item = menu.findItem(R.id.action_see_details);
                if (item != null) {
                    item.setVisible(false);
                    item.setEnabled(false);
                }
            }

//            String.format(mContext.getString(R.string.subject_token),
//                    getClient().getCredentials().getUsername(), file.getFileName()));

        }
    }

<<<<<<< HEAD
=======
    /**
     * {@inheritDoc}
     */
>>>>>>> 444493d4
    public boolean onFileActionChosen(int menuId) {
        if (mAdapter.getCheckedItems().size() == 1){
            OCFile mTargetFile = mAdapter.getCheckedItems().get(0);

            switch (menuId) {
                case R.id.action_share_file: {
                    mContainerActivity.getFileOperationsHelper().showShareFile(mTargetFile);
                    return true;
                }
                case R.id.action_open_file_with: {
                    mContainerActivity.getFileOperationsHelper().openFile(mTargetFile);
                    return true;
                }
                case R.id.action_rename_file: {
                    RenameFileDialogFragment dialog = RenameFileDialogFragment.newInstance(mTargetFile);
                    dialog.show(getFragmentManager(), FileDetailFragment.FTAG_RENAME_FILE);
                    return true;
                }
                case R.id.action_remove_file: {
                    RemoveFileDialogFragment dialog = RemoveFileDialogFragment.newInstance(mTargetFile);
                    dialog.show(getFragmentManager(), ConfirmationDialogFragment.FTAG_CONFIRMATION);
                    return true;
                }
                case R.id.action_download_file:
                case R.id.action_sync_file: {
                    mContainerActivity.getFileOperationsHelper().syncFile(mTargetFile);
                    return true;
                }
                case R.id.action_cancel_sync: {
                    ((FileDisplayActivity) mContainerActivity).cancelTransference(mTargetFile);
                    return true;
                }
                case R.id.action_see_details: {
                    mContainerActivity.showDetails(mTargetFile);
                    return true;
                }
                case R.id.action_send_file: {
                    // Obtain the file
                    if (!mTargetFile.isDown()) {  // Download the file
                        Log_OC.d(TAG, mTargetFile.getRemotePath() + " : File must be downloaded");
                        ((FileDisplayActivity) mContainerActivity).startDownloadForSending(mTargetFile);
<<<<<<< HEAD
                        return true;
                    } else {
                        mContainerActivity.getFileOperationsHelper().sendDownloadedFile(mTargetFile);
                    }
                }
                case R.id.action_stream_file: {
                    Account account = ((FileActivity)mContainerActivity).getAccount();
                    Context context = MainApp.getAppContext();
                    String uri = PreviewMediaFragment.generateUrlWithCredentials(account, context, mTargetFile);
                    MediaService.streamWithExternalApp(uri, getActivity()).show();
=======
                    } else {
                        mContainerActivity.getFileOperationsHelper().sendDownloadedFile(mTargetFile);
                    }
>>>>>>> 444493d4
                    return true;
                }
                case R.id.action_move: {
                    Intent action = new Intent(getActivity(), FolderPickerActivity.class);
                    ArrayList files = new ArrayList();
                    files.add(mTargetFile);
                    action.putParcelableArrayListExtra(FolderPickerActivity.EXTRA_FILES, files);
                    getActivity().startActivityForResult(action, FileDisplayActivity.ACTION_MOVE_FILES);
                    return true;
                }
                case R.id.action_favorite_file: {
                    mContainerActivity.getFileOperationsHelper().toggleFavorite(mTargetFile, true);
                    return true;
                }
                case R.id.action_unfavorite_file: {
                    mContainerActivity.getFileOperationsHelper().toggleFavorite(mTargetFile, false);
                    return true;
                }
                case R.id.action_copy:
                    Intent action = new Intent(getActivity(), FolderPickerActivity.class);
                    ArrayList files = new ArrayList();
                    files.add(mTargetFile);
                    action.putExtra(FolderPickerActivity.EXTRA_FILES, files);
                    getActivity().startActivityForResult(action, FileDisplayActivity.ACTION_COPY_FILES);
                    return true;
                default:
                    return false;
            }
        } else {
            ArrayList<OCFile> mTargetFiles = mAdapter.getCheckedItems();

            switch (menuId) {
                case R.id.action_remove_file: {
                    RemoveFilesDialogFragment dialog = RemoveFilesDialogFragment.newInstance(mTargetFiles);
                    dialog.show(getFragmentManager(), ConfirmationDialogFragment.FTAG_CONFIRMATION);
                    return true;
                }
                case R.id.action_download_file:
                case R.id.action_sync_file: {
                    mContainerActivity.getFileOperationsHelper().syncFiles(mTargetFiles);
                    return true;
                }
                case R.id.action_move: {
                    Intent action = new Intent(getActivity(), FolderPickerActivity.class);
                    action.putParcelableArrayListExtra(FolderPickerActivity.EXTRA_FILES, mTargetFiles);
                    getActivity().startActivityForResult(action, FileDisplayActivity.ACTION_MOVE_FILES);
                    return true;
                }
                case R.id.action_favorite_file: {
                    mContainerActivity.getFileOperationsHelper().toggleFavorites(mTargetFiles, true);
                    return true;
                }
                case R.id.action_unfavorite_file: {
                    mContainerActivity.getFileOperationsHelper().toggleFavorites(mTargetFiles, false);
                    return true;
                }
                case R.id.action_copy:
                    Intent action = new Intent(getActivity(), FolderPickerActivity.class);
                    action.putParcelableArrayListExtra(FolderPickerActivity.EXTRA_FILES, mTargetFiles);
                    getActivity().startActivityForResult(action, FileDisplayActivity.ACTION_COPY_FILES);
                    return true;
                default:
                    return false;
            }
        }

    }

    /**
     * {@inhericDoc}
     */
    @Override
    public boolean onContextItemSelected (MenuItem item) {
        AdapterContextMenuInfo info = (AdapterContextMenuInfo) item.getMenuInfo();
<<<<<<< HEAD
        boolean matched = onFileActionChosen(item.getItemId())  ;
=======
        boolean matched = onFileActionChosen(item.getItemId());
>>>>>>> 444493d4
        if(!matched) {
            return super.onContextItemSelected(item);
        } else {
            return matched;
        }
    }


    /**
     * Use this to query the {@link OCFile} that is currently
     * being displayed by this fragment
     *
     * @return The currently viewed OCFile
     */
    public OCFile getCurrentFile() {
        return mFile;
    }

    /**
     * Calls {@link OCFileListFragment#listDirectory(OCFile, boolean)} with a null parameter
     */
    public void listDirectory(boolean onlyOnDevice){
        listDirectory(null, onlyOnDevice);
    }

    public void refreshDirectory(){
        listDirectory(getCurrentFile(), MainApp.getOnlyOnDevice());
    }

    /**
     * Lists the given directory on the view. When the input parameter is null,
     * it will either refresh the last known directory. list the root
     * if there never was a directory.
     *
     * @param directory File to be listed
     */
    public void listDirectory(OCFile directory, boolean onlyOnDevice) {
        FileDataStorageManager storageManager = mContainerActivity.getStorageManager();
        if (storageManager != null) {

            // Check input parameters for null
            if (directory == null) {
                if (mFile != null) {
                    directory = mFile;
                } else {
                    directory = storageManager.getFileByPath("/");
                    if (directory == null) return; // no files, wait for sync
                }
            }


            // If that's not a directory -> List its parent
            if (!directory.isFolder()) {
                Log_OC.w(TAG, "You see, that is not a directory -> " + directory.toString());
                directory = storageManager.getFileById(directory.getParentId());
            }

            mAdapter.swapDirectory(directory, storageManager, onlyOnDevice);
            if (mFile == null || !mFile.equals(directory)) {
                mCurrentListView.setSelection(0);
            }
            mFile = directory;

            updateLayout();

        }
    }

    private void updateLayout() {
        if (!mJustFolders) {
            int filesCount = 0, foldersCount = 0, imagesCount = 0;
            int count = mAdapter.getCount();
            OCFile file;
            for (int i=0; i < count ; i++) {
                file = (OCFile) mAdapter.getItem(i);
                if (file.isFolder()) {
                    foldersCount++;
                } else {
                    if (!file.isHidden()) {
                        filesCount++;

                        if (file.isImage() || file.isVideo()) {
                            imagesCount++;
                        }
                    }
                }
            }
            // set footer text
            setFooterText(generateFooterText(filesCount, foldersCount));

            // decide grid vs list view
            OwnCloudVersion version = AccountUtils.getServerVersion(
                    ((FileActivity)mContainerActivity).getAccount());
            if (version != null && version.supportsRemoteThumbnails() &&
                    isGridViewPreferred(mFile)) {
                switchToGridView();
                registerLongClickListener();
            } else {
                switchToListView();
//                switchToGridView();
            }
        }
    }

    private String generateFooterText(int filesCount, int foldersCount) {
        String output;
        if (filesCount <= 0) {
            if (foldersCount <= 0) {
                output = "";

            } else if (foldersCount == 1) {
                output = getResources().getString(R.string.file_list__footer__folder);

            } else { // foldersCount > 1
                output = getResources().getString(R.string.file_list__footer__folders, foldersCount);
            }

        } else if (filesCount == 1) {
            if (foldersCount <= 0) {
                output = getResources().getString(R.string.file_list__footer__file);

            } else if (foldersCount == 1) {
                output = getResources().getString(R.string.file_list__footer__file_and_folder);

            } else { // foldersCount > 1
                output = getResources().getString(R.string.file_list__footer__file_and_folders, foldersCount);
            }
        } else {    // filesCount > 1
            if (foldersCount <= 0) {
                output = getResources().getString(R.string.file_list__footer__files, filesCount);

            } else if (foldersCount == 1) {
                output = getResources().getString(R.string.file_list__footer__files_and_folder, filesCount);

            } else { // foldersCount > 1
                output = getResources().getString(
                        R.string.file_list__footer__files_and_folders, filesCount, foldersCount
                );

            }
        }
        return output;
    }

    public void sortByName(boolean descending) {
        mAdapter.setSortOrder(FileStorageUtils.SORT_NAME, descending);
    }

    public void sortByDate(boolean descending) {
        mAdapter.setSortOrder(FileStorageUtils.SORT_DATE, descending);
    }

    public void sortBySize(boolean descending) {
        mAdapter.setSortOrder(FileStorageUtils.SORT_SIZE, descending);
    }

    /**
     * Determines if user set folder to grid or list view. If folder is not set itself,
     * it finds a parent that is set (at least root is set).
     * @param file
     * @return
     */
    public boolean isGridViewPreferred(OCFile file){
        if (file != null) {
            OCFile fileToTest = file;
            OCFile parentDir = null;
            String parentPath = null;
            FileDataStorageManager storageManager = mContainerActivity.getStorageManager();

            SharedPreferences setting =
                    getActivity().getSharedPreferences(
                            GRID_IS_PREFERED_PREFERENCE, Context.MODE_PRIVATE
                    );

            if (setting.contains(String.valueOf(fileToTest.getFileId()))) {
                return setting.getBoolean(String.valueOf(fileToTest.getFileId()), false);
            } else {
                do {
                    if (fileToTest.getParentId() != FileDataStorageManager.ROOT_PARENT_ID) {
                        parentPath = new File(fileToTest.getRemotePath()).getParent();
                        parentPath = parentPath.endsWith(OCFile.PATH_SEPARATOR) ? parentPath :
                                parentPath + OCFile.PATH_SEPARATOR;
                        parentDir = storageManager.getFileByPath(parentPath);
                    } else {
                        parentDir = storageManager.getFileByPath(OCFile.ROOT_PATH);
                    }

                    while (parentDir == null) {
                        parentPath = new File(parentPath).getParent();
                        parentPath = parentPath.endsWith(OCFile.PATH_SEPARATOR) ? parentPath :
                                parentPath + OCFile.PATH_SEPARATOR;
                        parentDir = storageManager.getFileByPath(parentPath);
                    }
                    fileToTest = parentDir;
                } while (endWhile(parentDir, setting));
                return setting.getBoolean(String.valueOf(fileToTest.getFileId()), false);
            }
        } else {
            return false;
        }
    }

    private boolean endWhile(OCFile parentDir, SharedPreferences setting) {
        if (parentDir.getRemotePath().compareToIgnoreCase(OCFile.ROOT_PATH) == 0) {
            return false;
        } else {
            return !setting.contains(String.valueOf(parentDir.getFileId()));
        }
    }

    private void changeGridIcon(Menu menu){
        MenuItem menuItem = menu.findItem(R.id.action_switch_view);
        if (isGridViewPreferred(mFile)){
            menuItem.setTitle(getString(R.string.action_switch_list_view));
            menuItem.setIcon(R.drawable.ic_view_list);
        } else {
            menuItem.setTitle(getString(R.string.action_switch_grid_view));
            menuItem.setIcon(R.drawable.ic_view_module);
        }
    }

    public void setListAsPreferred() {
        saveGridAsPreferred(false);
        switchToListView();
    }

    public void setGridAsPreferred() {
        saveGridAsPreferred(true);
        switchToGridView();
    }

    private void saveGridAsPreferred(boolean setGrid){
        SharedPreferences setting = getActivity().getSharedPreferences(
                GRID_IS_PREFERED_PREFERENCE, Context.MODE_PRIVATE
        );

        SharedPreferences.Editor editor = setting.edit();
        editor.putBoolean(String.valueOf(mFile.getFileId()), setGrid);
        editor.apply();
    }


}<|MERGE_RESOLUTION|>--- conflicted
+++ resolved
@@ -25,46 +25,24 @@
 import android.accounts.Account;
 import android.app.Activity;
 import android.content.Context;
-import android.content.DialogInterface;
-import android.content.Context;
-import android.content.Context;
 import android.content.Intent;
 import android.content.SharedPreferences;
 import android.os.Build;
-<<<<<<< HEAD
-import android.net.Uri;
-import android.content.SharedPreferences;
-import android.content.SharedPreferences;
-import android.os.Build;
-=======
->>>>>>> 444493d4
 import android.os.Bundle;
 import android.preference.PreferenceManager;
 import android.support.v4.widget.SwipeRefreshLayout;
 import android.view.ActionMode;
-<<<<<<< HEAD
-import android.support.v7.app.AlertDialog;
-import android.view.ContextMenu;
 import android.view.LayoutInflater;
-=======
->>>>>>> 444493d4
 import android.view.Menu;
 import android.view.MenuInflater;
 import android.view.MenuItem;
 import android.view.View;
+import android.view.ViewGroup;
 import android.widget.AbsListView;
-<<<<<<< HEAD
-import android.view.ViewGroup;
 import android.widget.AdapterView;
 import android.widget.AdapterView.AdapterContextMenuInfo;
-import android.widget.ListView;
-import android.widget.PopupMenu;
 import android.widget.TextView;
 import android.widget.Toast;
-=======
-import android.widget.AdapterView;
-import android.widget.AdapterView.AdapterContextMenuInfo;
->>>>>>> 444493d4
 
 import com.owncloud.android.MainApp;
 import com.owncloud.android.R;
@@ -82,20 +60,13 @@
 import com.owncloud.android.ui.activity.UploadFilesActivity;
 import com.owncloud.android.ui.adapter.FileListListAdapter;
 import com.owncloud.android.ui.dialog.ConfirmationDialogFragment;
-<<<<<<< HEAD
 import com.owncloud.android.ui.dialog.CreateFolderDialogFragment;
-import com.owncloud.android.ui.dialog.FileActionsDialogFragment;
-=======
->>>>>>> 444493d4
 import com.owncloud.android.ui.dialog.RemoveFileDialogFragment;
 import com.owncloud.android.ui.dialog.RemoveFilesDialogFragment;
 import com.owncloud.android.ui.dialog.RenameFileDialogFragment;
 import com.owncloud.android.ui.dialog.UploadSourceDialogFragment;
 import com.owncloud.android.ui.preview.PreviewImageFragment;
 import com.owncloud.android.ui.preview.PreviewMediaFragment;
-import com.owncloud.android.utils.DisplayUtils;
-import com.owncloud.android.utils.ExceptionHandler;
-import com.owncloud.android.utils.FileStorageUtils;
 import com.owncloud.android.ui.preview.PreviewTextFragment;
 import com.owncloud.android.utils.FileStorageUtils;
 
@@ -108,11 +79,7 @@
  * TODO refactor to get rid of direct dependency on FileDisplayActivity
  */
 public class OCFileListFragment extends ExtendedListFragment {
-<<<<<<< HEAD
-    
-=======
-
->>>>>>> 444493d4
+
     private static final String TAG = OCFileListFragment.class.getSimpleName();
 
     private static final String MY_PACKAGE = OCFileListFragment.class.getPackage() != null ?
@@ -135,27 +102,16 @@
     private FileListListAdapter mAdapter;
     private boolean mJustFolders;
 
+    private boolean miniFabClicked = false;
+
     private int mStatusBarColorActionMode;
     private int mStatusBarColor;
-
-<<<<<<< HEAD
-    private boolean miniFabClicked = false;
-
-    private int mStatusBarColorActionMode;
-    private int mStatusBarColor;
-
 
     @Override
     public void onCreate(Bundle savedInstanceState) {
         super.onCreate(savedInstanceState);
         setHasOptionsMenu(true);
         mStatusBarColorActionMode = getResources().getColor(R.color.actionModeStatusBarBackground);
-=======
-    @Override
-    public void onCreate(Bundle savedInstanceState) {
-        super.onCreate(savedInstanceState);
-        mStatusBarColorActionMode = getResources().getColor(R.color.action_mode_status_bar_background);
->>>>>>> 444493d4
         mStatusBarColor = getResources().getColor(R.color.primary_dark);
     }
     /**
@@ -415,67 +371,6 @@
     private void registerLongClickListener() {
         getListView().setMultiChoiceModeListener(new AbsListView.MultiChoiceModeListener() {
             private Menu menu;
-<<<<<<< HEAD
-
-            @Override
-            public void onItemCheckedStateChanged(ActionMode mode, int position, long id, boolean checked) {
-                final int checkedCount = getListView().getCheckedItemCount();
-                // TODO Tobi extract to values
-                mode.setTitle(checkedCount + " selected");
-
-                if (checked) {
-                    mAdapter.setNewSelection(position, checked);
-                } else {
-                    mAdapter.removeSelection(position);
-                }
-
-                // TODO maybe change: only recreate menu if count changes
-                if (menu != null) {
-                    menu.clear();
-                    if (checkedCount == 1) {
-                        createContextMenu(menu);
-                    } else {
-                        // download, move, copy, delete
-                        getActivity().getMenuInflater().inflate(R.menu.multiple_file_actions_menu, menu);
-                    }
-                }
-            }
-
-            @Override
-            public boolean onCreateActionMode(ActionMode mode, Menu menu) {
-                this.menu = menu;
-
-                //set gray color
-                if (Build.VERSION.SDK_INT >= Build.VERSION_CODES.LOLLIPOP) {
-                    getActivity().getWindow().setStatusBarColor(mStatusBarColorActionMode);
-                }
-
-                return true;
-            }
-
-            @Override
-            public boolean onPrepareActionMode(ActionMode mode, Menu menu) {
-                return false;
-            }
-
-            @Override
-            public boolean onActionItemClicked(ActionMode mode, MenuItem item) {
-                return onFileActionChosen(item.getItemId());
-            }
-
-            @Override
-            public void onDestroyActionMode(ActionMode mode) {
-                mAdapter.removeSelection();
-
-                // reset to primary dark color
-                if (Build.VERSION.SDK_INT >= Build.VERSION_CODES.LOLLIPOP) {
-                    getActivity().getWindow().setStatusBarColor(mStatusBarColor);
-                }
-            }
-        });
-    }
-=======
->>>>>>> 444493d4
 
             @Override
             public void onItemCheckedStateChanged(ActionMode mode, int position, long id, boolean checked) {
@@ -631,10 +526,6 @@
     /**
      * {@inheritDoc}
      */
-<<<<<<< HEAD
-    // TODO Tobi needed?
-=======
->>>>>>> 444493d4
     public void createContextMenu(Menu menu) {
         Bundle args = getArguments();
         boolean allowContextualActions =
@@ -675,12 +566,9 @@
         }
     }
 
-<<<<<<< HEAD
-=======
     /**
      * {@inheritDoc}
      */
->>>>>>> 444493d4
     public boolean onFileActionChosen(int menuId) {
         if (mAdapter.getCheckedItems().size() == 1){
             OCFile mTargetFile = mAdapter.getCheckedItems().get(0);
@@ -722,7 +610,6 @@
                     if (!mTargetFile.isDown()) {  // Download the file
                         Log_OC.d(TAG, mTargetFile.getRemotePath() + " : File must be downloaded");
                         ((FileDisplayActivity) mContainerActivity).startDownloadForSending(mTargetFile);
-<<<<<<< HEAD
                         return true;
                     } else {
                         mContainerActivity.getFileOperationsHelper().sendDownloadedFile(mTargetFile);
@@ -733,11 +620,6 @@
                     Context context = MainApp.getAppContext();
                     String uri = PreviewMediaFragment.generateUrlWithCredentials(account, context, mTargetFile);
                     MediaService.streamWithExternalApp(uri, getActivity()).show();
-=======
-                    } else {
-                        mContainerActivity.getFileOperationsHelper().sendDownloadedFile(mTargetFile);
-                    }
->>>>>>> 444493d4
                     return true;
                 }
                 case R.id.action_move: {
@@ -803,7 +685,6 @@
                     return false;
             }
         }
-
     }
 
     /**
@@ -812,11 +693,7 @@
     @Override
     public boolean onContextItemSelected (MenuItem item) {
         AdapterContextMenuInfo info = (AdapterContextMenuInfo) item.getMenuInfo();
-<<<<<<< HEAD
-        boolean matched = onFileActionChosen(item.getItemId())  ;
-=======
         boolean matched = onFileActionChosen(item.getItemId());
->>>>>>> 444493d4
         if(!matched) {
             return super.onContextItemSelected(item);
         } else {
