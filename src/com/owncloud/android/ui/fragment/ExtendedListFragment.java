--- conflicted
+++ resolved
@@ -20,11 +20,8 @@
 
 package com.owncloud.android.ui.fragment;
 
-<<<<<<< HEAD
 import android.content.SharedPreferences;
 import android.content.res.Configuration;
-=======
->>>>>>> 04b20550
 import android.os.Bundle;
 import android.preference.PreferenceManager;
 import android.support.v4.app.Fragment;
@@ -37,15 +34,7 @@
 import android.view.LayoutInflater;
 import android.view.View;
 import android.view.ViewGroup;
-<<<<<<< HEAD
-=======
-import android.widget.AbsListView;
 import android.widget.AdapterView;
-import android.widget.AdapterView.OnItemClickListener;
-import android.widget.GridView;
-import android.widget.ListAdapter;
-import android.widget.ProgressBar;
->>>>>>> 04b20550
 import android.widget.TextView;
 
 import com.getbase.floatingactionbutton.FloatingActionButton;
@@ -64,16 +53,8 @@
 
     protected static final String KEY_SAVED_LIST_POSITION = "SAVED_LIST_POSITION";
     private static final String KEY_EMPTY_LIST_MESSAGE = "EMPTY_LIST_MESSAGE";
-<<<<<<< HEAD
     protected static final int NUMBER_OF_GRID_COLUMNS = 2;
     protected static final int NUMBER_OF_GRID_COLUMNS_LANDSCAPE = 4;
-=======
-    private static final String KEY_IS_GRID_VISIBLE = "IS_GRID_VISIBLE";
-
-    protected static final String ARG_JUST_FOLDERS = ExtendedListFragment.class.getCanonicalName() + ".JUST_FOLDERS";
-
-    private ProgressBar mProgressBar;
->>>>>>> 04b20550
 
     protected SwipeRefreshLayout mRefreshListLayout;
     protected TextView mEmptyListMessage;
@@ -90,7 +71,6 @@
     protected RecyclerView.LayoutManager mLayoutManager;
     private FileListListAdapter mAdapter;
 
-<<<<<<< HEAD
     /**
      * Set adapter for current recylcerView list
      * @param mAdapter
@@ -108,14 +88,6 @@
 
         mCurrentRecyclerView.setAdapter(mAdapter);
         mCurrentRecyclerView.invalidate();
-=======
-    private ListAdapter mAdapter;
-
-    protected void setListAdapter(ListAdapter listAdapter) {
-        mAdapter = listAdapter;
-        mCurrentListView.setAdapter(listAdapter);
-        mCurrentListView.invalidateViews();
->>>>>>> 04b20550
     }
 
     /**
@@ -154,7 +126,6 @@
         return mFabMain;
     }
 
-<<<<<<< HEAD
     public void switchToGridView(FileListListAdapter mAdapter) {
         mAdapter.setGridMode(true);
         setListAdapter(mAdapter);
@@ -178,33 +149,6 @@
         }
     }
 
-=======
-    public void switchToGridView() {
-        if (!isGridEnabled()) {
-            mListView.setAdapter(null);
-            mRefreshListLayout.setVisibility(View.GONE);
-            mRefreshGridLayout.setVisibility(View.VISIBLE);
-            mCurrentListView = mGridView;
-            setListAdapter(mAdapter);
-        }
-    }
-
-    public void switchToListView() {
-        if (isGridEnabled()) {
-            mGridView.setAdapter(null);
-            mRefreshGridLayout.setVisibility(View.GONE);
-            mRefreshListLayout.setVisibility(View.VISIBLE);
-            mCurrentListView = mListView;
-            setListAdapter(mAdapter);
-        }
-    }
-
-    public boolean isGridEnabled(){
-        return (mCurrentListView == mGridView);
-    }
-    
-    
->>>>>>> 04b20550
     @Override
     public View onCreateView(LayoutInflater inflater, ViewGroup container,
                              Bundle savedInstanceState) {
@@ -212,7 +156,6 @@
 
         View v = inflater.inflate(R.layout.list_fragment, container, false);
 
-<<<<<<< HEAD
         // shared preferences
         mAppPreferences = PreferenceManager.getDefaultSharedPreferences(getActivity());
         // assign recycler view
@@ -225,98 +168,27 @@
         // set default recycler view animator
         mCurrentRecyclerView.setItemAnimator(new DefaultItemAnimator());
         mCurrentRecyclerView.setHasFixedSize(true);
-=======
-        mProgressBar = (ProgressBar) v.findViewById(R.id.syncProgressBar);
-
-        mListView = (ExtendedListView)(v.findViewById(R.id.list_root));
-        mListView.setOnItemClickListener(this);
-        mListFooterView = inflater.inflate(R.layout.list_footer, null, false);
-
-        mGridView = (GridViewWithHeaderAndFooter) (v.findViewById(R.id.grid_root));
-        mGridView.setNumColumns(GridView.AUTO_FIT);
-        mGridView.setOnItemClickListener(this);
-
-        mGridFooterView = inflater.inflate(R.layout.list_footer, null, false);
->>>>>>> 04b20550
 
         // Pull-down to refresh layout
         mRefreshListLayout = (SwipeRefreshLayout) v.findViewById(R.id.swipe_containing_list);
         onCreateSwipeToRefresh(mRefreshListLayout);
-<<<<<<< HEAD
 
         // Assign FAB buttons and menu
-=======
-        onCreateSwipeToRefresh(mRefreshGridLayout);
-        onCreateSwipeToRefresh(mRefreshEmptyLayout);
-
-        mListView.setEmptyView(mRefreshEmptyLayout);
-        mGridView.setEmptyView(mRefreshEmptyLayout);
-
->>>>>>> 04b20550
         mFabMain = (FloatingActionsMenu) v.findViewById(R.id.fab_main);
         mFabUpload = (FloatingActionButton) v.findViewById(R.id.fab_upload);
         mFabMkdir = (FloatingActionButton) v.findViewById(R.id.fab_mkdir);
         mFabUploadFromApp = (FloatingActionButton) v.findViewById(R.id.fab_upload_from_app);
 
-        mCurrentListView = mListView;   // list by default
-        if (savedInstanceState != null) {
-            if (savedInstanceState.getBoolean(KEY_IS_GRID_VISIBLE, false)) {
-                switchToGridView();
-            }
-            int referencePosition = savedInstanceState.getInt(KEY_SAVED_LIST_POSITION);
-            if (isGridEnabled()) {
-                Log_OC.v(TAG, "Setting grid position " + referencePosition);
-                mGridView.setSelection(referencePosition);
-            } else {
-                Log_OC.v(TAG, "Setting and centering around list position " + referencePosition);
-                mListView.setAndCenterSelection(referencePosition);
-            }
-        }
-
         return v;
     }
 
-<<<<<<< HEAD
-=======
-    /**
-     * {@inheritDoc}
-     */
-    @Override
-    public void onActivityCreated(Bundle savedInstanceState) {
-        super.onActivityCreated(savedInstanceState);
-        if (savedInstanceState != null) {
-            mIndexes = savedInstanceState.getIntegerArrayList(KEY_INDEXES);
-            mFirstPositions = savedInstanceState.getIntegerArrayList(KEY_FIRST_POSITIONS);
-            mTops = savedInstanceState.getIntegerArrayList(KEY_TOPS);
-            mHeightCell = savedInstanceState.getInt(KEY_HEIGHT_CELL);
-            setMessageForEmptyList(savedInstanceState.getString(KEY_EMPTY_LIST_MESSAGE));
-            
-        } else {
-            mIndexes = new ArrayList<Integer>();
-            mFirstPositions = new ArrayList<Integer>();
-            mTops = new ArrayList<Integer>();
-            mHeightCell = 0;
-        }
-    }    
-    
-    
->>>>>>> 04b20550
     @Override
     public void onSaveInstanceState(Bundle savedInstanceState) {
         super.onSaveInstanceState(savedInstanceState);
         Log_OC.d(TAG, "onSaveInstanceState()");
-<<<<<<< HEAD
         // Save recycler view instance state
         savedInstanceState.putParcelable(KEY_SAVED_LIST_POSITION, mCurrentRecyclerView.getLayoutManager().onSaveInstanceState());
         // Save empty list message
-=======
-        savedInstanceState.putBoolean(KEY_IS_GRID_VISIBLE, isGridEnabled());
-        savedInstanceState.putInt(KEY_SAVED_LIST_POSITION, getReferencePosition());
-        savedInstanceState.putIntegerArrayList(KEY_INDEXES, mIndexes);
-        savedInstanceState.putIntegerArrayList(KEY_FIRST_POSITIONS, mFirstPositions);
-        savedInstanceState.putIntegerArrayList(KEY_TOPS, mTops);
-        savedInstanceState.putInt(KEY_HEIGHT_CELL, mHeightCell);
->>>>>>> 04b20550
         savedInstanceState.putString(KEY_EMPTY_LIST_MESSAGE, getEmptyViewText());
     }
 
@@ -431,73 +303,4 @@
             mOnRefreshListener.onRefresh();
         }
     }
-<<<<<<< HEAD
-=======
-
-    protected void setChoiceMode(int choiceMode) {
-        mListView.setChoiceMode(choiceMode);
-        mGridView.setChoiceMode(choiceMode);
-    }
-
-    protected void setMultiChoiceModeListener(AbsListView.MultiChoiceModeListener listener) {
-        mListView.setMultiChoiceModeListener(listener);
-        mGridView.setMultiChoiceModeListener(listener);
-    }
-
-    /**
-     * TODO doc
-     * To be called before setAdapter, or GridViewWithHeaderAndFooter will throw an exception
-     *
-     * @param enabled
-     */
-    protected void setFooterEnabled(boolean enabled) {
-        if (enabled) {
-            if (mGridView.getFooterViewCount() == 0) {
-                if (mGridFooterView.getParent() != null ) {
-                    ((ViewGroup) mGridFooterView.getParent()).removeView(mGridFooterView);
-                }
-                mGridView.addFooterView(mGridFooterView, null, false);
-            }
-            mGridFooterView.invalidate();
-
-            if (mListView.getFooterViewsCount() == 0) {
-                if (mListFooterView.getParent() != null ) {
-                    ((ViewGroup) mListFooterView.getParent()).removeView(mListFooterView);
-                }
-                mListView.addFooterView(mListFooterView, null, false);
-            }
-            mListFooterView.invalidate();
-
-        } else {
-            mGridView.removeFooterView(mGridFooterView);
-            mListView.removeFooterView(mListFooterView);
-        }
-    }
-
-    /**
-     * TODO doc
-     * @param text
-     */
-    protected void setFooterText(String text) {
-        if (text != null && text.length() > 0) {
-            ((TextView)mListFooterView.findViewById(R.id.footerText)).setText(text);
-            ((TextView)mGridFooterView.findViewById(R.id.footerText)).setText(text);
-            setFooterEnabled(true);
-
-        } else {
-            setFooterEnabled(false);
-        }
-    }
-
-    public void setProgressBarAsIndeterminate(boolean indeterminate) {
-        Log_OC.d(TAG, "Setting progress visibility to " + indeterminate);
-        mProgressBar.setIndeterminate(indeterminate);
-        mProgressBar.postInvalidate();
-    }
-
-    protected boolean isShowingJustFolders() {
-        Bundle args = getArguments();
-        return ((args != null) && args.getBoolean(ARG_JUST_FOLDERS, false));
-    }
->>>>>>> 04b20550
 }