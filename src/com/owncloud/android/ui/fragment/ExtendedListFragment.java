/* ownCloud Android client application
 *   Copyright (C) 2012 Bartek Przybylski
 *   Copyright (C) 2012-2013 ownCloud Inc.
 *
 *   This program is free software: you can redistribute it and/or modify
 *   it under the terms of the GNU General Public License version 2,
 *   as published by the Free Software Foundation.
 *
 *   This program is distributed in the hope that it will be useful,
 *   but WITHOUT ANY WARRANTY; without even the implied warranty of
 *   MERCHANTABILITY or FITNESS FOR A PARTICULAR PURPOSE.  See the
 *   GNU General Public License for more details.
 *
 *   You should have received a copy of the GNU General Public License
 *   along with this program.  If not, see <http://www.gnu.org/licenses/>.
 *
 */

package com.owncloud.android.ui.fragment;

import java.util.ArrayList;

import android.os.Bundle;
import android.support.v4.widget.SwipeRefreshLayout;
import android.view.LayoutInflater;
import android.view.View;
import android.view.ViewGroup;
import android.widget.AdapterView;
import android.widget.AdapterView.OnItemClickListener;
import android.widget.GridView;
import android.widget.ListAdapter;
import android.widget.ListView;
import android.widget.TextView;

import com.actionbarsherlock.app.SherlockFragment;
import com.owncloud.android.R;
import com.owncloud.android.lib.common.utils.Log_OC;
import com.owncloud.android.ui.ExtendedListView;
import com.owncloud.android.ui.activity.OnEnforceableRefreshListener;

/**
 * TODO extending SherlockListFragment instead of SherlockFragment
 */
public class ExtendedListFragment extends SherlockFragment 
implements OnItemClickListener, OnEnforceableRefreshListener {

    private static final String TAG = ExtendedListFragment.class.getSimpleName();

    private static final String KEY_SAVED_LIST_POSITION = "SAVED_LIST_POSITION";
    private static final String KEY_INDEXES = "INDEXES";
    private static final String KEY_FIRST_POSITIONS= "FIRST_POSITIONS";
    private static final String KEY_TOPS = "TOPS";
    private static final String KEY_HEIGHT_CELL = "HEIGHT_CELL";
    private static final String KEY_EMPTY_LIST_MESSAGE = "EMPTY_LIST_MESSAGE";

    protected ExtendedListView mList;

    private SwipeRefreshLayout mRefreshLayout;
    private SwipeRefreshLayout mRefreshEmptyLayout;
    private TextView mEmptyListMessage;
    
    // Save the state of the scroll in browsing
    private ArrayList<Integer> mIndexes;
    private ArrayList<Integer> mFirstPositions;
    private ArrayList<Integer> mTops;
    private int mHeightCell = 0;

    private OnEnforceableRefreshListener mOnRefreshListener = null;
    
    protected GridView imageView;
       
    public void setListAdapter(ListAdapter listAdapter) {
        imageView.setAdapter(listAdapter);
        imageView.invalidate();
    }

<<<<<<< HEAD
    public GridView getGridView() {
        return imageView;
    }
    
    protected void switchImageView(){
       imageView.setNumColumns(GridView.AUTO_FIT);
       imageView.invalidate();
    }
    
    protected void switchFileView(){
       imageView.setNumColumns(1);
       imageView.invalidate();
=======
    public void setFooterView(View footer) {
        mList.addFooterView(footer, null, false);
        mList.invalidate();
    }

    public ListView getListView() {
        return mList;
>>>>>>> bdb959f2
    }

    @Override
    public View onCreateView(LayoutInflater inflater, ViewGroup container, Bundle savedInstanceState) {
        Log_OC.e(TAG, "onCreateView");

        View v = inflater.inflate(R.layout.list_fragment, null);
<<<<<<< HEAD
        
        imageView = (ExtendedListView)(v.findViewById(R.id.list_root));
        imageView.setOnItemClickListener(this);
=======
        mEmptyListMessage = (TextView) v.findViewById(R.id.empty_list_view);
        mList = (ExtendedListView) (v.findViewById(R.id.list_root));
        mList.setOnItemClickListener(this);

        mList.setDivider(getResources().getDrawable(R.drawable.uploader_list_separator));
        mList.setDividerHeight(1);
>>>>>>> bdb959f2

        if (savedInstanceState != null) {
            int referencePosition = savedInstanceState.getInt(KEY_SAVED_LIST_POSITION);
            setReferencePosition(referencePosition);
        }

        // Pull down refresh
        mRefreshLayout = (SwipeRefreshLayout) v.findViewById(R.id.swipe_refresh_files);
        mRefreshEmptyLayout = (SwipeRefreshLayout) v.findViewById(R.id.swipe_refresh_files_emptyView);
        
        onCreateSwipeToRefresh(mRefreshLayout);
        onCreateSwipeToRefresh(mRefreshEmptyLayout);
        
        return v;
    }

    /**
     * {@inheritDoc}
     */
    @Override
    public void onActivityCreated(Bundle savedInstanceState) {
        super.onActivityCreated(savedInstanceState);
        
        if (savedInstanceState != null) {
            mIndexes = savedInstanceState.getIntegerArrayList(KEY_INDEXES);
            mFirstPositions = savedInstanceState.getIntegerArrayList(KEY_FIRST_POSITIONS);
            mTops = savedInstanceState.getIntegerArrayList(KEY_TOPS);
            mHeightCell = savedInstanceState.getInt(KEY_HEIGHT_CELL);
            setMessageForEmptyList(savedInstanceState.getString(KEY_EMPTY_LIST_MESSAGE));
            
        } else {
            mIndexes = new ArrayList<Integer>();
            mFirstPositions = new ArrayList<Integer>();
            mTops = new ArrayList<Integer>();
            mHeightCell = 0;
        }
    }    
    
    
    @Override
    public void onSaveInstanceState(Bundle savedInstanceState) {
        super.onSaveInstanceState(savedInstanceState);
        Log_OC.e(TAG, "onSaveInstanceState()");
        savedInstanceState.putInt(KEY_SAVED_LIST_POSITION, getReferencePosition());
        savedInstanceState.putIntegerArrayList(KEY_INDEXES, mIndexes);
        savedInstanceState.putIntegerArrayList(KEY_FIRST_POSITIONS, mFirstPositions);
        savedInstanceState.putIntegerArrayList(KEY_TOPS, mTops);
        savedInstanceState.putInt(KEY_HEIGHT_CELL, mHeightCell);
        savedInstanceState.putString(KEY_EMPTY_LIST_MESSAGE, getEmptyViewText());
    }

    /**
<<<<<<< HEAD
     * Calculates the position of the item that will be used as a reference to reposition the visible items 
     * in the list when the device is turned to other position. 
=======
     * Calculates the position of the item that will be used as a reference to
     * reposition the visible items in the list when the device is turned to
     * other position.
>>>>>>> bdb959f2
     * 
     * THe current policy is take as a reference the visible item in the center
     * of the screen.
     * 
     * @return The position in the list of the visible item in the center of the
     *         screen.
     */
    protected int getReferencePosition() {
        if (imageView != null) {
            return (imageView.getFirstVisiblePosition() + imageView.getLastVisiblePosition()) / 2;
        } else {
            return 0;
        }
    }

    /**
     * Sets the visible part of the list from the reference position.
     * 
<<<<<<< HEAD
     * @param   position    Reference position previously 
     * returned by {@link LocalFileListFragment#getReferencePosition()}
=======
     * @param position Reference position previously returned by
     *            {@link LocalFileListFragment#getReferencePosition()}
>>>>>>> bdb959f2
     */
    protected void setReferencePosition(int position) {
        if (imageView != null) {
            imageView.setSelection(position);
        }
    }


    /*
     * Restore index and position
     */
    protected void restoreIndexAndTopPosition() {
        if (mIndexes.size() > 0) {  
            // needs to be checked; not every browse-up had a browse-down before 
            
            int index = mIndexes.remove(mIndexes.size() - 1);
            
            int firstPosition = mFirstPositions.remove(mFirstPositions.size() -1);
            
            int top = mTops.remove(mTops.size() - 1);
            
            imageView.smoothScrollToPosition(firstPosition);
            
            // Move the scroll if the selection is not visible
            int indexPosition = mHeightCell*index;
            int height = imageView.getHeight();
            
            if (indexPosition > height) {
                imageView.smoothScrollToPosition(index);
            }
        }
    }
    
    /*
     * Save index and top position
     */
    protected void saveIndexAndTopPosition(int index) {
        
        mIndexes.add(index);
        
        int firstPosition = imageView.getFirstVisiblePosition();
        mFirstPositions.add(firstPosition);
        
        View view = imageView.getChildAt(0);
        int top = (view == null) ? 0 : view.getTop() ;

        mTops.add(top);
        
        // Save the height of a cell
        mHeightCell = (view == null || mHeightCell != 0) ? mHeightCell : view.getHeight();
    }
    
    
    @Override
    public void onItemClick (AdapterView<?> parent, View view, int position, long id) {
        // to be @overriden
    }

    @Override
    public void onRefresh() {
        // to be @overriden
        mRefreshLayout.setRefreshing(false);
        mRefreshEmptyLayout.setRefreshing(false);
        
        if (mOnRefreshListener != null) {
            mOnRefreshListener.onRefresh();
        }
    }
    public void setOnRefreshListener(OnEnforceableRefreshListener listener) {
        mOnRefreshListener = listener;
    }
    

    /**
     * Enables swipe gesture
     */
    public void enableSwipe() {
        mRefreshLayout.setEnabled(true);
    }
 
    /**
     * Disables swipe gesture. It prevents manual gestures but keeps the option you show
     * refreshing programmatically.
     */
    public void disableSwipe() {
        mRefreshLayout.setEnabled(false);
    }
    
    /**
     * It shows the SwipeRefreshLayout progress
     */
    public void showSwipeProgress() {
        mRefreshLayout.setRefreshing(true);
    }
 
    /**
     * It shows the SwipeRefreshLayout progress
     */
    public void hideSwipeProgress() {
        mRefreshLayout.setRefreshing(false);
    }

    /**
     * Set message for empty list view
     */
    public void setMessageForEmptyList(String message) {
        if (mEmptyListMessage != null) {
            mEmptyListMessage.setText(message);
        }
    }

    /**
     * Get the text of EmptyListMessage TextView
     * 
     * @return String
     */
    public String getEmptyViewText() {
        return (mEmptyListMessage != null) ? mEmptyListMessage.getText().toString() : "";
    }

    private void onCreateSwipeToRefresh(SwipeRefreshLayout refreshLayout) {
        // Colors in animations: background
        refreshLayout.setColorScheme(R.color.background_color, R.color.background_color, R.color.background_color,
                R.color.background_color);

        refreshLayout.setOnRefreshListener(this);
    }

    @Override
    public void onRefresh(boolean ignoreETag) {
        mRefreshLayout.setRefreshing(false);
        mRefreshEmptyLayout.setRefreshing(false);

        if (mOnRefreshListener != null) {
            mOnRefreshListener.onRefresh(ignoreETag);
        }
    }
}<|MERGE_RESOLUTION|>--- conflicted
+++ resolved
@@ -74,10 +74,15 @@
         imageView.invalidate();
     }
 
-<<<<<<< HEAD
     public GridView getGridView() {
         return imageView;
     }
+    public void setFooterView(View footer) {
+        mList.addFooterView(footer, null, false);
+        mList.invalidate();
+    }
+
+
     
     protected void switchImageView(){
        imageView.setNumColumns(GridView.AUTO_FIT);
@@ -87,34 +92,17 @@
     protected void switchFileView(){
        imageView.setNumColumns(1);
        imageView.invalidate();
-=======
-    public void setFooterView(View footer) {
-        mList.addFooterView(footer, null, false);
-        mList.invalidate();
-    }
-
-    public ListView getListView() {
-        return mList;
->>>>>>> bdb959f2
-    }
-
+    }
+    
+    
     @Override
     public View onCreateView(LayoutInflater inflater, ViewGroup container, Bundle savedInstanceState) {
         Log_OC.e(TAG, "onCreateView");
 
         View v = inflater.inflate(R.layout.list_fragment, null);
-<<<<<<< HEAD
         
         imageView = (ExtendedListView)(v.findViewById(R.id.list_root));
         imageView.setOnItemClickListener(this);
-=======
-        mEmptyListMessage = (TextView) v.findViewById(R.id.empty_list_view);
-        mList = (ExtendedListView) (v.findViewById(R.id.list_root));
-        mList.setOnItemClickListener(this);
-
-        mList.setDivider(getResources().getDrawable(R.drawable.uploader_list_separator));
-        mList.setDividerHeight(1);
->>>>>>> bdb959f2
 
         if (savedInstanceState != null) {
             int referencePosition = savedInstanceState.getInt(KEY_SAVED_LIST_POSITION);
@@ -167,14 +155,9 @@
     }
 
     /**
-<<<<<<< HEAD
-     * Calculates the position of the item that will be used as a reference to reposition the visible items 
-     * in the list when the device is turned to other position. 
-=======
      * Calculates the position of the item that will be used as a reference to
      * reposition the visible items in the list when the device is turned to
      * other position.
->>>>>>> bdb959f2
      * 
      * THe current policy is take as a reference the visible item in the center
      * of the screen.
@@ -193,13 +176,8 @@
     /**
      * Sets the visible part of the list from the reference position.
      * 
-<<<<<<< HEAD
-     * @param   position    Reference position previously 
-     * returned by {@link LocalFileListFragment#getReferencePosition()}
-=======
      * @param position Reference position previously returned by
      *            {@link LocalFileListFragment#getReferencePosition()}
->>>>>>> bdb959f2
      */
     protected void setReferencePosition(int position) {
         if (imageView != null) {
