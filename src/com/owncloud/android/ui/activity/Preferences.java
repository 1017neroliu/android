/**
 *   ownCloud Android client application
 *
 *   @author Bartek Przybylski
 *   @author David A. Velasco
 *   Copyright (C) 2011  Bartek Przybylski
 *   Copyright (C) 2016 ownCloud GmbH.
 *
 *   This program is free software: you can redistribute it and/or modify
 *   it under the terms of the GNU General Public License version 2,
 *   as published by the Free Software Foundation.
 *
 *   This program is distributed in the hope that it will be useful,
 *   but WITHOUT ANY WARRANTY; without even the implied warranty of
 *   MERCHANTABILITY or FITNESS FOR A PARTICULAR PURPOSE.  See the
 *   GNU General Public License for more details.
 *
 *   You should have received a copy of the GNU General Public License
 *   along with this program.  If not, see <http://www.gnu.org/licenses/>.
 *
 */
package com.owncloud.android.ui.activity;

import android.accounts.Account;
import android.accounts.AccountManager;
import android.accounts.AccountManagerCallback;
import android.accounts.AccountManagerFuture;
import android.content.ComponentName;
import android.content.Context;
import android.content.Intent;
import android.content.ServiceConnection;
import android.content.SharedPreferences;
import android.content.pm.PackageInfo;
import android.content.pm.PackageManager.NameNotFoundException;
import android.content.res.Configuration;
import android.net.Uri;
import android.os.Build;
import android.os.Bundle;
import android.os.Handler;
import android.os.IBinder;
import android.preference.CheckBoxPreference;
import android.preference.Preference;
import android.preference.Preference.OnPreferenceChangeListener;
import android.preference.Preference.OnPreferenceClickListener;
import android.preference.PreferenceActivity;
import android.preference.PreferenceCategory;
import android.preference.PreferenceManager;
import android.support.annotation.LayoutRes;
import android.support.annotation.Nullable;
import android.support.v7.app.ActionBar;
import android.support.v7.app.AlertDialog;
import android.support.v7.app.AppCompatDelegate;
import android.support.v7.widget.Toolbar;
import android.view.ContextMenu;
import android.view.ContextMenu.ContextMenuInfo;
import android.view.Menu;
import android.view.MenuInflater;
import android.view.MenuItem;
import android.view.View;
import android.view.ViewGroup;
import android.widget.AdapterView;
import android.widget.AdapterView.OnItemLongClickListener;
import android.widget.ArrayAdapter;
import android.widget.ListAdapter;
import android.widget.ListView;
import android.widget.Toast;

import com.owncloud.android.BuildConfig;
import com.owncloud.android.MainApp;
import com.owncloud.android.R;
import com.owncloud.android.authentication.AccountUtils;
import com.owncloud.android.authentication.AuthenticatorActivity;
import com.owncloud.android.datamodel.FileDataStorageManager;
import com.owncloud.android.datamodel.OCFile;
import com.owncloud.android.db.PreferenceManager.InstantUploadsConfiguration;
import com.owncloud.android.ui.helpers.FileOperationsHelper;
import com.owncloud.android.files.services.FileDownloader;
import com.owncloud.android.files.services.FileUploader;
import com.owncloud.android.lib.common.OwnCloudAccount;
import com.owncloud.android.lib.common.utils.Log_OC;
import com.owncloud.android.services.OperationsService;
import com.owncloud.android.services.observer.FileObserverService;
import com.owncloud.android.ui.RadioButtonPreference;
import com.owncloud.android.utils.DisplayUtils;

import java.io.File;


/**
 * An Activity that allows the user to change the application's settings.
 *
 * It proxies the necessary calls via {@link android.support.v7.app.AppCompatDelegate} to be used
 * with AppCompat.
 */
public class Preferences extends PreferenceActivity
        implements AccountManagerCallback<Boolean>, ComponentsGetter {
    
    private static final String TAG = Preferences.class.getSimpleName();


    private static final int ACTION_SELECT_UPLOAD_PATH = 1;
    private static final int ACTION_SELECT_UPLOAD_VIDEO_PATH = 2;
    private static final int ACTION_SELECT_SOURCE_PATH = 3;
    private static final int ACTION_REQUEST_PASSCODE = 5;
    private static final int ACTION_CONFIRM_PASSCODE = 6;

    private CheckBoxPreference pCode;
    private Preference pAboutApp;
    private AppCompatDelegate mDelegate;

    private PreferenceCategory mAccountsPrefCategory = null;
    private final Handler mHandler = new Handler();
    private String mAccountName;
    private boolean mShowContextMenu = false;

    private String mUploadPath;
<<<<<<< HEAD
    private String mUploadVideoPath;
    private String mSourcePath;

=======
    private String mUploadPathAccount;
>>>>>>> 94681763
    private PreferenceCategory mPrefInstantUploadCategory;
    private Preference mPrefInstantUpload;
    private Preference mPrefInstantUploadPath;
    private Preference mPrefInstantUploadWiFi;
    private Preference mPrefInstantVideoUpload;
    private Preference mPrefInstantVideoUploadPath;
<<<<<<< HEAD
    private Preference mPrefInstantVideoUploadWiFi;
    private Preference mPrefInstantUploadSourcePath;
    private Preference mPrefInstantUploadBehaviour;
=======
    private Preference mPrefInstantVideoUploadPathWiFi;
    private String mUploadVideoPath;
    private String mUploadVideoPathAccount;
>>>>>>> 94681763

    protected FileDownloader.FileDownloaderBinder mDownloaderBinder = null;
    protected FileUploader.FileUploaderBinder mUploaderBinder = null;
    private ServiceConnection mDownloadServiceConnection, mUploadServiceConnection = null;


    @SuppressWarnings("deprecation")
    @Override
    public void onCreate(Bundle savedInstanceState) {
        getDelegate().installViewFactory();
        getDelegate().onCreate(savedInstanceState);
        super.onCreate(savedInstanceState);
        addPreferencesFromResource(R.xml.preferences);

        ActionBar actionBar = getSupportActionBar();
        actionBar.setDisplayHomeAsUpEnabled(true);
        actionBar.setTitle(R.string.actionbar_settings);

        // For adding content description tag to a title field in the action bar
        int actionBarTitleId = getResources().getIdentifier("action_bar_title", "id", "android");
        View actionBarTitleView = getWindow().getDecorView().findViewById(actionBarTitleId);
        if (actionBarTitleView != null) {    // it's null in Android 2.x
            getWindow().getDecorView().findViewById(actionBarTitleId).
                    setContentDescription(getString(R.string.actionbar_settings));
        }

        // Load the accounts category for adding the list of accounts
        mAccountsPrefCategory = (PreferenceCategory) findPreference("accounts_category");

        ListView listView = getListView();
        listView.setFilterTouchesWhenObscured(true);
        listView.setOnItemLongClickListener(new OnItemLongClickListener() {
            @Override
            public boolean onItemLongClick(AdapterView<?> parent, View view, int position, long id) {
                ListView listView = (ListView) parent;
                ListAdapter listAdapter = listView.getAdapter();
                Object obj = listAdapter.getItem(position);

                if (obj != null && obj instanceof RadioButtonPreference) {
                    mShowContextMenu = true;
                    mAccountName = ((RadioButtonPreference) obj).getKey();

                    String[] items = {
                            getResources().getString(R.string.change_password),
                            getResources().getString(R.string.delete_account)
                    };
                    final AlertDialog.Builder alertDialogBuilder = new AlertDialog.Builder(Preferences.this);
                    View convertView = getLayoutInflater().inflate(R.layout.alert_dialog_list_view, null);
                    alertDialogBuilder.setView(convertView);
                    ListView lv = (ListView) convertView.findViewById(R.id.list);
                    ArrayAdapter<String> adapter = new ArrayAdapter<String>(
                            Preferences.this,R.layout.simple_dialog_list_item,items);
                    lv.setAdapter(adapter);

                    //Setup proper inline listener
                    final AlertDialog alertDialog = alertDialogBuilder.create();
                    lv.setOnItemClickListener(new AdapterView.OnItemClickListener() {
                        @Override
                        public void onItemClick(AdapterView<?> parent, View view, int position, long id) {
                            AccountManager am = (AccountManager) getSystemService(ACCOUNT_SERVICE);
                            Account accounts[] = am.getAccountsByType(MainApp.getAccountType());
                            for (Account a : accounts) {
                                if (a.name.equals(mAccountName)) {
                                    if (position==0) {

                                        // Change account password
                                        Intent updateAccountCredentials = new Intent(Preferences.this, AuthenticatorActivity.class);
                                        updateAccountCredentials.putExtra(AuthenticatorActivity.EXTRA_ACCOUNT, a);
                                        updateAccountCredentials.putExtra(AuthenticatorActivity.EXTRA_ACTION,
                                                AuthenticatorActivity.ACTION_UPDATE_TOKEN);
                                        startActivity(updateAccountCredentials);
                                        alertDialog.cancel();
                                        
                                    } else if (position==1) {

                                        // Remove account
                                        am.removeAccount(a, Preferences.this, mHandler);
                                        Log_OC.d(TAG, "Remove an account " + a.name);
                                        alertDialog.cancel();
                                    }
                                }
                            }
                        }
                    });
                    alertDialog.show();

                    View.OnLongClickListener longListener = (View.OnLongClickListener) obj;
                    return longListener.onLongClick(view);
                }
                return false;
            }
        });
        
        // Load package info
        String temp;
        try {
            PackageInfo pkg = getPackageManager().getPackageInfo(getPackageName(), 0);
            temp = pkg.versionName;
        } catch (NameNotFoundException e) {
            temp = "";
            Log_OC.e(TAG, "Error while showing about dialog", e);
        } 
        final String appVersion = temp;
       
        // Register context menu for list of preferences.
        registerForContextMenu(getListView());

        pCode = (CheckBoxPreference) findPreference(PassCodeActivity.PREFERENCE_SET_PASSCODE);
        if (pCode != null){
            pCode.setOnPreferenceChangeListener(new OnPreferenceChangeListener() {
                @Override
                public boolean onPreferenceChange(Preference preference, Object newValue) {
                    Intent i = new Intent(getApplicationContext(), PassCodeActivity.class);
                    Boolean incoming = (Boolean) newValue;

                    i.setAction(
                            incoming.booleanValue() ? PassCodeActivity.ACTION_REQUEST_WITH_RESULT :
                                    PassCodeActivity.ACTION_CHECK_WITH_RESULT
                    );

                    startActivityForResult(i, incoming.booleanValue() ? ACTION_REQUEST_PASSCODE :
                            ACTION_CONFIRM_PASSCODE);

                    // Don't update just yet, we will decide on it in onActivityResult
                    return false;
                }
            });
            
        }



        PreferenceCategory preferenceCategory = (PreferenceCategory) findPreference("more");
        
        boolean helpEnabled = getResources().getBoolean(R.bool.help_enabled);
        Preference pHelp =  findPreference("help");
        if (pHelp != null ){
            if (helpEnabled) {
                pHelp.setOnPreferenceClickListener(new OnPreferenceClickListener() {
                    @Override
                    public boolean onPreferenceClick(Preference preference) {
                        String helpWeb   =(String) getText(R.string.url_help);
                        if (helpWeb != null && helpWeb.length() > 0) {
                            Uri uriUrl = Uri.parse(helpWeb);
                            Intent intent = new Intent(Intent.ACTION_VIEW, uriUrl);
                            startActivity(intent);
                        }
                        return true;
                    }
                });
            } else {
                preferenceCategory.removePreference(pHelp);
            }
            
        }
        
       boolean recommendEnabled = getResources().getBoolean(R.bool.recommend_enabled);
       Preference pRecommend =  findPreference("recommend");
        if (pRecommend != null){
            if (recommendEnabled) {
                pRecommend.setOnPreferenceClickListener(new OnPreferenceClickListener() {
                    @Override
                    public boolean onPreferenceClick(Preference preference) {

                        Intent intent = new Intent(Intent.ACTION_SENDTO); 
                        intent.setType("text/plain");
                        intent.setData(Uri.parse(getString(R.string.mail_recommend))); 
                        intent.addFlags(Intent.FLAG_ACTIVITY_NEW_TASK); 
                        
                        String appName = getString(R.string.app_name);
                        String downloadUrl = getString(R.string.url_app_download);

                        String recommendSubject =
                                String.format(getString(R.string.recommend_subject),
                                appName);
                        String recommendText = String.format(getString(R.string.recommend_text),
                                appName, downloadUrl);
                        
                        intent.putExtra(Intent.EXTRA_SUBJECT, recommendSubject);
                        intent.putExtra(Intent.EXTRA_TEXT, recommendText);
                        startActivity(intent);

                        return(true);

                    }
                });
            } else {
                preferenceCategory.removePreference(pRecommend);
            }
            
        }
        
        boolean feedbackEnabled = getResources().getBoolean(R.bool.feedback_enabled);
        Preference pFeedback =  findPreference("feedback");
        if (pFeedback != null){
            if (feedbackEnabled) {
                pFeedback.setOnPreferenceClickListener(new OnPreferenceClickListener() {
                    @Override
                    public boolean onPreferenceClick(Preference preference) {
                        String feedbackMail   =(String) getText(R.string.mail_feedback);
                        String feedback   =(String) getText(R.string.prefs_feedback) +
                                " - android v" + appVersion;
                        Intent intent = new Intent(Intent.ACTION_SENDTO); 
                        intent.setType("text/plain");
                        intent.putExtra(Intent.EXTRA_SUBJECT, feedback);
                        
                        intent.setData(Uri.parse(feedbackMail)); 
                        intent.addFlags(Intent.FLAG_ACTIVITY_NEW_TASK); 
                        startActivity(intent);
                        
                        return true;
                    }
                });
            } else {
                preferenceCategory.removePreference(pFeedback);
            }
        }

        boolean loggerEnabled = getResources().getBoolean(R.bool.logger_enabled) || BuildConfig.DEBUG;
        Preference pLogger =  findPreference("logger");
        if (pLogger != null){
            if (loggerEnabled) {
                pLogger.setOnPreferenceClickListener(new OnPreferenceClickListener() {
                    @Override
                    public boolean onPreferenceClick(Preference preference) {
                        Intent loggerIntent = new Intent(getApplicationContext(), LogHistoryActivity.class);
                        startActivity(loggerIntent);

                        return true;
                    }
                });
            } else {
                preferenceCategory.removePreference(pLogger);
            }
        }

        boolean imprintEnabled = getResources().getBoolean(R.bool.imprint_enabled);
        Preference pImprint =  findPreference("imprint");
        if (pImprint != null) {
            if (imprintEnabled) {
                pImprint.setOnPreferenceClickListener(new OnPreferenceClickListener() {
                    @Override
                    public boolean onPreferenceClick(Preference preference) {
                        String imprintWeb = (String) getText(R.string.url_imprint);
                        if (imprintWeb != null && imprintWeb.length() > 0) {
                            Uri uriUrl = Uri.parse(imprintWeb);
                            Intent intent = new Intent(Intent.ACTION_VIEW, uriUrl);
                            startActivity(intent);
                        }
                        //ImprintDialog.newInstance(true).show(preference.get, "IMPRINT_DIALOG");
                        return true;
                    }
                });
            } else {
                preferenceCategory.removePreference(pImprint);
            }
        }

        mPrefInstantUploadPath =  findPreference("instant_upload_path");
        if (mPrefInstantUploadPath != null){

            mPrefInstantUploadPath.setOnPreferenceClickListener(new OnPreferenceClickListener() {
                    @Override
                    public boolean onPreferenceClick(Preference preference) {
                        if (!mUploadPath.endsWith(OCFile.PATH_SEPARATOR)) {
                            mUploadPath += OCFile.PATH_SEPARATOR;
                        }
                        Intent intent = new Intent(Preferences.this, UploadPathActivity.class);
                        intent.putExtra(UploadPathActivity.KEY_INSTANT_UPLOAD_PATH, mUploadPath);
                        startActivityForResult(intent, ACTION_SELECT_UPLOAD_PATH);
                        return true;
                    }
                });
        }

        mPrefInstantUploadCategory =
                (PreferenceCategory) findPreference("instant_uploading_category");
        
        mPrefInstantUploadWiFi =  findPreference("instant_upload_on_wifi");
        mPrefInstantUpload = findPreference("instant_uploading");
        
        toggleInstantPictureOptions(((CheckBoxPreference) mPrefInstantUpload).isChecked());
        
        mPrefInstantUpload.setOnPreferenceChangeListener(new OnPreferenceChangeListener() {
            
            @Override
            public boolean onPreferenceChange(Preference preference, Object newValue) {
                boolean enableInstantPicture = (Boolean) newValue;
                toggleInstantPictureOptions(enableInstantPicture);
                toggleInstantUploadCommonOptions(
                        ((CheckBoxPreference)mPrefInstantVideoUpload).isChecked(),
                        enableInstantPicture
                );
                return true;
            }
        });
       
        mPrefInstantVideoUploadPath =  findPreference("instant_video_upload_path");
        if (mPrefInstantVideoUploadPath != null){

            mPrefInstantVideoUploadPath.setOnPreferenceClickListener(new OnPreferenceClickListener() {
                    @Override
                    public boolean onPreferenceClick(Preference preference) {
                        if (!mUploadVideoPath.endsWith(OCFile.PATH_SEPARATOR)) {
                            mUploadVideoPath += OCFile.PATH_SEPARATOR;
                        }
                        Intent intent = new Intent(Preferences.this, UploadPathActivity.class);
                        intent.putExtra(UploadPathActivity.KEY_INSTANT_UPLOAD_PATH,
                                mUploadVideoPath);
                        startActivityForResult(intent, ACTION_SELECT_UPLOAD_VIDEO_PATH);
                        return true;
                    }
                });
        }
        
        mPrefInstantVideoUploadWiFi =  findPreference("instant_video_upload_on_wifi");
        mPrefInstantVideoUpload = findPreference("instant_video_uploading");
        toggleInstantVideoOptions(((CheckBoxPreference) mPrefInstantVideoUpload).isChecked());
        
        mPrefInstantVideoUpload.setOnPreferenceChangeListener(new OnPreferenceChangeListener() {

            @Override
            public boolean onPreferenceChange(Preference preference, Object newValue) {
                toggleInstantVideoOptions((Boolean) newValue);
                toggleInstantUploadCommonOptions(
                        (Boolean) newValue,
                        ((CheckBoxPreference) mPrefInstantUpload).isChecked());
                return true;
            }
        });

        mPrefInstantUploadSourcePath =  findPreference("instant_upload_source_path");
        if (mPrefInstantUploadSourcePath != null) {
            mPrefInstantUploadSourcePath.setOnPreferenceClickListener(new OnPreferenceClickListener() {
                @Override
                public boolean onPreferenceClick(Preference preference) {
                    if (!mSourcePath.endsWith(File.separator)) {
                        mSourcePath += File.separator;
                    }
                    LocalFolderPickerActivity.startLocalFolderPickerActivityForResult(
                        Preferences.this,
                        mSourcePath,
                        ACTION_SELECT_SOURCE_PATH
                    );
                    return true;
                }
            });
        } else {
            Log_OC.e(TAG, "Lost preference instant_upload_source_path");
        }

        mPrefInstantUploadBehaviour = findPreference("prefs_instant_behaviour");
        toggleInstantUploadCommonOptions(
                ((CheckBoxPreference)mPrefInstantVideoUpload).isChecked(),
                ((CheckBoxPreference)mPrefInstantUpload).isChecked());

        /* About App */
        pAboutApp = (Preference) findPreference("about_app");
        if (pAboutApp != null) {
            pAboutApp.setTitle(String.format(getString(R.string.about_android),
            getString(R.string.app_name)));
            pAboutApp.setSummary(String.format(getString(R.string.about_version), appVersion));
        }

        loadInstantUploadPath();
        loadInstantUploadVideoPath();
        loadInstantUploadSourcePath();

        /* ComponentsGetter */
        mDownloadServiceConnection = newTransferenceServiceConnection();
        if (mDownloadServiceConnection != null) {
            bindService(new Intent(this, FileDownloader.class), mDownloadServiceConnection,
                    Context.BIND_AUTO_CREATE);
        }
        mUploadServiceConnection = newTransferenceServiceConnection();
        if (mUploadServiceConnection != null) {
            bindService(new Intent(this, FileUploader.class), mUploadServiceConnection,
                    Context.BIND_AUTO_CREATE);
        }

    }
    
    private void toggleInstantPictureOptions(Boolean value){
        if (value){
            mPrefInstantUploadCategory.addPreference(mPrefInstantUploadWiFi);
            mPrefInstantUploadCategory.addPreference(mPrefInstantUploadPath);
        } else {
            mPrefInstantUploadCategory.removePreference(mPrefInstantUploadWiFi);
            mPrefInstantUploadCategory.removePreference(mPrefInstantUploadPath);
        }
    }
    
    private void toggleInstantVideoOptions(Boolean value){
        if (value){
            mPrefInstantUploadCategory.addPreference(mPrefInstantVideoUploadWiFi);
            mPrefInstantUploadCategory.addPreference(mPrefInstantVideoUploadPath);
        } else {
            mPrefInstantUploadCategory.removePreference(mPrefInstantVideoUploadWiFi);
            mPrefInstantUploadCategory.removePreference(mPrefInstantVideoUploadPath);
        }
    }

    private void toggleInstantUploadCommonOptions(Boolean video, Boolean picture){
        if (picture || video){
            mPrefInstantUploadCategory.addPreference(mPrefInstantUploadSourcePath);
            mPrefInstantUploadCategory.addPreference(mPrefInstantUploadBehaviour);
        } else {
            mPrefInstantUploadCategory.removePreference(mPrefInstantUploadSourcePath);
            mPrefInstantUploadCategory.removePreference(mPrefInstantUploadBehaviour);
        }
    }

    @Override
    public void onCreateContextMenu(ContextMenu menu, View v, ContextMenuInfo menuInfo) {

        // Filter for only showing contextual menu when long press on the
        // accounts
        if (mShowContextMenu) {
            getMenuInflater().inflate(R.menu.account_picker_long_click, menu);
            mShowContextMenu = false;
        }
        super.onCreateContextMenu(menu, v, menuInfo);
    }

    @Override
    public void run(AccountManagerFuture<Boolean> future) {
        if (future.isDone()) {
            // after remove account
            Account account = new Account(mAccountName, MainApp.getAccountType());
            if (!AccountUtils.exists(account, MainApp.getAppContext())) {
                // Cancel tranfers
                if (mUploaderBinder != null) {
                    mUploaderBinder.cancel(account);
                }
                if (mDownloaderBinder != null) {
                    mDownloaderBinder.cancel(account);
                }
            }

            Account a = AccountUtils.getCurrentOwnCloudAccount(this);
            String accountName = "";
            if (a == null) {
                Account[] accounts = AccountManager.get(this)
                        .getAccountsByType(MainApp.getAccountType());
                if (accounts.length != 0)
                    accountName = accounts[0].name;
                AccountUtils.setCurrentOwnCloudAccount(this, accountName);
            }
            addAccountsCheckboxPreferences();
        }
    }

    @Override
    protected void onResume() {
        super.onResume();
        SharedPreferences appPrefs =
                PreferenceManager.getDefaultSharedPreferences(getApplicationContext());
        boolean state = appPrefs.getBoolean(PassCodeActivity.PREFERENCE_SET_PASSCODE, false);
        pCode.setChecked(state);

        // Populate the accounts category with the list of accounts
        addAccountsCheckboxPreferences();
    }

    @Override
    public boolean onCreateOptionsMenu(Menu menu) {
        super.onCreateOptionsMenu(menu);
        return true;
    }

    @Override
    public boolean onMenuItemSelected(int featureId, MenuItem item) {
        super.onMenuItemSelected(featureId, item);
        Intent intent;

        switch (item.getItemId()) {
        case android.R.id.home:
            intent = new Intent(getBaseContext(), FileDisplayActivity.class);
            intent.addFlags(Intent.FLAG_ACTIVITY_CLEAR_TOP);
            startActivity(intent);
            break;
        default:
            Log_OC.w(TAG, "Unknown menu item triggered");
            return false;
        }
        return true;
    }

    @Override
    protected void onActivityResult(int requestCode, int resultCode, Intent data) {
        super.onActivityResult(requestCode, resultCode, data);

        if (requestCode == ACTION_SELECT_UPLOAD_PATH && resultCode == RESULT_OK) {

            OCFile folderToUpload = data.getParcelableExtra(UploadPathActivity.EXTRA_FOLDER);
            mUploadPath = folderToUpload.getRemotePath();
<<<<<<< HEAD
            mPrefInstantUploadPath.setSummary(
                DisplayUtils.getPathWithoutLastSlash(mUploadPath)
            );
=======

            mUploadPath = DisplayUtils.getPathWithoutLastSlash(mUploadPath);

            mUploadPathAccount = AccountUtils.getCurrentOwnCloudAccount(MainApp.getAppContext()).name;

            // Show the path on summary preference
            mPrefInstantUploadPath.setSummary(getUploadAccountPath(mUploadPathAccount, mUploadPath));

>>>>>>> 94681763
            saveInstantUploadPathOnPreferences();

        } else if (requestCode == ACTION_SELECT_UPLOAD_VIDEO_PATH && resultCode == RESULT_OK) {

            OCFile folderToUploadVideo = data.getParcelableExtra(UploadPathActivity.EXTRA_FOLDER);
            mUploadVideoPath = folderToUploadVideo.getRemotePath();
            mPrefInstantVideoUploadPath.setSummary(
                DisplayUtils.getPathWithoutLastSlash(mUploadVideoPath)
            );
            saveInstantUploadVideoPathOnPreferences();

        } else if (requestCode == ACTION_SELECT_SOURCE_PATH && resultCode == RESULT_OK) {

<<<<<<< HEAD
            mSourcePath = data.getStringExtra(LocalFolderPickerActivity.EXTRA_PATH);
            mPrefInstantUploadSourcePath.setSummary(
                DisplayUtils.getPathWithoutLastSlash(mSourcePath)
            );
            saveInstantUploadSourcePathOnPreferences();
=======
            mUploadVideoPathAccount = AccountUtils.getCurrentOwnCloudAccount(MainApp.getAppContext()).name;

            // Show the video path on summary preference
            mPrefInstantVideoUploadPath.setSummary(getUploadAccountPath(mUploadVideoPathAccount, mUploadVideoPath));
>>>>>>> 94681763

        } else if (requestCode == ACTION_REQUEST_PASSCODE && resultCode == RESULT_OK) {

            String passcode = data.getStringExtra(PassCodeActivity.KEY_PASSCODE);
            if (passcode != null && passcode.length() == 4) {
                SharedPreferences.Editor appPrefs = PreferenceManager
                        .getDefaultSharedPreferences(getApplicationContext()).edit();

                for (int i = 1; i <= 4; ++i) {
                    appPrefs.putString(PassCodeActivity.PREFERENCE_PASSCODE_D + i, passcode.substring(i-1, i));
                }
                appPrefs.putBoolean(PassCodeActivity.PREFERENCE_SET_PASSCODE, true);
                appPrefs.commit();
                Toast.makeText(this, R.string.pass_code_stored, Toast.LENGTH_LONG).show();
            }

        } else if (requestCode == ACTION_CONFIRM_PASSCODE && resultCode == RESULT_OK) {

            if (data.getBooleanExtra(PassCodeActivity.KEY_CHECK_RESULT, false)) {
                SharedPreferences.Editor appPrefs = PreferenceManager
                        .getDefaultSharedPreferences(getApplicationContext()).edit();
                appPrefs.putBoolean(PassCodeActivity.PREFERENCE_SET_PASSCODE, false);
                appPrefs.commit();

                Toast.makeText(this, R.string.pass_code_removed, Toast.LENGTH_LONG).show();
            }
        }
    }

    public ActionBar getSupportActionBar() {
        return getDelegate().getSupportActionBar();
    }

    public void setSupportActionBar(@Nullable Toolbar toolbar) {
        getDelegate().setSupportActionBar(toolbar);
    }

    @Override
    public MenuInflater getMenuInflater() {
        return getDelegate().getMenuInflater();
    }

    @Override
    public void setContentView(@LayoutRes int layoutResID) {
        getDelegate().setContentView(layoutResID);
    }
    @Override
    public void setContentView(View view) {
        getDelegate().setContentView(view);
    }
    @Override
    public void setContentView(View view, ViewGroup.LayoutParams params) {
        getDelegate().setContentView(view, params);
    }

    @Override
    public void addContentView(View view, ViewGroup.LayoutParams params) {
        getDelegate().addContentView(view, params);
    }

    @Override
    protected void onPostResume() {
        super.onPostResume();
        getDelegate().onPostResume();
    }

    @Override
    protected void onTitleChanged(CharSequence title, int color) {
        super.onTitleChanged(title, color);
        getDelegate().setTitle(title);
    }

    @Override
    public void onConfigurationChanged(Configuration newConfig) {
        super.onConfigurationChanged(newConfig);
        getDelegate().onConfigurationChanged(newConfig);
    }

    @Override
    protected void onPostCreate(Bundle savedInstanceState) {
        super.onPostCreate(savedInstanceState);
        getDelegate().onPostCreate(savedInstanceState);
    }

    @Override
    protected void onDestroy() {
        if (mDownloadServiceConnection != null) {
            unbindService(mDownloadServiceConnection);
            mDownloadServiceConnection = null;
        }
        if (mUploadServiceConnection != null) {
            unbindService(mUploadServiceConnection);
            mUploadServiceConnection = null;
        }

        super.onDestroy();
        getDelegate().onDestroy();
    }

    @Override
    protected void onStop() {
        // let the observer service applies any change in instant upload configuration
        FileObserverService.updateInstantUploadsObservers(Preferences.this);
        super.onStop();
        getDelegate().onStop();
    }

    public void invalidateOptionsMenu() {
        getDelegate().invalidateOptionsMenu();
    }

    private AppCompatDelegate getDelegate() {
        if (mDelegate == null) {
            mDelegate = AppCompatDelegate.create(this, null);
        }
        return mDelegate;
    }

    /**
     * Create the list of accounts that has been added into the app
     */
    @SuppressWarnings("deprecation")
    private void addAccountsCheckboxPreferences() {

        // Remove accounts in case list is refreshing for avoiding to have
        // duplicate items
        if (mAccountsPrefCategory.getPreferenceCount() > 0) {
            mAccountsPrefCategory.removeAll();
        }

        AccountManager am = (AccountManager) getSystemService(ACCOUNT_SERVICE);
        Account accounts[] = am.getAccountsByType(MainApp.getAccountType());
        Account currentAccount = AccountUtils.getCurrentOwnCloudAccount(getApplicationContext());

        if (am.getAccountsByType(MainApp.getAccountType()).length == 0) {
            // Show create account screen if there isn't any account
            am.addAccount(MainApp.getAccountType(), null, null, null, this,
                    null,
                    null);
        }
        else {
            OwnCloudAccount oca;
            for (Account a : accounts) {
                RadioButtonPreference accountPreference = new RadioButtonPreference(this);
                accountPreference.setKey(a.name);
                try {
                    oca = new OwnCloudAccount(a, this);
                    accountPreference.setTitle(
                        oca.getDisplayName() + " @ " +
                        DisplayUtils.convertIdn(a.name.substring(a.name.lastIndexOf("@") + 1), false)
                    );
                } catch (Exception e) {
                    Log_OC.w(
                        TAG,
                        "Account not found right after being read :\\ ; using account name instead of display name"
                    );
                    // Handle internationalized domain names
                    accountPreference.setTitle(DisplayUtils.convertIdn(a.name, false));
                }
                mAccountsPrefCategory.addPreference(accountPreference);

                // Check the current account that is being used
                if (a.name.equals(currentAccount.name)) {
                    accountPreference.setChecked(true);
                } else {
                    accountPreference.setChecked(false);
                }

                accountPreference.setOnPreferenceChangeListener(new OnPreferenceChangeListener() {
                    @Override
                    public boolean onPreferenceChange(Preference preference, Object newValue) {
                        String key = preference.getKey();
                        AccountManager am = (AccountManager) getSystemService(ACCOUNT_SERVICE);
                        Account accounts[] = am.getAccountsByType(MainApp.getAccountType());
                        for (Account a : accounts) {
                            RadioButtonPreference p =
                                    (RadioButtonPreference) findPreference(a.name);
                            if (key.equals(a.name)) {
                                boolean accountChanged = !p.isChecked(); 
                                p.setChecked(true);
                                AccountUtils.setCurrentOwnCloudAccount(
                                        getApplicationContext(),
                                        a.name
                                );
                                if (accountChanged) {
                                    // restart the main activity
                                    Intent i = new Intent(
                                            Preferences.this, 
                                            FileDisplayActivity.class
                                    );
                                    i.addFlags(Intent.FLAG_ACTIVITY_CLEAR_TOP);
                                    i.addFlags(Intent.FLAG_ACTIVITY_SINGLE_TOP);
                                    startActivity(i);
                                } else {
                                    finish();
                                }
                            } else {
                                p.setChecked(false);
                            }
                        }
                        return (Boolean) newValue;
                    }
                });

            }

            // Add Create Account preference at the end of account list if
            // Multiaccount is enabled
            if (getResources().getBoolean(R.bool.multiaccount_support)) {
                createAddAccountPreference();
            }

        }
    }

    /**
     * Create the preference for allow adding new accounts
     */
    private void createAddAccountPreference() {
        Preference addAccountPref = new Preference(this);
        addAccountPref.setKey("add_account");
        addAccountPref.setTitle(getString(R.string.prefs_add_account));
        mAccountsPrefCategory.addPreference(addAccountPref);

        addAccountPref.setOnPreferenceClickListener(new OnPreferenceClickListener() {
            @Override
            public boolean onPreferenceClick(Preference preference) {
                AccountManager am = AccountManager.get(getApplicationContext());
                am.addAccount(MainApp.getAccountType(), null, null, null, Preferences.this,
                        null, null);
                return true;
            }
        });

    }

    /**
     * Returns a combined string of accountName and uploadPath to be displayed to user.
     */
    private String getUploadAccountPath(String accountName, String uploadPath) {
        return accountName + ":" + uploadPath;
    }

    /**
     * Load upload path set on preferences
     */
    private void loadInstantUploadPath() {
        SharedPreferences appPrefs =
                PreferenceManager.getDefaultSharedPreferences(getApplicationContext());
        mUploadPath = appPrefs.getString("instant_upload_path", getString(R.string.instant_upload_path));
<<<<<<< HEAD
        mPrefInstantUploadPath.setSummary(
            DisplayUtils.getPathWithoutLastSlash(mUploadPath)
        );
=======
        mUploadPathAccount = appPrefs.getString("instant_upload_path_account",
                AccountUtils.getCurrentOwnCloudAccount(MainApp.getAppContext()).name);
        mPrefInstantUploadPath.setSummary(getUploadAccountPath(mUploadPathAccount, mUploadPath));
>>>>>>> 94681763
    }

    /**
     * Save the "Instant Upload Path" and corresponding account on preferences
     */
    private void saveInstantUploadPathOnPreferences() {
        SharedPreferences appPrefs =
                PreferenceManager.getDefaultSharedPreferences(getApplicationContext());
        SharedPreferences.Editor editor = appPrefs.edit();
        editor.putString("instant_upload_path", mUploadPath);
        editor.putString("instant_upload_path_account", mUploadPathAccount);
        editor.commit();
    }

    /**
     * Load upload video path set on preferences
     */
    private void loadInstantUploadVideoPath() {
        SharedPreferences appPrefs =
                PreferenceManager.getDefaultSharedPreferences(getApplicationContext());
        mUploadVideoPath = appPrefs.getString("instant_video_upload_path", getString(R.string.instant_upload_path));
<<<<<<< HEAD
        mPrefInstantVideoUploadPath.setSummary(
            DisplayUtils.getPathWithoutLastSlash(mUploadVideoPath)
        );
=======
        mUploadVideoPathAccount = appPrefs.getString("instant_video_upload_path_account",
                AccountUtils.getCurrentOwnCloudAccount(MainApp.getAppContext()).name);
        mPrefInstantVideoUploadPath.setSummary(getUploadAccountPath(mUploadVideoPathAccount, mUploadVideoPath));
>>>>>>> 94681763
    }

    /**
     * Save the "Instant Video Upload Path" and corresponding account on preferences
     */
    private void saveInstantUploadVideoPathOnPreferences() {
        SharedPreferences appPrefs =
                PreferenceManager.getDefaultSharedPreferences(getApplicationContext());
        SharedPreferences.Editor editor = appPrefs.edit();
        editor.putString("instant_video_upload_path", mUploadVideoPath);
        editor.putString("instant_video_upload_path_account", mUploadVideoPathAccount);
        editor.commit();
    }

    /**
     * Load source path set on preferences
     */
    private void loadInstantUploadSourcePath() {
        SharedPreferences appPrefs =
            PreferenceManager.getDefaultSharedPreferences(this);
        mSourcePath = appPrefs.getString(
            "instant_upload_source_path",
            InstantUploadsConfiguration.DEFAULT_SOURCE_PATH
        );
        if (mPrefInstantUploadSourcePath != null) {
            mPrefInstantUploadSourcePath.setSummary(
                DisplayUtils.getPathWithoutLastSlash(mSourcePath)
            );
            String comment;
            if (Build.VERSION.SDK_INT < Build.VERSION_CODES.N) {
                comment = getString(R.string.prefs_instant_upload_source_path_title_optional);
            } else {
                comment = getString(R.string.prefs_instant_upload_source_path_title_required);
            }
            mPrefInstantUploadSourcePath.setTitle(
                String.format(mPrefInstantUploadSourcePath.getTitle().toString(), comment)
            );
        }
    }

    /**
     * Save the "Instant Video Upload Path" on preferences
     */
    private void saveInstantUploadSourcePathOnPreferences() {
        SharedPreferences appPrefs =
                PreferenceManager.getDefaultSharedPreferences(this);
        SharedPreferences.Editor editor = appPrefs.edit();
        editor.putString("instant_upload_source_path", mSourcePath);
        editor.commit();
    }

    // Methods for ComponetsGetter
    @Override
    public FileDownloader.FileDownloaderBinder getFileDownloaderBinder() {
        return mDownloaderBinder;
    }


    @Override
    public FileUploader.FileUploaderBinder getFileUploaderBinder() {
        return mUploaderBinder;
    }

    @Override
    public OperationsService.OperationsServiceBinder getOperationsServiceBinder() {
        return null;
    }

    @Override
    public FileDataStorageManager getStorageManager() {
        return null;
    }

    @Override
    public FileOperationsHelper getFileOperationsHelper() {
        return null;
    }

    protected ServiceConnection newTransferenceServiceConnection() {
        return new PreferencesServiceConnection();
    }

    /** Defines callbacks for service binding, passed to bindService() */
    private class PreferencesServiceConnection implements ServiceConnection {

        @Override
        public void onServiceConnected(ComponentName component, IBinder service) {

            if (component.equals(new ComponentName(Preferences.this, FileDownloader.class))) {
                mDownloaderBinder = (FileDownloader.FileDownloaderBinder) service;

            } else if (component.equals(new ComponentName(Preferences.this,
                    FileUploader.class))) {
                Log_OC.d(TAG, "Upload service connected");
                mUploaderBinder = (FileUploader.FileUploaderBinder) service;
            } else {
                return;
            }

        }

        @Override
        public void onServiceDisconnected(ComponentName component) {
            if (component.equals(new ComponentName(Preferences.this, FileDownloader.class))) {
                Log_OC.d(TAG, "Download service suddenly disconnected");
                mDownloaderBinder = null;
            } else if (component.equals(new ComponentName(Preferences.this,
                    FileUploader.class))) {
                Log_OC.d(TAG, "Upload service suddenly disconnected");
                mUploaderBinder = null;
            }
        }
    };
}<|MERGE_RESOLUTION|>--- conflicted
+++ resolved
@@ -114,28 +114,24 @@
     private boolean mShowContextMenu = false;
 
     private String mUploadPath;
-<<<<<<< HEAD
-    private String mUploadVideoPath;
+
     private String mSourcePath;
 
-=======
     private String mUploadPathAccount;
->>>>>>> 94681763
+
     private PreferenceCategory mPrefInstantUploadCategory;
     private Preference mPrefInstantUpload;
     private Preference mPrefInstantUploadPath;
     private Preference mPrefInstantUploadWiFi;
     private Preference mPrefInstantVideoUpload;
     private Preference mPrefInstantVideoUploadPath;
-<<<<<<< HEAD
     private Preference mPrefInstantVideoUploadWiFi;
     private Preference mPrefInstantUploadSourcePath;
     private Preference mPrefInstantUploadBehaviour;
-=======
+
     private Preference mPrefInstantVideoUploadPathWiFi;
     private String mUploadVideoPath;
     private String mUploadVideoPathAccount;
->>>>>>> 94681763
 
     protected FileDownloader.FileDownloaderBinder mDownloaderBinder = null;
     protected FileUploader.FileUploaderBinder mUploaderBinder = null;
@@ -208,7 +204,7 @@
                                                 AuthenticatorActivity.ACTION_UPDATE_TOKEN);
                                         startActivity(updateAccountCredentials);
                                         alertDialog.cancel();
-                                        
+
                                     } else if (position==1) {
 
                                         // Remove account
@@ -228,7 +224,7 @@
                 return false;
             }
         });
-        
+
         // Load package info
         String temp;
         try {
@@ -237,9 +233,9 @@
         } catch (NameNotFoundException e) {
             temp = "";
             Log_OC.e(TAG, "Error while showing about dialog", e);
-        } 
+        }
         final String appVersion = temp;
-       
+
         // Register context menu for list of preferences.
         registerForContextMenu(getListView());
 
@@ -263,13 +259,13 @@
                     return false;
                 }
             });
-            
+
         }
 
 
 
         PreferenceCategory preferenceCategory = (PreferenceCategory) findPreference("more");
-        
+
         boolean helpEnabled = getResources().getBoolean(R.bool.help_enabled);
         Preference pHelp =  findPreference("help");
         if (pHelp != null ){
@@ -289,9 +285,9 @@
             } else {
                 preferenceCategory.removePreference(pHelp);
             }
-            
-        }
-        
+
+        }
+
        boolean recommendEnabled = getResources().getBoolean(R.bool.recommend_enabled);
        Preference pRecommend =  findPreference("recommend");
         if (pRecommend != null){
@@ -300,11 +296,11 @@
                     @Override
                     public boolean onPreferenceClick(Preference preference) {
 
-                        Intent intent = new Intent(Intent.ACTION_SENDTO); 
+                        Intent intent = new Intent(Intent.ACTION_SENDTO);
                         intent.setType("text/plain");
-                        intent.setData(Uri.parse(getString(R.string.mail_recommend))); 
-                        intent.addFlags(Intent.FLAG_ACTIVITY_NEW_TASK); 
-                        
+                        intent.setData(Uri.parse(getString(R.string.mail_recommend)));
+                        intent.addFlags(Intent.FLAG_ACTIVITY_NEW_TASK);
+
                         String appName = getString(R.string.app_name);
                         String downloadUrl = getString(R.string.url_app_download);
 
@@ -313,7 +309,7 @@
                                 appName);
                         String recommendText = String.format(getString(R.string.recommend_text),
                                 appName, downloadUrl);
-                        
+
                         intent.putExtra(Intent.EXTRA_SUBJECT, recommendSubject);
                         intent.putExtra(Intent.EXTRA_TEXT, recommendText);
                         startActivity(intent);
@@ -325,9 +321,9 @@
             } else {
                 preferenceCategory.removePreference(pRecommend);
             }
-            
-        }
-        
+
+        }
+
         boolean feedbackEnabled = getResources().getBoolean(R.bool.feedback_enabled);
         Preference pFeedback =  findPreference("feedback");
         if (pFeedback != null){
@@ -338,14 +334,14 @@
                         String feedbackMail   =(String) getText(R.string.mail_feedback);
                         String feedback   =(String) getText(R.string.prefs_feedback) +
                                 " - android v" + appVersion;
-                        Intent intent = new Intent(Intent.ACTION_SENDTO); 
+                        Intent intent = new Intent(Intent.ACTION_SENDTO);
                         intent.setType("text/plain");
                         intent.putExtra(Intent.EXTRA_SUBJECT, feedback);
-                        
-                        intent.setData(Uri.parse(feedbackMail)); 
-                        intent.addFlags(Intent.FLAG_ACTIVITY_NEW_TASK); 
+
+                        intent.setData(Uri.parse(feedbackMail));
+                        intent.addFlags(Intent.FLAG_ACTIVITY_NEW_TASK);
                         startActivity(intent);
-                        
+
                         return true;
                     }
                 });
@@ -413,14 +409,14 @@
 
         mPrefInstantUploadCategory =
                 (PreferenceCategory) findPreference("instant_uploading_category");
-        
+
         mPrefInstantUploadWiFi =  findPreference("instant_upload_on_wifi");
         mPrefInstantUpload = findPreference("instant_uploading");
-        
+
         toggleInstantPictureOptions(((CheckBoxPreference) mPrefInstantUpload).isChecked());
-        
+
         mPrefInstantUpload.setOnPreferenceChangeListener(new OnPreferenceChangeListener() {
-            
+
             @Override
             public boolean onPreferenceChange(Preference preference, Object newValue) {
                 boolean enableInstantPicture = (Boolean) newValue;
@@ -432,7 +428,7 @@
                 return true;
             }
         });
-       
+
         mPrefInstantVideoUploadPath =  findPreference("instant_video_upload_path");
         if (mPrefInstantVideoUploadPath != null){
 
@@ -450,11 +446,11 @@
                     }
                 });
         }
-        
+
         mPrefInstantVideoUploadWiFi =  findPreference("instant_video_upload_on_wifi");
         mPrefInstantVideoUpload = findPreference("instant_video_uploading");
         toggleInstantVideoOptions(((CheckBoxPreference) mPrefInstantVideoUpload).isChecked());
-        
+
         mPrefInstantVideoUpload.setOnPreferenceChangeListener(new OnPreferenceChangeListener() {
 
             @Override
@@ -517,7 +513,7 @@
         }
 
     }
-    
+
     private void toggleInstantPictureOptions(Boolean value){
         if (value){
             mPrefInstantUploadCategory.addPreference(mPrefInstantUploadWiFi);
@@ -527,7 +523,7 @@
             mPrefInstantUploadCategory.removePreference(mPrefInstantUploadPath);
         }
     }
-    
+
     private void toggleInstantVideoOptions(Boolean value){
         if (value){
             mPrefInstantUploadCategory.addPreference(mPrefInstantVideoUploadWiFi);
@@ -631,12 +627,6 @@
         if (requestCode == ACTION_SELECT_UPLOAD_PATH && resultCode == RESULT_OK) {
 
             OCFile folderToUpload = data.getParcelableExtra(UploadPathActivity.EXTRA_FOLDER);
-            mUploadPath = folderToUpload.getRemotePath();
-<<<<<<< HEAD
-            mPrefInstantUploadPath.setSummary(
-                DisplayUtils.getPathWithoutLastSlash(mUploadPath)
-            );
-=======
 
             mUploadPath = DisplayUtils.getPathWithoutLastSlash(mUploadPath);
 
@@ -645,7 +635,6 @@
             // Show the path on summary preference
             mPrefInstantUploadPath.setSummary(getUploadAccountPath(mUploadPathAccount, mUploadPath));
 
->>>>>>> 94681763
             saveInstantUploadPathOnPreferences();
 
         } else if (requestCode == ACTION_SELECT_UPLOAD_VIDEO_PATH && resultCode == RESULT_OK) {
@@ -659,18 +648,12 @@
 
         } else if (requestCode == ACTION_SELECT_SOURCE_PATH && resultCode == RESULT_OK) {
 
-<<<<<<< HEAD
-            mSourcePath = data.getStringExtra(LocalFolderPickerActivity.EXTRA_PATH);
-            mPrefInstantUploadSourcePath.setSummary(
-                DisplayUtils.getPathWithoutLastSlash(mSourcePath)
-            );
-            saveInstantUploadSourcePathOnPreferences();
-=======
             mUploadVideoPathAccount = AccountUtils.getCurrentOwnCloudAccount(MainApp.getAppContext()).name;
 
             // Show the video path on summary preference
             mPrefInstantVideoUploadPath.setSummary(getUploadAccountPath(mUploadVideoPathAccount, mUploadVideoPath));
->>>>>>> 94681763
+
+            saveInstantUploadSourcePathOnPreferences();
 
         } else if (requestCode == ACTION_REQUEST_PASSCODE && resultCode == RESULT_OK) {
 
@@ -849,7 +832,7 @@
                             RadioButtonPreference p =
                                     (RadioButtonPreference) findPreference(a.name);
                             if (key.equals(a.name)) {
-                                boolean accountChanged = !p.isChecked(); 
+                                boolean accountChanged = !p.isChecked();
                                 p.setChecked(true);
                                 AccountUtils.setCurrentOwnCloudAccount(
                                         getApplicationContext(),
@@ -858,7 +841,7 @@
                                 if (accountChanged) {
                                     // restart the main activity
                                     Intent i = new Intent(
-                                            Preferences.this, 
+                                            Preferences.this,
                                             FileDisplayActivity.class
                                     );
                                     i.addFlags(Intent.FLAG_ACTIVITY_CLEAR_TOP);
@@ -921,15 +904,10 @@
         SharedPreferences appPrefs =
                 PreferenceManager.getDefaultSharedPreferences(getApplicationContext());
         mUploadPath = appPrefs.getString("instant_upload_path", getString(R.string.instant_upload_path));
-<<<<<<< HEAD
-        mPrefInstantUploadPath.setSummary(
-            DisplayUtils.getPathWithoutLastSlash(mUploadPath)
-        );
-=======
+
         mUploadPathAccount = appPrefs.getString("instant_upload_path_account",
                 AccountUtils.getCurrentOwnCloudAccount(MainApp.getAppContext()).name);
         mPrefInstantUploadPath.setSummary(getUploadAccountPath(mUploadPathAccount, mUploadPath));
->>>>>>> 94681763
     }
 
     /**
@@ -951,15 +929,9 @@
         SharedPreferences appPrefs =
                 PreferenceManager.getDefaultSharedPreferences(getApplicationContext());
         mUploadVideoPath = appPrefs.getString("instant_video_upload_path", getString(R.string.instant_upload_path));
-<<<<<<< HEAD
-        mPrefInstantVideoUploadPath.setSummary(
-            DisplayUtils.getPathWithoutLastSlash(mUploadVideoPath)
-        );
-=======
         mUploadVideoPathAccount = appPrefs.getString("instant_video_upload_path_account",
                 AccountUtils.getCurrentOwnCloudAccount(MainApp.getAppContext()).name);
         mPrefInstantVideoUploadPath.setSummary(getUploadAccountPath(mUploadVideoPathAccount, mUploadVideoPath));
->>>>>>> 94681763
     }
 
     /**
