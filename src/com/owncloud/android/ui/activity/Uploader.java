/**
 *  ownCloud Android client application
 *
 *  @author Bartek Przybylski
 *  @author masensio
 *  Copyright (C) 2012  Bartek Przybylski
 *  Copyright (C) 2016 ownCloud Inc.
 *
 *  This program is free software: you can redistribute it and/or modify
 *  it under the terms of the GNU General Public License version 2,
 *  as published by the Free Software Foundation.
 *
 *  This program is distributed in the hope that it will be useful,
 *  but WITHOUT ANY WARRANTY; without even the implied warranty of
 *  MERCHANTABILITY or FITNESS FOR A PARTICULAR PURPOSE.  See the
 *  GNU General Public License for more details.
 *
 *  You should have received a copy of the GNU General Public License
 *  along with this program.  If not, see <http://www.gnu.org/licenses/>.
 */

package com.owncloud.android.ui.activity;

import android.accounts.Account;
import android.accounts.AccountManager;
import android.accounts.AuthenticatorException;
import android.annotation.SuppressLint;
import android.app.Dialog;
import android.app.ProgressDialog;
import android.content.BroadcastReceiver;
import android.content.Context;
import android.content.DialogInterface;
import android.content.DialogInterface.OnCancelListener;
import android.content.DialogInterface.OnClickListener;
import android.content.Intent;
import android.content.IntentFilter;
import android.content.SharedPreferences;
import android.content.res.Resources.NotFoundException;
import android.database.Cursor;
import android.net.Uri;
import android.os.Bundle;
import android.os.Parcelable;
import android.preference.PreferenceManager;
import android.provider.MediaStore;
import android.provider.MediaStore.Audio;
import android.provider.MediaStore.Images;
import android.provider.MediaStore.Video;
import android.support.v4.app.Fragment;
import android.support.v4.app.FragmentManager;
import android.support.v4.app.FragmentTransaction;
import android.support.v7.app.ActionBar;
import android.support.v7.app.AlertDialog;
import android.view.Menu;
import android.view.MenuInflater;
import android.view.MenuItem;
import android.view.View;
import android.widget.AdapterView;
import android.widget.AdapterView.OnItemClickListener;
import android.widget.Button;
import android.widget.EditText;
import android.widget.ListView;
import android.widget.ProgressBar;
import android.widget.Toast;

import com.owncloud.android.MainApp;
import com.owncloud.android.R;
import com.owncloud.android.authentication.AccountAuthenticator;
import com.owncloud.android.datamodel.OCFile;
import com.owncloud.android.files.services.FileUploader;
import com.owncloud.android.lib.common.operations.RemoteOperation;
import com.owncloud.android.lib.common.operations.RemoteOperationResult;
<<<<<<< HEAD
import com.owncloud.android.lib.common.operations.RemoteOperationResult.ResultCode;
import com.owncloud.android.lib.common.utils.Log_OC;
import com.owncloud.android.operations.CreateFolderOperation;
import com.owncloud.android.operations.RefreshFolderOperation;
import com.owncloud.android.operations.UploadFileOperation;
=======
import com.owncloud.android.lib.common.utils.Log_OC;
import com.owncloud.android.operations.CreateFolderOperation;
import com.owncloud.android.operations.RefreshFolderOperation;
>>>>>>> 4d7b8e24
import com.owncloud.android.syncadapter.FileSyncAdapter;
import com.owncloud.android.ui.adapter.ImageSimpleAdapter;
import com.owncloud.android.ui.dialog.CreateFolderDialogFragment;
import com.owncloud.android.ui.dialog.LoadingDialog;
import com.owncloud.android.utils.CopyTmpFileAsyncTask;
import com.owncloud.android.utils.DisplayUtils;
import com.owncloud.android.utils.ErrorMessageAdapter;
import com.owncloud.android.utils.FileStorageUtils;

import java.io.File;
import java.util.ArrayList;
import java.util.HashMap;
import java.util.LinkedList;
import java.util.List;
import java.util.Stack;
import java.util.Vector;

import java.io.File;
import java.util.ArrayList;
import java.util.HashMap;
import java.util.LinkedList;
import java.util.List;
import java.util.Stack;
import java.util.Vector;


/**
 * This can be used to upload things to an ownCloud instance.
 */
public class Uploader extends FileActivity
        implements OnItemClickListener, android.view.View.OnClickListener,
        CopyTmpFileAsyncTask.OnCopyTmpFileTaskListener {

    private static final String TAG = Uploader.class.getSimpleName();

    private AccountManager mAccountManager;
    private Stack<String> mParents;
    private ArrayList<Parcelable> mStreamsToUpload;
    private boolean mCreateDir;
    private String mUploadPath;
    private OCFile mFile;

    private SyncBroadcastReceiver mSyncBroadcastReceiver;
    private boolean mSyncInProgress = false;
    private boolean mAccountSelected;
    private boolean mAccountSelectionShowing;

    private ArrayList<String> mRemoteCacheData;
    private int mNumCacheFile;

    private final static int DIALOG_NO_ACCOUNT = 0;
    private final static int DIALOG_WAITING = 1;
    private final static int DIALOG_NO_STREAM = 2;
    private final static int DIALOG_MULTIPLE_ACCOUNT = 3;

    private final static int REQUEST_CODE_SETUP_ACCOUNT = 0;

    private final static String KEY_PARENTS = "PARENTS";
    private final static String KEY_FILE = "FILE";
    private final static String KEY_ACCOUNT_SELECTED = "ACCOUNT_SELECTED";
    private final static String KEY_ACCOUNT_SELECTION_SHOWING = "ACCOUNT_SELECTION_SHOWING";
    private final static String KEY_NUM_CACHE_FILE = "NUM_CACHE_FILE";
    private final static String KEY_REMOTE_CACHE_DATA = "REMOTE_CACHE_DATA";

    private static final String DIALOG_WAIT_COPY_FILE = "DIALOG_WAIT_COPY_FILE";

    @Override
    protected void onCreate(Bundle savedInstanceState) {
        prepareStreamsToUpload();

        if (savedInstanceState == null) {
            mParents = new Stack<String>();
            mAccountSelected = false;
            mAccountSelectionShowing = false;
            mNumCacheFile = 0;

            // ArrayList for files with path in private storage
            mRemoteCacheData = new ArrayList<String>();
        } else {
            mParents = (Stack<String>) savedInstanceState.getSerializable(KEY_PARENTS);
            mFile = savedInstanceState.getParcelable(KEY_FILE);
            mAccountSelected = savedInstanceState.getBoolean(KEY_ACCOUNT_SELECTED);
            mAccountSelectionShowing = savedInstanceState.getBoolean(KEY_ACCOUNT_SELECTION_SHOWING);
            mNumCacheFile = savedInstanceState.getInt(KEY_NUM_CACHE_FILE);
            mRemoteCacheData = savedInstanceState.getStringArrayList(KEY_REMOTE_CACHE_DATA);
        }

        super.onCreate(savedInstanceState);

        if (mAccountSelected) {
            setAccount((Account) savedInstanceState.getParcelable(FileActivity.EXTRA_ACCOUNT));
        }

        // Listen for sync messages
        IntentFilter syncIntentFilter = new IntentFilter(RefreshFolderOperation.
                EVENT_SINGLE_FOLDER_CONTENTS_SYNCED);
        syncIntentFilter.addAction(RefreshFolderOperation.EVENT_SINGLE_FOLDER_SHARES_SYNCED);
        mSyncBroadcastReceiver = new SyncBroadcastReceiver();
        registerReceiver(mSyncBroadcastReceiver, syncIntentFilter);
    }

    @Override
    protected void setAccount(Account account, boolean savedAccount) {
        if (somethingToUpload()) {
            mAccountManager = (AccountManager) getSystemService(Context.ACCOUNT_SERVICE);
            Account[] accounts = mAccountManager.getAccountsByType(MainApp.getAccountType());
            if (accounts.length == 0) {
                Log_OC.i(TAG, "No ownCloud account is available");
                showDialog(DIALOG_NO_ACCOUNT);
            } else if (accounts.length > 1 && !mAccountSelected && !mAccountSelectionShowing) {
                Log_OC.i(TAG, "More than one ownCloud is available");
                showDialog(DIALOG_MULTIPLE_ACCOUNT);
                mAccountSelectionShowing = true;
            } else {
                if (!savedAccount) {
                    setAccount(accounts[0]);
                }
            }

        } else {
            showDialog(DIALOG_NO_STREAM);
        }

        super.setAccount(account, savedAccount);
    }

    @Override
    protected void onAccountSet(boolean stateWasRecovered) {
        super.onAccountSet(mAccountWasRestored);
        initTargetFolder();
        populateDirectoryList();
    }

    @Override
    protected void onSaveInstanceState(Bundle outState) {
        Log_OC.d(TAG, "onSaveInstanceState() start");
        super.onSaveInstanceState(outState);
        outState.putSerializable(KEY_PARENTS, mParents);
        //outState.putParcelable(KEY_ACCOUNT, mAccount);
        outState.putParcelable(KEY_FILE, mFile);
        outState.putBoolean(KEY_ACCOUNT_SELECTED, mAccountSelected);
        outState.putBoolean(KEY_ACCOUNT_SELECTION_SHOWING, mAccountSelectionShowing);
        outState.putInt(KEY_NUM_CACHE_FILE, mNumCacheFile);
        outState.putStringArrayList(KEY_REMOTE_CACHE_DATA, mRemoteCacheData);
        outState.putParcelable(FileActivity.EXTRA_ACCOUNT, getAccount());

        Log_OC.d(TAG, "onSaveInstanceState() end");
    }

    @Override
    protected void onDestroy(){
        if (mSyncBroadcastReceiver != null) {
            unregisterReceiver(mSyncBroadcastReceiver);
        }
        super.onDestroy();
    }

    @Override
    protected Dialog onCreateDialog(final int id) {
        final AlertDialog.Builder builder = new AlertDialog.Builder(this);
        switch (id) {
            case DIALOG_WAITING:
                final ProgressDialog pDialog = new ProgressDialog(this, R.style.ProgressDialogTheme);
                pDialog.setIndeterminate(false);
                pDialog.setCancelable(false);
                pDialog.setMessage(getResources().getString(R.string.uploader_info_uploading));
                pDialog.setOnShowListener(new DialogInterface.OnShowListener() {
                    @Override
                    public void onShow(DialogInterface dialog) {
                        ProgressBar v = (ProgressBar) pDialog.findViewById(android.R.id.progress);
                        v.getIndeterminateDrawable().setColorFilter(getResources().getColor(R.color.color_accent),
                                android.graphics.PorterDuff.Mode.MULTIPLY);

                    }
                });
                return pDialog;
            case DIALOG_NO_ACCOUNT:
                builder.setIcon(android.R.drawable.ic_dialog_alert);
                builder.setTitle(R.string.uploader_wrn_no_account_title);
                builder.setMessage(String.format(
                        getString(R.string.uploader_wrn_no_account_text),
                        getString(R.string.app_name)));
                builder.setCancelable(false);
                builder.setPositiveButton(R.string.uploader_wrn_no_account_setup_btn_text, new OnClickListener() {
                    @Override
                    public void onClick(DialogInterface dialog, int which) {
                        if (android.os.Build.VERSION.SDK_INT >
                                android.os.Build.VERSION_CODES.ECLAIR_MR1) {
                            // using string value since in API7 this
                            // constatn is not defined
                            // in API7 < this constatant is defined in
                            // Settings.ADD_ACCOUNT_SETTINGS
                            // and Settings.EXTRA_AUTHORITIES
                            Intent intent = new Intent(android.provider.Settings.ACTION_ADD_ACCOUNT);
                            intent.putExtra("authorities", new String[]{MainApp.getAuthTokenType()});
                            startActivityForResult(intent, REQUEST_CODE_SETUP_ACCOUNT);
                        } else {
                            // since in API7 there is no direct call for
                            // account setup, so we need to
                            // show our own AccountSetupAcricity, get
                            // desired results and setup
                            // everything for ourself
                            Intent intent = new Intent(getBaseContext(), AccountAuthenticator.class);
                            startActivityForResult(intent, REQUEST_CODE_SETUP_ACCOUNT);
                        }
                    }
                });
                builder.setNegativeButton(R.string.uploader_wrn_no_account_quit_btn_text, new OnClickListener() {
                    @Override
                    public void onClick(DialogInterface dialog, int which) {
                        finish();
                    }
                });
                return builder.create();
            case DIALOG_MULTIPLE_ACCOUNT:
                CharSequence ac[] = new CharSequence[
                        mAccountManager.getAccountsByType(MainApp.getAccountType()).length];
                for (int i = 0; i < ac.length; ++i) {
                    ac[i] = DisplayUtils.convertIdn(
                            mAccountManager.getAccountsByType(MainApp.getAccountType())[i].name, false);
                }
                builder.setTitle(R.string.common_choose_account);
                builder.setItems(ac, new OnClickListener() {
                    @Override
                    public void onClick(DialogInterface dialog, int which) {
                        setAccount(mAccountManager.getAccountsByType(MainApp.getAccountType())[which]);
                        onAccountSet(mAccountWasRestored);
                        dialog.dismiss();
                        mAccountSelected = true;
                        mAccountSelectionShowing = false;
                    }
                });
                builder.setCancelable(true);
                builder.setOnCancelListener(new OnCancelListener() {
                    @Override
                    public void onCancel(DialogInterface dialog) {
                        mAccountSelectionShowing = false;
                        dialog.cancel();
                        finish();
                    }
                });
                return builder.create();
            case DIALOG_NO_STREAM:
                builder.setIcon(android.R.drawable.ic_dialog_alert);
                builder.setTitle(R.string.uploader_wrn_no_content_title);
                builder.setMessage(R.string.uploader_wrn_no_content_text);
                builder.setCancelable(false);
                builder.setNegativeButton(R.string.common_cancel, new OnClickListener() {
                    @Override
                    public void onClick(DialogInterface dialog, int which) {
                        finish();
                    }
                });
                return builder.create();
            default:
                throw new IllegalArgumentException("Unknown dialog id: " + id);
        }
    }

    class a implements OnClickListener {
        String mPath;
        EditText mDirname;

        public a(String path, EditText dirname) {
            mPath = path;
            mDirname = dirname;
        }

        @Override
        public void onClick(DialogInterface dialog, int which) {
            Uploader.this.mUploadPath = mPath + mDirname.getText().toString();
            Uploader.this.mCreateDir = true;
            uploadFiles();
        }
    }

    @Override
    public void onBackPressed() {
        if (mParents.size() <= 1) {
            super.onBackPressed();
            return;
        } else {
            mParents.pop();
            String full_path = generatePath(mParents);
            startSyncFolderOperation(getStorageManager().getFileByPath(full_path));
            populateDirectoryList();
        }
    }

    @Override
    public void onItemClick(AdapterView<?> parent, View view, int position, long id) {
        // click on folder in the list
        Log_OC.d(TAG, "on item click");
        // TODO Enable when "On Device" is recovered ?
        Vector<OCFile> tmpfiles = getStorageManager().getFolderContent(mFile , false);
        tmpfiles = sortFileList(tmpfiles);

        if (tmpfiles.size() <= 0) return;
        // filter on dirtype
        Vector<OCFile> files = new Vector<OCFile>();
        for (OCFile f : tmpfiles)
                files.add(f);
        if (files.size() < position) {
            throw new IndexOutOfBoundsException("Incorrect item selected");
        }
        if (files.get(position).isFolder()){
            OCFile folderToEnter = files.get(position);
            startSyncFolderOperation(folderToEnter);
            mParents.push(folderToEnter.getFileName());
            populateDirectoryList();
        }
    }

    @Override
    public void onClick(View v) {
        // click on button
        switch (v.getId()) {
            case R.id.uploader_choose_folder:
                mUploadPath = "";   // first element in mParents is root dir, represented by "";
                // init mUploadPath with "/" results in a "//" prefix
                for (String p : mParents)
                    mUploadPath += p + OCFile.PATH_SEPARATOR;
                Log_OC.d(TAG, "Uploading file to dir " + mUploadPath);

                uploadFiles();

                break;

            case R.id.uploader_cancel:
                finish();
                break;


            default:
                throw new IllegalArgumentException("Wrong element clicked");
        }
    }

    @Override
    protected void onActivityResult(int requestCode, int resultCode, Intent data) {
        super.onActivityResult(requestCode, resultCode, data);
        Log_OC.i(TAG, "result received. req: " + requestCode + " res: " + resultCode);
        if (requestCode == REQUEST_CODE_SETUP_ACCOUNT) {
            dismissDialog(DIALOG_NO_ACCOUNT);
            if (resultCode == RESULT_CANCELED) {
                finish();
            }
            Account[] accounts = mAccountManager.getAccountsByType(MainApp.getAuthTokenType());
            if (accounts.length == 0) {
                showDialog(DIALOG_NO_ACCOUNT);
            } else {
                // there is no need for checking for is there more then one
                // account at this point
                // since account setup can set only one account at time
                setAccount(accounts[0]);
                populateDirectoryList();
            }
        }
    }

    private void populateDirectoryList() {
        setContentView(R.layout.uploader_layout);

        ListView mListView = (ListView) findViewById(android.R.id.list);
        ActionBar actionBar = getSupportActionBar();

        String current_dir = mParents.peek();
        if (current_dir.equals("")) {
            getSupportActionBar().setTitle(getString(R.string.default_display_name_for_root_folder));
        } else {
            getSupportActionBar().setTitle(current_dir);
        }
        boolean notRoot = (mParents.size() > 1);

        actionBar.setDisplayHomeAsUpEnabled(notRoot);
        actionBar.setHomeButtonEnabled(notRoot);

        String full_path = generatePath(mParents);

        Log_OC.d(TAG, "Populating view with content of : " + full_path);

        mFile = getStorageManager().getFileByPath(full_path);
        if (mFile != null) {
            // TODO Enable when "On Device" is recovered ?
            Vector<OCFile> files = getStorageManager().getFolderContent(mFile, false);
            files = sortFileList(files);

            List<HashMap<String, Object>> data = new LinkedList<HashMap<String, Object>>();
            for (OCFile f : files) {
                if (f.isFolder()) {
                    HashMap<String, Object> h = new HashMap<String, Object>();
                    h.put("dirname", f);
                    h.put("last_mod", DisplayUtils.getRelativeTimestamp(this, f));
                    data.add(h);
                }

                ImageSimpleAdapter sa = new ImageSimpleAdapter(this,
                        data,
                        R.layout.uploader_list_item_layout,
                        new String[]{"dirname", "last_mod"},
                        new int[]{R.id.filename, R.id.last_mod},
                        getStorageManager(), getAccount());

                mListView.setAdapter(sa);
                Button btnChooseFolder = (Button) findViewById(R.id.uploader_choose_folder);
                btnChooseFolder.setOnClickListener(this);

                Button btnNewFolder = (Button) findViewById(R.id.uploader_cancel);
                btnNewFolder.setOnClickListener(this);

                mListView.setOnItemClickListener(this);
            }
<<<<<<< HEAD
        }
    }

    public void startSyncFolderOperation(OCFile folder) {
=======

            UploaderAdapter sa = new UploaderAdapter(this,
                                                data,
                                                R.layout.uploader_list_item_layout,
                                                new String[] {"dirname"},
                                                new int[] {R.id.filename},
                                                getStorageManager(), getAccount());
            
            mListView.setAdapter(sa);
            Button btnChooseFolder = (Button) findViewById(R.id.uploader_choose_folder);
            btnChooseFolder.setOnClickListener(this);
            
            Button btnNewFolder = (Button) findViewById(R.id.uploader_cancel);
            btnNewFolder.setOnClickListener(this);
            
            mListView.setOnItemClickListener(this);
        }
    }

    private void startSyncFolderOperation(OCFile folder) {
>>>>>>> 4d7b8e24
        long currentSyncTime = System.currentTimeMillis();

        mSyncInProgress = true;

        // perform folder synchronization
        RemoteOperation synchFolderOp = new RefreshFolderOperation( folder,
                                                                        currentSyncTime,
                                                                        false,
                                                                        false,
                                                                        false,
                                                                        getStorageManager(),
                                                                        getAccount(),
                                                                        getApplicationContext()
                                                                      );
        synchFolderOp.execute(getAccount(), this, null, null);
    }

    private Vector<OCFile> sortFileList(Vector<OCFile> files) {
        SharedPreferences sharedPreferences = PreferenceManager
                .getDefaultSharedPreferences(this);

        // Read sorting order, default to sort by name ascending
        FileStorageUtils.mSortOrder = sharedPreferences.getInt("sortOrder", 0);
        FileStorageUtils.mSortAscending = sharedPreferences.getBoolean("sortAscending", true);

        files = FileStorageUtils.sortOcFolder(files);
        return files;
    }

    private String generatePath(Stack<String> dirs) {
        String full_path = "";

        for (String a : dirs)
            full_path += a + "/";
        return full_path;
    }

    private void prepareStreamsToUpload() {
        if (getIntent().getAction().equals(Intent.ACTION_SEND)) {
            mStreamsToUpload = new ArrayList<Parcelable>();
            mStreamsToUpload.add(getIntent().getParcelableExtra(Intent.EXTRA_STREAM));
        } else if (getIntent().getAction().equals(Intent.ACTION_SEND_MULTIPLE)) {
            mStreamsToUpload = getIntent().getParcelableArrayListExtra(Intent.EXTRA_STREAM);
        }
    }

    private boolean somethingToUpload() {
        return (mStreamsToUpload != null && mStreamsToUpload.get(0) != null);
    }

    @SuppressLint("NewApi")
    public void uploadFiles() {
        try {

            // ArrayList for files with path in external storage
            ArrayList<String> local = new ArrayList<String>();
            ArrayList<String> remote = new ArrayList<String>();

            // this checks the mimeType 
            for (Parcelable mStream : mStreamsToUpload) {

                Uri uri = (Uri) mStream;
                String data = null;
                String filePath = "";

                if (uri != null) {
                    if (uri.getScheme().equals("content")) {
                       String mimeType = getContentResolver().getType(uri);

                        if (mimeType.contains("image")) {
                            String[] CONTENT_PROJECTION = {Images.Media.DATA,
                                    Images.Media.DISPLAY_NAME, Images.Media.MIME_TYPE,
                                    Images.Media.SIZE};
                            Cursor c = getContentResolver().query(uri, CONTENT_PROJECTION, null,
                                    null, null);
                            c.moveToFirst();
                            int index = c.getColumnIndex(Images.Media.DATA);
                            data = c.getString(index);
                            filePath = mUploadPath +
                                    c.getString(c.getColumnIndex(Images.Media.DISPLAY_NAME));

                        } else if (mimeType.contains("video")) {
                            String[] CONTENT_PROJECTION = {Video.Media.DATA,
                                    Video.Media.DISPLAY_NAME, Video.Media.MIME_TYPE,
                                    Video.Media.SIZE, Video.Media.DATE_MODIFIED};
                            Cursor c = getContentResolver().query(uri, CONTENT_PROJECTION, null,
                                    null, null);
                            c.moveToFirst();
                            int index = c.getColumnIndex(Video.Media.DATA);
                            data = c.getString(index);
                            filePath = mUploadPath +
                                    c.getString(c.getColumnIndex(Video.Media.DISPLAY_NAME));

                        } else if (mimeType.contains("audio")) {
                            String[] CONTENT_PROJECTION = {Audio.Media.DATA,
                                    Audio.Media.DISPLAY_NAME, Audio.Media.MIME_TYPE,
                                    Audio.Media.SIZE};
                            Cursor c = getContentResolver().query(uri, CONTENT_PROJECTION, null,
                                    null, null);
                            c.moveToFirst();
                            int index = c.getColumnIndex(Audio.Media.DATA);
                            data = c.getString(index);
                            filePath = mUploadPath +
                                    c.getString(c.getColumnIndex(Audio.Media.DISPLAY_NAME));

                        } else {
                            Cursor cursor = getContentResolver().query(uri,
                                    new String[]{MediaStore.MediaColumns.DISPLAY_NAME},
                                    null, null, null);
                            cursor.moveToFirst();
                            int nameIndex = cursor.getColumnIndex(cursor.getColumnNames()[0]);
                            if (nameIndex >= 0) {
                                filePath = mUploadPath + cursor.getString(nameIndex);
                            }
                        }

                    } else if (uri.getScheme().equals("file")) {
                        filePath = Uri.decode(uri.toString()).replace(uri.getScheme() +
                                "://", "");
                        if (filePath.contains("mnt")) {
                            String splitedFilePath[] = filePath.split("/mnt");
                            filePath = splitedFilePath[1];
                        }
                        final File file = new File(filePath);
                        data = file.getAbsolutePath();
                        filePath = mUploadPath + file.getName();
                    } else {
                        throw new SecurityException();
                    }
                    if (data == null) {
                        mRemoteCacheData.add(filePath);
                        CopyTmpFileAsyncTask copyTask = new CopyTmpFileAsyncTask(this);
                        Object[] params = {uri, filePath, mRemoteCacheData.size() - 1,
                                getAccount().name, getContentResolver()};
                        mNumCacheFile++;
                        showWaitingCopyDialog();
                        copyTask.execute(params);
                    }
//                    } else {
//                        remote.add(filePath);
//                        local.add(data);
//                    }
                }
                else {
                    throw new SecurityException();
                }

                FileUploader.UploadRequester requester = new FileUploader.UploadRequester();
                requester.uploadNewFile(
                        this,
                        getAccount(),
                        local.toArray(new String[local.size()]),
                        remote.toArray(new String[remote.size()]),
                        null,       // MIME type will be detected from file name
                        FileUploader.LOCAL_BEHAVIOUR_FORGET,
                        false,      // do not create parent folder if not existent
                        UploadFileOperation.CREATED_BY_USER
                );

                //Save the path to shared preferences
                SharedPreferences.Editor appPrefs = PreferenceManager
                        .getDefaultSharedPreferences(getApplicationContext()).edit();
                appPrefs.putString("last_upload_path", mUploadPath);
                appPrefs.apply();

                finish();
            }

        } catch (SecurityException e) {
            String message = String.format(getString(R.string.uploader_error_forbidden_content),
                    getString(R.string.app_name));
            Toast.makeText(this, message, Toast.LENGTH_LONG).show();
        }
    }

    @Override
    public void onRemoteOperationFinish(RemoteOperation operation, RemoteOperationResult result) {
        super.onRemoteOperationFinish(operation, result);


        if (operation instanceof CreateFolderOperation) {
            onCreateFolderOperationFinish((CreateFolderOperation) operation, result);
        }

    }

    /**
     * Updates the view associated to the activity after the finish of an operation
     * trying create a new folder
     *
     * @param operation Creation operation performed.
     * @param result    Result of the creation.
     */
    private void onCreateFolderOperationFinish(CreateFolderOperation operation,
                                               RemoteOperationResult result) {
        if (result.isSuccess()) {
            dismissLoadingDialog();
            String remotePath = operation.getRemotePath().substring(0, operation.getRemotePath().length() -1);
            String newFolder = remotePath.substring(remotePath.lastIndexOf("/") + 1);
            mParents.push(newFolder);
            populateDirectoryList();
        } else {
            try {
                Toast msg = Toast.makeText(this,
                        ErrorMessageAdapter.getErrorCauseMessage(result, operation, getResources()),
                        Toast.LENGTH_LONG);
                msg.show();

            } catch (NotFoundException e) {
                Log_OC.e(TAG, "Error while trying to show fail message ", e);
            }
        }
    }


    /**
     * Loads the target folder initialize shown to the user.
     * <p/>
     * The target account has to be chosen before this method is called.
     */
    private void initTargetFolder() {
        if (getStorageManager() == null) {
            throw new IllegalStateException("Do not call this method before " +
                    "initializing mStorageManager");
        }

        SharedPreferences appPreferences = PreferenceManager
                .getDefaultSharedPreferences(getApplicationContext());

        String last_path = appPreferences.getString("last_upload_path", "");
        // "/" equals root-directory
        if (last_path.equals("/")) {
            mParents.add("");
        } else {
            String[] dir_names = last_path.split("/");
            mParents.clear();
            for (String dir : dir_names)
                mParents.add(dir);
        }
        //Make sure that path still exists, if it doesn't pop the stack and try the previous path
        while (!getStorageManager().fileExists(generatePath(mParents)) && mParents.size() > 1) {
            mParents.pop();
        }
    }

    @Override
    public boolean onCreateOptionsMenu(Menu menu) {
        MenuInflater inflater = getMenuInflater();
        inflater.inflate(R.menu.main_menu, menu);
        menu.findItem(R.id.action_sort).setVisible(false);
        menu.findItem(R.id.action_sync_account).setVisible(false);
        return true;
    }

    @Override
    public boolean onOptionsItemSelected(MenuItem item) {
        boolean retval = true;
        switch (item.getItemId()) {
            case R.id.action_create_dir:
                CreateFolderDialogFragment dialog = CreateFolderDialogFragment.newInstance(mFile);
                dialog.show(
                        getSupportFragmentManager(),
                        CreateFolderDialogFragment.CREATE_FOLDER_FRAGMENT);
                break;
            case android.R.id.home:
                if ((mParents.size() > 1)) {
                    onBackPressed();
                }
                break;

            default:
                retval = super.onOptionsItemSelected(item);
        }
        return retval;
    }

    private OCFile getCurrentFolder(){
        OCFile file = mFile;
        if (file != null) {
            if (file.isFolder()) {
                return file;
            } else if (getStorageManager() != null) {
                return getStorageManager().getFileByPath(file.getParentRemotePath());
            }
        }
        return null;
    }

    private void browseToRoot() {
        OCFile root = getStorageManager().getFileByPath(OCFile.ROOT_PATH);
        mFile = root;
        startSyncFolderOperation(root);
    }

    private class SyncBroadcastReceiver extends BroadcastReceiver {

        /**
         * {@link BroadcastReceiver} to enable syncing feedback in UI
         */
        @Override
        public void onReceive(Context context, Intent intent) {
            try {
                String event = intent.getAction();
                Log_OC.d(TAG, "Received broadcast " + event);
                String accountName = intent.getStringExtra(FileSyncAdapter.EXTRA_ACCOUNT_NAME);
                String synchFolderRemotePath =
                        intent.getStringExtra(FileSyncAdapter.EXTRA_FOLDER_PATH);
                RemoteOperationResult synchResult =
                        (RemoteOperationResult) intent.getSerializableExtra(
                                FileSyncAdapter.EXTRA_RESULT);
                boolean sameAccount = (getAccount() != null &&
                        accountName.equals(getAccount().name) && getStorageManager() != null);

                if (sameAccount) {

                    if (FileSyncAdapter.EVENT_FULL_SYNC_START.equals(event)) {
                        mSyncInProgress = true;

                    } else {
                        OCFile currentFile = (mFile == null) ? null :
                                getStorageManager().getFileByPath(mFile.getRemotePath());
                        OCFile currentDir = (getCurrentFolder() == null) ? null :
                                getStorageManager().getFileByPath(getCurrentFolder().getRemotePath());

                        if (currentDir == null) {
                            // current folder was removed from the server
                            Toast.makeText(context,
                                    String.format(
                                            getString(R.string.sync_current_folder_was_removed),
                                            getCurrentFolder().getFileName()),
                                    Toast.LENGTH_LONG)
                                    .show();
                            browseToRoot();

                        } else {
                            if (currentFile == null && !mFile.isFolder()) {
                                // currently selected file was removed in the server, and now we know it
                                currentFile = currentDir;
                            }

                            if (synchFolderRemotePath != null &&
                                    currentDir.getRemotePath().equals(synchFolderRemotePath)) {
                                populateDirectoryList();
                            }
                            mFile = currentFile;
                        }

                        mSyncInProgress = (!FileSyncAdapter.EVENT_FULL_SYNC_END.equals(event) &&
                                !RefreshFolderOperation.EVENT_SINGLE_FOLDER_SHARES_SYNCED.equals(event));

                        if (RefreshFolderOperation.EVENT_SINGLE_FOLDER_CONTENTS_SYNCED.
                                equals(event) &&
                                /// TODO refactor and make common
                                synchResult != null && !synchResult.isSuccess() &&
                                (synchResult.getCode() == RemoteOperationResult.ResultCode.UNAUTHORIZED ||
                                        synchResult.isIdPRedirection() ||
                                        (synchResult.isException() && synchResult.getException()
                                                instanceof AuthenticatorException))) {

                            requestCredentialsUpdate(context);
                        }
                    }
                    removeStickyBroadcast(intent);
                    Log_OC.d(TAG, "Setting progress visibility to " + mSyncInProgress);

                }
            } catch (RuntimeException e) {
                // avoid app crashes after changing the serial id of RemoteOperationResult
                // in owncloud library with broadcast notifications pending to process
                removeStickyBroadcast(intent);
            }
        }
    }
    /**
     * Process the result of CopyTmpFileAsyncTask
     *
     * @param result
     * @param index
     */
    @Override
    public void onTmpFileCopied(String result, int index) {
        if (mNumCacheFile-- == 0) {
            dismissWaitingCopyDialog();
        }
        if (result != null) {
            FileUploader.UploadRequester requester = new FileUploader.UploadRequester();
            requester.uploadNewFile(
                    this, getAccount(),
                    result,
                    mRemoteCacheData.get(index),
                    FileUploader.LOCAL_BEHAVIOUR_FORGET,
                    null,       // MIME type will be detected from file name
                    false,      // do not create parent folder if not existent
                    UploadFileOperation.CREATED_BY_USER
            );

        } else {
            String message = String.format(getString(R.string.uploader_error_forbidden_content),
                    getString(R.string.app_name));
            Toast.makeText(this, message, Toast.LENGTH_LONG).show();
            Log_OC.d(TAG, message);
        }
    }

    /**
     * Show waiting for copy dialog
     */
    public void showWaitingCopyDialog() {
        // Construct dialog
        LoadingDialog loading = new LoadingDialog(
                getResources().getString(R.string.wait_for_tmp_copy_from_private_storage));
        FragmentManager fm = getSupportFragmentManager();
        FragmentTransaction ft = fm.beginTransaction();
        loading.show(ft, DIALOG_WAIT_COPY_FILE);

    }


    /**
     * Dismiss waiting for copy dialog
     */
    public void dismissWaitingCopyDialog() {
        Fragment frag = getSupportFragmentManager().findFragmentByTag(DIALOG_WAIT_COPY_FILE);
        if (frag != null) {
            LoadingDialog loading = (LoadingDialog) frag;
            loading.dismiss();
        }
    }
}<|MERGE_RESOLUTION|>--- conflicted
+++ resolved
@@ -25,6 +25,7 @@
 import android.accounts.AccountManager;
 import android.accounts.AuthenticatorException;
 import android.annotation.SuppressLint;
+import android.app.AlertDialog;
 import android.app.Dialog;
 import android.app.ProgressDialog;
 import android.content.BroadcastReceiver;
@@ -49,7 +50,6 @@
 import android.support.v4.app.FragmentManager;
 import android.support.v4.app.FragmentTransaction;
 import android.support.v7.app.ActionBar;
-import android.support.v7.app.AlertDialog;
 import android.view.Menu;
 import android.view.MenuInflater;
 import android.view.MenuItem;
@@ -69,17 +69,10 @@
 import com.owncloud.android.files.services.FileUploader;
 import com.owncloud.android.lib.common.operations.RemoteOperation;
 import com.owncloud.android.lib.common.operations.RemoteOperationResult;
-<<<<<<< HEAD
-import com.owncloud.android.lib.common.operations.RemoteOperationResult.ResultCode;
 import com.owncloud.android.lib.common.utils.Log_OC;
 import com.owncloud.android.operations.CreateFolderOperation;
 import com.owncloud.android.operations.RefreshFolderOperation;
 import com.owncloud.android.operations.UploadFileOperation;
-=======
-import com.owncloud.android.lib.common.utils.Log_OC;
-import com.owncloud.android.operations.CreateFolderOperation;
-import com.owncloud.android.operations.RefreshFolderOperation;
->>>>>>> 4d7b8e24
 import com.owncloud.android.syncadapter.FileSyncAdapter;
 import com.owncloud.android.ui.adapter.ImageSimpleAdapter;
 import com.owncloud.android.ui.dialog.CreateFolderDialogFragment;
@@ -88,14 +81,6 @@
 import com.owncloud.android.utils.DisplayUtils;
 import com.owncloud.android.utils.ErrorMessageAdapter;
 import com.owncloud.android.utils.FileStorageUtils;
-
-import java.io.File;
-import java.util.ArrayList;
-import java.util.HashMap;
-import java.util.LinkedList;
-import java.util.List;
-import java.util.Stack;
-import java.util.Vector;
 
 import java.io.File;
 import java.util.ArrayList;
@@ -492,33 +477,10 @@
 
                 mListView.setOnItemClickListener(this);
             }
-<<<<<<< HEAD
-        }
-    }
-
-    public void startSyncFolderOperation(OCFile folder) {
-=======
-
-            UploaderAdapter sa = new UploaderAdapter(this,
-                                                data,
-                                                R.layout.uploader_list_item_layout,
-                                                new String[] {"dirname"},
-                                                new int[] {R.id.filename},
-                                                getStorageManager(), getAccount());
-            
-            mListView.setAdapter(sa);
-            Button btnChooseFolder = (Button) findViewById(R.id.uploader_choose_folder);
-            btnChooseFolder.setOnClickListener(this);
-            
-            Button btnNewFolder = (Button) findViewById(R.id.uploader_cancel);
-            btnNewFolder.setOnClickListener(this);
-            
-            mListView.setOnItemClickListener(this);
         }
     }
 
     private void startSyncFolderOperation(OCFile folder) {
->>>>>>> 4d7b8e24
         long currentSyncTime = System.currentTimeMillis();
 
         mSyncInProgress = true;
