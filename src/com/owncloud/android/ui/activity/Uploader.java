--- conflicted
+++ resolved
@@ -31,7 +31,6 @@
 import java.util.Stack;
 import java.util.Vector;
 
-<<<<<<< HEAD
 import com.owncloud.android.MainApp;
 import com.owncloud.android.R;
 import com.owncloud.android.authentication.AccountAuthenticator;
@@ -48,6 +47,7 @@
 import com.owncloud.android.lib.common.operations.RemoteOperationResult;
 import com.owncloud.android.lib.common.operations.RemoteOperationResult.ResultCode;
 import com.owncloud.android.lib.common.utils.Log_OC;
+import com.owncloud.android.operations.RefreshFolderOperation;
 import com.owncloud.android.operations.SynchronizeFolderOperation;
 
 import android.accounts.Account;
@@ -56,13 +56,8 @@
 import android.accounts.OperationCanceledException;
 import android.app.AlertDialog;
 import android.app.AlertDialog.Builder;
-=======
-
 import android.accounts.Account;
 import android.accounts.AccountManager;
-import android.support.v7.app.AlertDialog;
-import android.support.v7.app.AlertDialog.Builder;
->>>>>>> 136db6a7
 import android.app.Dialog;
 import android.app.ProgressDialog;
 import android.content.BroadcastReceiver;
@@ -100,13 +95,6 @@
 import android.widget.SimpleAdapter;
 import android.widget.Toast;
 
-<<<<<<< HEAD
-import com.actionbarsherlock.app.ActionBar;
-import com.actionbarsherlock.app.SherlockListActivity;
-import com.actionbarsherlock.view.MenuItem;
-import com.owncloud.android.syncadapter.FileSyncAdapter;
-import com.owncloud.android.ui.fragment.OCFileListFragment;
-=======
 import com.owncloud.android.MainApp;
 import com.owncloud.android.R;
 import com.owncloud.android.authentication.AccountAuthenticator;
@@ -116,10 +104,10 @@
 import com.owncloud.android.lib.common.operations.RemoteOperation;
 import com.owncloud.android.lib.common.operations.RemoteOperationResult;
 import com.owncloud.android.operations.CreateFolderOperation;
+import com.owncloud.android.syncadapter.FileSyncAdapter;
 import com.owncloud.android.ui.dialog.CreateFolderDialogFragment;
 import com.owncloud.android.ui.dialog.LoadingDialog;
 import com.owncloud.android.utils.CopyTmpFileAsyncTask;
->>>>>>> 136db6a7
 import com.owncloud.android.utils.DisplayUtils;
 import com.owncloud.android.utils.ErrorMessageAdapter;
 
@@ -139,13 +127,11 @@
     private boolean mCreateDir;
     private String mUploadPath;
     private OCFile mFile;
-<<<<<<< HEAD
+
     private SyncBroadcastReceiver mSyncBroadcastReceiver;
     private boolean mSyncInProgress = false;
-=======
     private boolean mAccountSelected;
     private boolean mAccountSelectionShowing;
->>>>>>> 136db6a7
 
     private ArrayList<String> mRemoteCacheData;
     private int mNumCacheFile;
@@ -215,18 +201,15 @@
         } else {
             showDialog(DIALOG_NO_STREAM);
         }
-<<<<<<< HEAD
-        
+
         // Listen for sync messages
-        IntentFilter syncIntentFilter = new IntentFilter(SynchronizeFolderOperation.
+        IntentFilter syncIntentFilter = new IntentFilter(RefreshFolderOperation.
                                                          EVENT_SINGLE_FOLDER_CONTENTS_SYNCED);
-        syncIntentFilter.addAction(SynchronizeFolderOperation.EVENT_SINGLE_FOLDER_SHARES_SYNCED);
+        syncIntentFilter.addAction(RefreshFolderOperation.EVENT_SINGLE_FOLDER_SHARES_SYNCED);
         mSyncBroadcastReceiver = new SyncBroadcastReceiver();
         registerReceiver(mSyncBroadcastReceiver, syncIntentFilter);
-=======
 
         super.setAccount(account, savedAccount);
->>>>>>> 136db6a7
     }
 
     @Override
@@ -274,13 +257,8 @@
         case DIALOG_NO_ACCOUNT:
             builder.setIcon(android.R.drawable.ic_dialog_alert);
             builder.setTitle(R.string.uploader_wrn_no_account_title);
-<<<<<<< HEAD
-            builder.setMessage(String.format(getString(R.string.uploader_wrn_no_account_text), 
-                                             getString(R.string.app_name)));
-=======
             builder.setMessage(String.format(
                     getString(R.string.uploader_wrn_no_account_text), getString(R.string.app_name)));
->>>>>>> 136db6a7
             builder.setCancelable(false);
             builder.setPositiveButton(R.string.uploader_wrn_no_account_setup_btn_text, new OnClickListener() {
                 @Override
@@ -317,13 +295,8 @@
             CharSequence ac[] = new CharSequence[
                     mAccountManager.getAccountsByType(MainApp.getAccountType()).length];
             for (int i = 0; i < ac.length; ++i) {
-<<<<<<< HEAD
-                ac[i] = DisplayUtils.convertIdn(mAccountManager.getAccountsByType(MainApp.getAccountType())[i].name, 
-                                                false);
-=======
                 ac[i] = DisplayUtils.convertIdn(
                         mAccountManager.getAccountsByType(MainApp.getAccountType())[i].name, false);
->>>>>>> 136db6a7
             }
             builder.setTitle(R.string.common_choose_account);
             builder.setItems(ac, new OnClickListener() {
@@ -389,7 +362,7 @@
         } else {
             mParents.pop();
             String full_path = generatePath(mParents);
-            startSyncFolderOperation(mStorageManager.getFileByPath(full_path));
+            startSyncFolderOperation(getStorageManager().getFileByPath(full_path));
             populateDirectoryList();
         }
     }
@@ -421,11 +394,7 @@
         // click on button
         switch (v.getId()) {
         case R.id.uploader_choose_folder:
-<<<<<<< HEAD
-            mUploadPath = "";   // first element in mParents is root dir, represented by ""; 
-=======
             mUploadPath = "";   // first element in mParents is root dir, represented by "";
->>>>>>> 136db6a7
                                 // init mUploadPath with "/" results in a "//" prefix
             for (String p : mParents)
                 mUploadPath += p + OCFile.PATH_SEPARATOR;
@@ -488,20 +457,11 @@
 
         Log_OC.d(TAG, "Populating view with content of : " + full_path);
 
-<<<<<<< HEAD
-        mFile = mStorageManager.getFileByPath(full_path);
-        Log_OC.d(TAG, "directory exists: " + (mFile != null));  
-        
-        if (mFile != null) {
-            Vector<OCFile> files = mStorageManager.getFolderContent(mFile);
-            List<HashMap<String, OCFile>> data = new LinkedList<HashMap<String,OCFile>>();
-=======
         mFile = getStorageManager().getFileByPath(full_path);
         if (mFile != null) {
             // TODO Enable when "On Device" is recovered ?
             Vector<OCFile> files = getStorageManager().getFolderContent(mFile/*, false*/);
-            List<HashMap<String, Object>> data = new LinkedList<HashMap<String,Object>>();
->>>>>>> 136db6a7
+            List<HashMap<String, OCFile>> data = new LinkedList<HashMap<String,OCFile>>();
             for (OCFile f : files) {
                 HashMap<String, OCFile> h = new HashMap<String, OCFile>();
                     h.put("dirname", f);
@@ -511,16 +471,9 @@
             ImageSimpleAdapter sa = new ImageSimpleAdapter(this,
                                                 data,
                                                 R.layout.uploader_list_item_layout,
-<<<<<<< HEAD
-                                                new String[] {},
-                                                new int[] {}, mStorageManager, mAccount);
-            setListAdapter(sa);
-            Button btn = (Button) findViewById(R.id.uploader_choose_folder);
-            btn.setOnClickListener(this);
-            getListView().setOnItemClickListener(this);
-=======
                                                 new String[] {"dirname"},
-                                                new int[] {R.id.filename});
+                                                new int[] {R.id.filename},
+                                                getStorageManager(), getAccount());
             
             mListView.setAdapter(sa);
             Button btnChooseFolder = (Button) findViewById(R.id.uploader_choose_folder);
@@ -530,7 +483,6 @@
             btnNewFolder.setOnClickListener(this);
             
             mListView.setOnItemClickListener(this);
->>>>>>> 136db6a7
         }
     }
     
@@ -540,16 +492,16 @@
         mSyncInProgress = true;
         
         // perform folder synchronization
-        RemoteOperation synchFolderOp = new SynchronizeFolderOperation( folder,  
+        RemoteOperation synchFolderOp = new RefreshFolderOperation( folder,
                                                                         currentSyncTime, 
                                                                         false,
                                                                         false,
                                                                         false,
-                                                                        mStorageManager, 
-                                                                        mAccount, 
+                                                                        getStorageManager(),
+                                                                        getAccount(),
                                                                         getApplicationContext()
                                                                       );
-        synchFolderOp.execute(mAccount, this, null, null);
+        synchFolderOp.execute(getAccount(), this, null, null);
         
         setSupportProgressBarIndeterminateVisibility(true);
     }
@@ -592,47 +544,45 @@
 
                 if (uri != null) {
                     if (uri.getScheme().equals("content")) {
-<<<<<<< HEAD
-                        
                        String mimeType = getContentResolver().getType(uri);
-                       
+
                        if (mimeType.contains("image")) {
-                           String[] CONTENT_PROJECTION = { Images.Media.DATA, Images.Media.DISPLAY_NAME, 
+                           String[] CONTENT_PROJECTION = { Images.Media.DATA, Images.Media.DISPLAY_NAME,
                                                            Images.Media.MIME_TYPE, Images.Media.SIZE};
                            Cursor c = getContentResolver().query(uri, CONTENT_PROJECTION, null, null, null);
                            c.moveToFirst();
                            int index = c.getColumnIndex(Images.Media.DATA);
-                           String data = c.getString(index);
+                           data = c.getString(index);
                            local.add(data);
                            remote.add(mUploadPath + c.getString(c.getColumnIndex(Images.Media.DISPLAY_NAME)));
-                       
+
                        }
                        else if (mimeType.contains("video")) {
-                           String[] CONTENT_PROJECTION = { Video.Media.DATA, Video.Media.DISPLAY_NAME, 
-                                                           Video.Media.MIME_TYPE, Video.Media.SIZE, 
+                           String[] CONTENT_PROJECTION = { Video.Media.DATA, Video.Media.DISPLAY_NAME,
+                                                           Video.Media.MIME_TYPE, Video.Media.SIZE,
                                                            Video.Media.DATE_MODIFIED };
                            Cursor c = getContentResolver().query(uri, CONTENT_PROJECTION, null, null, null);
                            c.moveToFirst();
                            int index = c.getColumnIndex(Video.Media.DATA);
-                           String data = c.getString(index);
+                           data = c.getString(index);
                            local.add(data);
                            remote.add(mUploadPath + c.getString(c.getColumnIndex(Video.Media.DISPLAY_NAME)));
-                          
+
                        }
                        else if (mimeType.contains("audio")) {
-                           String[] CONTENT_PROJECTION = { Audio.Media.DATA, Audio.Media.DISPLAY_NAME, 
+                           String[] CONTENT_PROJECTION = { Audio.Media.DATA, Audio.Media.DISPLAY_NAME,
                                                            Audio.Media.MIME_TYPE, Audio.Media.SIZE };
                            Cursor c = getContentResolver().query(uri, CONTENT_PROJECTION, null, null, null);
                            c.moveToFirst();
                            int index = c.getColumnIndex(Audio.Media.DATA);
-                           String data = c.getString(index);
+                           data = c.getString(index);
                            local.add(data);
                            remote.add(mUploadPath + c.getString(c.getColumnIndex(Audio.Media.DISPLAY_NAME)));
-                        
+
                        }
                        else {
-                           String filePath = Uri.decode(uri.toString()).replace(uri.getScheme() + "://", "");
-                           // cut everything whats before mnt. It occured to me that sometimes apps send 
+                           filePath = Uri.decode(uri.toString()).replace(uri.getScheme() + "://", "");
+                           // cut everything whats before mnt. It occured to me that sometimes apps send
                            // their name into the URI
                            if (filePath.contains("mnt")) {
                               String splitedFilePath[] = filePath.split("/mnt");
@@ -642,58 +592,6 @@
                            local.add(file.getAbsolutePath());
                            remote.add(mUploadPath + file.getName());
                        }
-                        
-=======
-                        String mimeType = getContentResolver().getType(uri);
-
-                        if (mimeType.contains("image")) {
-                            String[] CONTENT_PROJECTION = { Images.Media.DATA,
-                                    Images.Media.DISPLAY_NAME, Images.Media.MIME_TYPE,
-                                    Images.Media.SIZE };
-                            Cursor c = getContentResolver().query(uri, CONTENT_PROJECTION, null,
-                                    null, null);
-                            c.moveToFirst();
-                            int index = c.getColumnIndex(Images.Media.DATA);
-                            data = c.getString(index);
-                            filePath = mUploadPath +
-                                    c.getString(c.getColumnIndex(Images.Media.DISPLAY_NAME));
-
-                        } else if (mimeType.contains("video")) {
-                            String[] CONTENT_PROJECTION = { Video.Media.DATA,
-                                   Video.Media.DISPLAY_NAME, Video.Media.MIME_TYPE,
-                                   Video.Media.SIZE, Video.Media.DATE_MODIFIED };
-                            Cursor c = getContentResolver().query(uri, CONTENT_PROJECTION, null,
-                                   null, null);
-                            c.moveToFirst();
-                            int index = c.getColumnIndex(Video.Media.DATA);
-                            data = c.getString(index);
-                            filePath = mUploadPath +
-                                   c.getString(c.getColumnIndex(Video.Media.DISPLAY_NAME));
-                          
-                        } else if (mimeType.contains("audio")) {
-                            String[] CONTENT_PROJECTION = { Audio.Media.DATA,
-                                   Audio.Media.DISPLAY_NAME, Audio.Media.MIME_TYPE,
-                                   Audio.Media.SIZE };
-                            Cursor c = getContentResolver().query(uri, CONTENT_PROJECTION, null,
-                                   null, null);
-                            c.moveToFirst();
-                            int index = c.getColumnIndex(Audio.Media.DATA);
-                            data = c.getString(index);
-                            filePath = mUploadPath +
-                                   c.getString(c.getColumnIndex(Audio.Media.DISPLAY_NAME));
-
-                        } else  {
-                            Cursor cursor = getContentResolver().query(uri,
-                                   new String[]{MediaStore.MediaColumns.DISPLAY_NAME},
-                                   null, null, null);
-                            cursor.moveToFirst();
-                            int nameIndex = cursor.getColumnIndex(cursor.getColumnNames()[0]);
-                            if (nameIndex >= 0) {
-                               filePath = mUploadPath + cursor.getString(nameIndex);
-                            }
-                        }
-
->>>>>>> 136db6a7
                     } else if (uri.getScheme().equals("file")) {
                         filePath = Uri.decode(uri.toString()).replace(uri.getScheme() +
                                 "://", "");
@@ -743,13 +641,8 @@
             }
             
         } catch (SecurityException e) {
-<<<<<<< HEAD
-            String message = String.format(getString(R.string.uploader_error_forbidden_content), 
-                                           getString(R.string.app_name));
-=======
             String message = String.format(getString(R.string.uploader_error_forbidden_content),
                     getString(R.string.app_name));
->>>>>>> 136db6a7
             Toast.makeText(this, message, Toast.LENGTH_LONG).show();            
         }
     }
@@ -859,24 +752,24 @@
         if (file != null) {
             if (file.isFolder()) {
                 return file;
-            } else if (mStorageManager != null) {
+            } else if (getStorageManager() != null) {
                 String parentPath = file.getRemotePath().substring(0, 
                                                             file.getRemotePath().lastIndexOf(file.getFileName()));
-                return mStorageManager.getFileByPath(parentPath);
+                return getStorageManager().getFileByPath(parentPath);
             }
         }
         return null;
     }
     
     private void browseToRoot() {
-        OCFile root = mStorageManager.getFileByPath(OCFile.ROOT_PATH);
+        OCFile root = getStorageManager().getFileByPath(OCFile.ROOT_PATH);
         mFile = root;
         startSyncFolderOperation(root);
     }
     
     protected void requestCredentialsUpdate() {
         Intent updateAccountCredentials = new Intent(this, AuthenticatorActivity.class);
-        updateAccountCredentials.putExtra(AuthenticatorActivity.EXTRA_ACCOUNT, mAccount);
+        updateAccountCredentials.putExtra(AuthenticatorActivity.EXTRA_ACCOUNT, getAccount());
         updateAccountCredentials.putExtra(
                 AuthenticatorActivity.EXTRA_ACTION, 
                 AuthenticatorActivity.ACTION_UPDATE_EXPIRED_TOKEN);
@@ -886,7 +779,6 @@
     
     private class SyncBroadcastReceiver extends BroadcastReceiver {
 
-<<<<<<< HEAD
         /**
          * {@link BroadcastReceiver} to enable syncing feedback in UI
          */
@@ -897,28 +789,28 @@
                 Log_OC.d(TAG, "Received broadcast " + event);
                 String accountName = intent.getStringExtra(FileSyncAdapter.EXTRA_ACCOUNT_NAME);
                 String synchFolderRemotePath = intent.getStringExtra(FileSyncAdapter.EXTRA_FOLDER_PATH);
-                RemoteOperationResult synchResult = (RemoteOperationResult)intent.getSerializableExtra(
-                                                                                  FileSyncAdapter.EXTRA_RESULT);
-                boolean sameAccount = (mAccount != null && accountName.equals(mAccount.name) 
-                                                        && mStorageManager != null); 
+                RemoteOperationResult synchResult = (RemoteOperationResult) intent.getSerializableExtra(
+                        FileSyncAdapter.EXTRA_RESULT);
+                boolean sameAccount = (getAccount() != null && accountName.equals(getAccount().name)
+                        && getStorageManager() != null);
 
                 if (sameAccount) {
                     if (FileSyncAdapter.EVENT_FULL_SYNC_START.equals(event)) {
                         mSyncInProgress = true;
                     } else {
-                        OCFile currentFile = (mFile == null) ? null : 
-                            mStorageManager.getFileByPath(mFile.getRemotePath());
-                        OCFile currentDir = (getCurrentFolder() == null) ? null : 
-                            mStorageManager.getFileByPath(getCurrentFolder().getRemotePath());
-    
+                        OCFile currentFile = (mFile == null) ? null :
+                                getStorageManager().getFileByPath(mFile.getRemotePath());
+                        OCFile currentDir = (getCurrentFolder() == null) ? null :
+                                getStorageManager().getFileByPath(getCurrentFolder().getRemotePath());
+
                         if (currentDir == null) {
                             // current folder was removed from the server 
-                            Toast.makeText( context, 
-                                            String.format(
-                                                    getString(R.string.sync_current_folder_was_removed), 
-                                                    getCurrentFolder().getFileName()), 
-                                            Toast.LENGTH_LONG)
-                                .show();
+                            Toast.makeText(context,
+                                    String.format(
+                                            getString(R.string.sync_current_folder_was_removed),
+                                            getCurrentFolder().getFileName()),
+                                    Toast.LENGTH_LONG)
+                                    .show();
                             browseToRoot();
 
                         } else {
@@ -927,53 +819,47 @@
                                 currentFile = currentDir;
                             }
 
-                            if (synchFolderRemotePath != null && 
+                            if (synchFolderRemotePath != null &&
                                     currentDir.getRemotePath().equals(synchFolderRemotePath)) {
                                 populateDirectoryList();
                             }
                             mFile = currentFile;
                         }
-                        
-                        mSyncInProgress = (!FileSyncAdapter.EVENT_FULL_SYNC_END.equals(event) && 
-                                !SynchronizeFolderOperation.EVENT_SINGLE_FOLDER_SHARES_SYNCED.equals(event));
-                                
-                        if (SynchronizeFolderOperation.EVENT_SINGLE_FOLDER_CONTENTS_SYNCED.
-                                    equals(event) &&
+
+                        mSyncInProgress = (!FileSyncAdapter.EVENT_FULL_SYNC_END.equals(event) &&
+                                !RefreshFolderOperation.EVENT_SINGLE_FOLDER_SHARES_SYNCED.equals(event));
+
+                        if (RefreshFolderOperation.EVENT_SINGLE_FOLDER_CONTENTS_SYNCED.
+                                equals(event) &&
                                 /// TODO refactor and make common
-                                synchResult != null && !synchResult.isSuccess() &&  
-                                (synchResult.getCode() == ResultCode.UNAUTHORIZED   || 
-                                    synchResult.isIdPRedirection()                  ||
-                                    (synchResult.isException() && synchResult.getException() 
-                                            instanceof AuthenticatorException))) {
+                                synchResult != null && !synchResult.isSuccess() &&
+                                (synchResult.getCode() == ResultCode.UNAUTHORIZED ||
+                                        synchResult.isIdPRedirection() ||
+                                        (synchResult.isException() && synchResult.getException()
+                                                instanceof AuthenticatorException))) {
 
                             OwnCloudClient client = null;
                             try {
-                                OwnCloudAccount ocAccount = 
-                                        new OwnCloudAccount(mAccount, context);
+                                OwnCloudAccount ocAccount =
+                                        new OwnCloudAccount(getAccount(), context);
                                 client = (OwnCloudClientManagerFactory.getDefaultSingleton().
                                         removeClientFor(ocAccount));
                                 // TODO get rid of these exceptions
                             } catch (AccountNotFoundException e) {
                                 e.printStackTrace();
-                            } catch (AuthenticatorException e) {
-                                e.printStackTrace();
-                            } catch (OperationCanceledException e) {
-                                e.printStackTrace();
-                            } catch (IOException e) {
-                                e.printStackTrace();
                             }
-                            
+
                             if (client != null) {
                                 OwnCloudCredentials cred = client.getCredentials();
                                 if (cred != null) {
                                     AccountManager am = AccountManager.get(context);
                                     if (cred.authTokenExpires()) {
                                         am.invalidateAuthToken(
-                                                mAccount.type, 
+                                                getAccount().type,
                                                 cred.getAuthToken()
                                         );
                                     } else {
-                                        am.clearPassword(mAccount);
+                                        am.clearPassword(getAccount());
                                     }
                                 }
                             }
@@ -982,15 +868,15 @@
                     }
                     removeStickyBroadcast(intent);
                     Log_OC.d(TAG, "Setting progress visibility to " + mSyncInProgress);
-                    setSupportProgressBarIndeterminateVisibility(mSyncInProgress /*|| mRefreshSharesInProgress*/);    
+                    setSupportProgressBarIndeterminateVisibility(mSyncInProgress /*|| mRefreshSharesInProgress*/);
                 }
             } catch (RuntimeException e) {
                 // avoid app crashes after changing the serial id of RemoteOperationResult 
                 // in owncloud library with broadcast notifications pending to process
                 removeStickyBroadcast(intent);
             }
-=======
-
+        }
+    }
     /**
      * Process the result of CopyTmpFileAsyncTask
      * @param result
@@ -1015,9 +901,9 @@
             Toast.makeText(this, message, Toast.LENGTH_LONG).show();
             Log_OC.d(TAG, message);
         }
-
-    }
-/**
+    }
+
+    /**
      * Show waiting for copy dialog
      */
     public void showWaitingCopyDialog() {
@@ -1039,7 +925,6 @@
         if (frag != null) {
             LoadingDialog loading = (LoadingDialog) frag;
             loading.dismiss();
->>>>>>> 136db6a7
         }
     }
 }