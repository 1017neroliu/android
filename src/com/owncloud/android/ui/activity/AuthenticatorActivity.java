/* ownCloud Android client application
 *   Copyright (C) 2012  Bartek Przybylski
<<<<<<< HEAD
 *   Copyright (C) 2012-2013  ownCloud Inc.
=======
 *   Copyright (C) 2012-2013 ownCloud Inc.
>>>>>>> d92ccf8b
 *
 *   This program is free software: you can redistribute it and/or modify
 *   it under the terms of the GNU General Public License as published by
 *   the Free Software Foundation, either version 2 of the License, or
 *   (at your option) any later version.
 *
 *   This program is distributed in the hope that it will be useful,
 *   but WITHOUT ANY WARRANTY; without even the implied warranty of
 *   MERCHANTABILITY or FITNESS FOR A PARTICULAR PURPOSE.  See the
 *   GNU General Public License for more details.
 *
 *   You should have received a copy of the GNU General Public License
 *   along with this program.  If not, see <http://www.gnu.org/licenses/>.
 *
 */

package com.owncloud.android.ui.activity;

import com.owncloud.android.AccountUtils;
import com.owncloud.android.authenticator.AccountAuthenticator;
import com.owncloud.android.authenticator.oauth2.OAuth2Context;
import com.owncloud.android.ui.dialog.SslValidatorDialog;
import com.owncloud.android.ui.dialog.SslValidatorDialog.OnSslValidatorListener;
import com.owncloud.android.utils.OwnCloudVersion;
import com.owncloud.android.network.OwnCloudClientUtils;
import com.owncloud.android.operations.OwnCloudServerCheckOperation;
import com.owncloud.android.operations.ExistenceCheckOperation;
import com.owncloud.android.operations.OAuth2GetAccessToken;
import com.owncloud.android.operations.OnRemoteOperationListener;
import com.owncloud.android.operations.RemoteOperation;
import com.owncloud.android.operations.RemoteOperationResult;
import com.owncloud.android.operations.RemoteOperationResult.ResultCode;

import android.accounts.Account;
import android.accounts.AccountAuthenticatorActivity;
import android.accounts.AccountManager;
import android.app.AlertDialog;
import android.app.Dialog;
import android.app.ProgressDialog;
import android.content.ContentResolver;
import android.content.DialogInterface;
import android.content.Intent;
import android.content.SharedPreferences;
import android.net.Uri;
import android.os.Bundle;
import android.os.Handler;
import android.preference.PreferenceManager;
import android.text.InputType;
import android.util.Log;
import android.view.View;
import android.view.View.OnFocusChangeListener;
import android.view.Window;
import android.widget.CheckBox;
import android.widget.EditText;
import android.widget.Button;
import android.widget.ImageView;
import android.widget.TextView;
import android.widget.Toast;

import com.owncloud.android.R;

import eu.alefzero.webdav.WebdavClient;

/**
 * This Activity is used to add an ownCloud account to the App
 * 
 * @author Bartek Przybylski
 * @author David A. Velasco
 */
public class AuthenticatorActivity extends AccountAuthenticatorActivity
        implements  OnRemoteOperationListener, OnSslValidatorListener, OnFocusChangeListener {

    private static final String TAG = AuthenticatorActivity.class.getSimpleName();

    public static final String EXTRA_ACCOUNT = "ACCOUNT";
    public static final String EXTRA_USER_NAME = "USER_NAME";
    public static final String EXTRA_HOST_NAME = "HOST_NAME";
    public static final String EXTRA_ACTION = "ACTION";
    
    private static final String KEY_HOST_URL_TEXT = "HOST_URL_TEXT";
    private static final String KEY_OC_VERSION = "OC_VERSION";
    private static final String KEY_ACCOUNT = "ACCOUNT";
    private static final String KEY_STATUS_TEXT = "STATUS_TEXT";
    private static final String KEY_STATUS_ICON = "STATUS_ICON";
    private static final String KEY_STATUS_CORRECT = "STATUS_CORRECT";
    private static final String KEY_IS_SSL_CONN = "IS_SSL_CONN";
    private static final String KEY_OAUTH2_STATUS_TEXT = "OAUTH2_STATUS_TEXT";
    private static final String KEY_OAUTH2_STATUS_ICON = "OAUTH2_STATUS_ICON";

    private static final int DIALOG_LOGIN_PROGRESS = 0;
    private static final int DIALOG_SSL_VALIDATOR = 1;
    private static final int DIALOG_CERT_NOT_SAVED = 2;
    private static final int DIALOG_OAUTH2_LOGIN_PROGRESS = 3;

    public static final byte ACTION_CREATE = 0;
    public static final byte ACTION_UPDATE_TOKEN = 1;

    
    private String mHostBaseUrl;
    private OwnCloudVersion mDiscoveredVersion;
    
    private int mStatusText, mStatusIcon;
    private boolean mStatusCorrect, mIsSslConn;
    private int mOAuth2StatusText, mOAuth2StatusIcon;    
    
    private final Handler mHandler = new Handler();
    private Thread mOperationThread;
    private OwnCloudServerCheckOperation mOcServerChkOperation;
    private ExistenceCheckOperation mAuthCheckOperation;
    private RemoteOperationResult mLastSslUntrustedServerResult;

    //private Thread mOAuth2GetCodeThread;
    //private OAuth2GetAuthorizationToken mOAuth2GetCodeRunnable;     
    //private TokenReceiver tokenReceiver;
    //private JSONObject mCodeResponseJson; 
    private Uri mNewCapturedUriFromOAuth2Redirection;
    
    private AccountManager mAccountMgr;
    private boolean mJustCreated;
    private byte mAction;
    private Account mAccount;
    
    private ImageView mRefreshButton;
    private ImageView mViewPasswordButton;
    private EditText mHostUrlInput;
    private EditText mUsernameInput;
    private EditText mPasswordInput;
    private CheckBox mOAuth2Check;
    private String mOAuthAccessToken;
    private View mOkButton;
    private TextView mAuthStatusLayout;
    
    private TextView mOAuthAuthEndpointText;
    private TextView mOAuthTokenEndpointText;
    
    
    /**
     * {@inheritDoc}
     * 
     * IMPORTANT ENTRY POINT 1: activity is shown to the user
     */
    @Override
    protected void onCreate(Bundle savedInstanceState) {
        super.onCreate(savedInstanceState);
        getWindow().requestFeature(Window.FEATURE_NO_TITLE);
        
        /// set view and get references to view elements
        setContentView(R.layout.account_setup);
        mRefreshButton = (ImageView) findViewById(R.id.refreshButton);
        mViewPasswordButton = (ImageView) findViewById(R.id.viewPasswordButton);
        mHostUrlInput = (EditText) findViewById(R.id.hostUrlInput);
        mUsernameInput = (EditText) findViewById(R.id.account_username);
        mPasswordInput = (EditText) findViewById(R.id.account_password);
        mOAuthAuthEndpointText = (TextView)findViewById(R.id.oAuthEntryPoint_1);
        mOAuthTokenEndpointText = (TextView)findViewById(R.id.oAuthEntryPoint_2);
        mOAuth2Check = (CheckBox) findViewById(R.id.oauth_onOff_check);
        mOkButton = findViewById(R.id.buttonOK);
        mAuthStatusLayout = (TextView) findViewById(R.id.auth_status_text); 
        

        /// complete label for 'register account' button
        Button b = (Button) findViewById(R.id.account_register);
        if (b != null) {
            b.setText(String.format(getString(R.string.auth_register), getString(R.string.app_name)));
        }

        /// bind view elements to listeners
        mHostUrlInput.setOnFocusChangeListener(this);
        mPasswordInput.setOnFocusChangeListener(this);
        
        /// initialization
        mAccountMgr = AccountManager.get(this);
        mNewCapturedUriFromOAuth2Redirection = null;    // TODO save?
        mAction = getIntent().getByteExtra(EXTRA_ACTION, ACTION_CREATE); 
        mAccount = null;

        if (savedInstanceState == null) {
            /// connection state and info
            mStatusText = mStatusIcon = 0;
            mStatusCorrect = false;
            mIsSslConn = false;
            
            /// retrieve extras from intent
            String tokenType = getIntent().getExtras().getString(AccountAuthenticator.KEY_AUTH_TOKEN_TYPE);
            boolean oAuthRequired = AccountAuthenticator.AUTH_TOKEN_TYPE_ACCESS_TOKEN.equals(tokenType);
            
            mAccount = getIntent().getExtras().getParcelable(EXTRA_ACCOUNT);
            if (mAccount != null) {
                String ocVersion = mAccountMgr.getUserData(mAccount, AccountAuthenticator.KEY_OC_VERSION);
                if (ocVersion != null) {
                    mDiscoveredVersion = new OwnCloudVersion(ocVersion);
                }
                mHostBaseUrl = mAccountMgr.getUserData(mAccount, AccountAuthenticator.KEY_OC_BASE_URL);
                mHostUrlInput.setText(mHostBaseUrl);
                String userName = mAccount.name.substring(0, mAccount.name.lastIndexOf('@'));
                mUsernameInput.setText(userName);
                oAuthRequired = (mAccountMgr.getUserData(mAccount, AccountAuthenticator.KEY_SUPPORTS_OAUTH2) != null);
            }
            mOAuth2Check.setChecked(oAuthRequired);
            changeViewByOAuth2Check(oAuthRequired);
            

        } else {
            loadSavedInstanceState(savedInstanceState);
        }
        
        if (mAction == ACTION_UPDATE_TOKEN) {
            /// lock things that should not change
            mHostUrlInput.setEnabled(false);
            mUsernameInput.setEnabled(false);
            mOAuth2Check.setVisibility(View.GONE);
            checkOcServer(); 
        }
        
        mPasswordInput.setText("");     // clean password to avoid social hacking (disadvantage: password in removed if the device is turned aside)
        mJustCreated = true;
    }


    /**
     * Saves relevant state before {@link #onPause()}
     * 
     * Do NOT save {@link #mNewCapturedUriFromOAuth2Redirection}; it keeps a temporal flag, intended to defer the 
     * processing of the redirection caught in {@link #onNewIntent(Intent)} until {@link #onResume()} 
     * 
     * See {@link #loadSavedInstanceState(Bundle)}
     */
    @Override
    protected void onSaveInstanceState(Bundle outState) {
        super.onSaveInstanceState(outState);
        
        /// connection state and info
        outState.putInt(KEY_STATUS_TEXT, mStatusText);
        outState.putInt(KEY_STATUS_ICON, mStatusIcon);
        outState.putBoolean(KEY_STATUS_CORRECT, mStatusCorrect);
        outState.putBoolean(KEY_IS_SSL_CONN, mIsSslConn);

        /// server data
        if (mDiscoveredVersion != null) 
            outState.putString(KEY_OC_VERSION, mDiscoveredVersion.toString());
        outState.putString(KEY_HOST_URL_TEXT, mHostBaseUrl);
        
        /// account data, if updating
        if (mAccount != null)
            outState.putParcelable(KEY_ACCOUNT, mAccount);
        
        // Saving the state of oAuth2 components.
        outState.putInt(KEY_OAUTH2_STATUS_ICON, mOAuth2StatusIcon);
        outState.putInt(KEY_OAUTH2_STATUS_TEXT, mOAuth2StatusText);
        
        /* Leave old OAuth flow
        if (codeResponseJson != null){
            outState.putString(KEY_OAUTH2_CODE_RESULT, codeResponseJson.toString());
        }
        */
    }


    /**
     * Loads saved state
     * 
     * See {@link #onSaveInstanceState(Bundle)}.
     * 
     * @param savedInstanceState    Saved state, as received in {@link #onCreate(Bundle)}.
     */
    private void loadSavedInstanceState(Bundle savedInstanceState) {
        /// connection state and info
        mStatusCorrect = savedInstanceState.getBoolean(KEY_STATUS_CORRECT);
        mIsSslConn = savedInstanceState.getBoolean(KEY_IS_SSL_CONN);
        mStatusText = savedInstanceState.getInt(KEY_STATUS_TEXT);
        mStatusIcon = savedInstanceState.getInt(KEY_STATUS_ICON);
        updateConnStatus();
        
        /// UI settings depending upon connection
        mOkButton.setEnabled(mStatusCorrect);   // TODO really necessary?
        if (!mStatusCorrect)
            mRefreshButton.setVisibility(View.VISIBLE); // seems that setting visibility is necessary
        else
            mRefreshButton.setVisibility(View.INVISIBLE);
        
        /// server data
        String ocVersion = savedInstanceState.getString(KEY_OC_VERSION);
        if (ocVersion != null)
            mDiscoveredVersion = new OwnCloudVersion(ocVersion);
        mHostBaseUrl = savedInstanceState.getString(KEY_HOST_URL_TEXT);
        
        // account data, if updating
        mAccount = savedInstanceState.getParcelable(KEY_ACCOUNT);
        
        // state of oAuth2 components
        mOAuth2StatusIcon = savedInstanceState.getInt(KEY_OAUTH2_STATUS_ICON);
        mOAuth2StatusText = savedInstanceState.getInt(KEY_OAUTH2_STATUS_TEXT);
        
        /* Leave old OAuth flow
        // We store a JSon object with all the data returned from oAuth2 server when we get user_code.
        // Is better than store variable by variable. We use String object to serialize from/to it.
           try {
            if (savedInstanceState.containsKey(KEY_OAUTH2_CODE_RESULT)) {
                codeResponseJson = new JSONObject(savedInstanceState.getString(KEY_OAUTH2_CODE_RESULT));
            }
        } catch (JSONException e) {
            Log.e(TAG, "onCreate->JSONException: " + e.toString());
        }*/
        // END of getting the state of oAuth2 components.
        
    }

    
    /**
     * The redirection triggered by the OAuth authentication server as response to the GET AUTHORIZATION request
     * is caught here.
     * 
     * To make this possible, this activity needs to be qualified with android:launchMode = "singleTask" in the
     * AndroidManifest.xml file.
     */
    @Override
    protected void onNewIntent (Intent intent) {
        Log.d(TAG, "onNewIntent()");
        Uri data = intent.getData();
        if (data != null && data.toString().startsWith(OAuth2Context.MY_REDIRECT_URI)) {
            mNewCapturedUriFromOAuth2Redirection = data;
        }
    }

    
    /**
     * The redirection triggered by the OAuth authentication server as response to the GET AUTHORIZATION, and 
     * deferred in {@link #onNewIntent(Intent)}, is processed here.
     */
    @Override
    protected void onResume() {
        super.onResume();
        // the state of mOAuth2Check is automatically recovered between configuration changes, but not before onCreate() finishes; so keep the next lines here
        changeViewByOAuth2Check(mOAuth2Check.isChecked());  
        if (mAction == ACTION_UPDATE_TOKEN && mJustCreated) {
            if (mOAuth2Check.isChecked())
                Toast.makeText(this, R.string.auth_expired_oauth_token_toast, Toast.LENGTH_LONG).show();
            else
                Toast.makeText(this, R.string.auth_expired_basic_auth_toast, Toast.LENGTH_LONG).show();
        }
           
        
        /* LEAVE OLD OAUTH FLOW ; 
        // (old oauth code) Registering token receiver. We must listening to the service that is pooling to the oAuth server for a token.
        if (tokenReceiver == null) {
            IntentFilter tokenFilter = new IntentFilter(OAuth2GetTokenService.TOKEN_RECEIVED_MESSAGE);                
            tokenReceiver = new TokenReceiver();
            this.registerReceiver(tokenReceiver,tokenFilter);
        } */
        // (new oauth code)
        if (mNewCapturedUriFromOAuth2Redirection != null) {
            getOAuth2AccessTokenFromCapturedRedirection();            
        }
        
        mJustCreated = false;
    }
    
    
    @Override protected void onDestroy() {       
        super.onDestroy();

        /* LEAVE OLD OAUTH FLOW
        // We must stop the service thats it's pooling to oAuth2 server for a token.
        Intent tokenService = new Intent(this, OAuth2GetTokenService.class);
        stopService(tokenService);
        
        // We stop listening the result of the pooling service.
        if (tokenReceiver != null) {
            unregisterReceiver(tokenReceiver);
            tokenReceiver = null;
        }*/

    }    
    
    
    /**
     * Parses the redirection with the response to the GET AUTHORIZATION request to the 
     * oAuth server and requests for the access token (GET ACCESS TOKEN)
     */
    private void getOAuth2AccessTokenFromCapturedRedirection() {
        /// Parse data from OAuth redirection
        String queryParameters = mNewCapturedUriFromOAuth2Redirection.getQuery();
        mNewCapturedUriFromOAuth2Redirection = null;
        
        /// Showing the dialog with instructions for the user.
        showDialog(DIALOG_OAUTH2_LOGIN_PROGRESS);

        /// GET ACCESS TOKEN to the oAuth server 
        RemoteOperation operation = new OAuth2GetAccessToken(queryParameters);
        WebdavClient client = OwnCloudClientUtils.createOwnCloudClient(Uri.parse(getString(R.string.oauth_url_endpoint_access)), getApplicationContext());
        operation.execute(client, this, mHandler);
    }
    

    
    /**
     * Handles the change of focus on the text inputs for the server URL and the password
     */
    public void onFocusChange(View view, boolean hasFocus) {
        if (view.getId() == R.id.hostUrlInput) {
            onUrlInputFocusChanged((TextView) view, hasFocus);
            
        } else if (view.getId() == R.id.account_password) {
            onPasswordFocusChanged((TextView) view, hasFocus);
        }
    }
    

    /**
     * Handles changes in focus on the text input for the server URL.
     * 
     * IMPORTANT ENTRY POINT 2: When (!hasFocus), user wrote the server URL and changed to 
     * other field. The operation to check the existence of the server in the entered URL is
     * started. 
     * 
     * When hasFocus:    user 'comes back' to write again the server URL.
     * 
     * @param hostInput     TextView with the URL input field receiving the change of focus.
     * @param hasFocus      'True' if focus is received, 'false' if is lost
     */
    private void onUrlInputFocusChanged(TextView hostInput, boolean hasFocus) {
        if (!hasFocus) {
            checkOcServer();
            
        } else {
            // avoids that the 'connect' button can be clicked if the test was previously passed
            mOkButton.setEnabled(false); 
        }
    }


    private void checkOcServer() {
        String uri = mHostUrlInput.getText().toString().trim();
        if (uri.length() != 0) {
            mStatusText = R.string.auth_testing_connection;
            mStatusIcon = R.drawable.progress_small;
            updateConnStatus();
            /** TODO cancel previous connection check if the user tries to ammend a wrong URL  
            if(mConnChkOperation != null) {
                mConnChkOperation.cancel();
            } */
            mOcServerChkOperation = new  OwnCloudServerCheckOperation(uri, this);
            WebdavClient client = OwnCloudClientUtils.createOwnCloudClient(Uri.parse(uri), this);
            mHostBaseUrl = "";
            mDiscoveredVersion = null;
            mOperationThread = mOcServerChkOperation.execute(client, this, mHandler);
        } else {
            mRefreshButton.setVisibility(View.INVISIBLE);
            mStatusText = 0;
            mStatusIcon = 0;
            updateConnStatus();
        }
    }


    /**
     * Handles changes in focus on the text input for the password (basic authorization).
     * 
     * When (hasFocus), the button to toggle password visibility is shown.
     * 
     * When (!hasFocus), the button is made invisible and the password is hidden.
     * 
     * @param passwordInput    TextView with the password input field receiving the change of focus.
     * @param hasFocus          'True' if focus is received, 'false' if is lost
     */
    private void onPasswordFocusChanged(TextView passwordInput, boolean hasFocus) {
        if (hasFocus) {
            mViewPasswordButton.setVisibility(View.VISIBLE);
        } else {
            int input_type = InputType.TYPE_CLASS_TEXT | InputType.TYPE_TEXT_VARIATION_PASSWORD;
            passwordInput.setInputType(input_type);
            mViewPasswordButton.setVisibility(View.INVISIBLE);
        }
    }


    
    /**
     * Cancels the authenticator activity
     * 
     * IMPORTANT ENTRY POINT 3: Never underestimate the importance of cancellation
     * 
     * This method is bound in the layout/acceoun_setup.xml resource file.
     * 
     * @param view      Cancel button
     */
    public void onCancelClick(View view) {
        setResult(RESULT_CANCELED);     // TODO review how is this related to AccountAuthenticator
        finish();
    }
    
    
    
    /**
     * Checks the credentials of the user in the root of the ownCloud server
     * before creating a new local account.
     * 
     * For basic authorization, a check of existence of the root folder is
     * performed.
     * 
     * For OAuth, starts the flow to get an access token; the credentials test 
     * is postponed until it is available.
     * 
     * IMPORTANT ENTRY POINT 4
     * 
     * @param view      OK button
     */
    public void onOkClick(View view) {
        // this check should be unnecessary
        if (mDiscoveredVersion == null || !mDiscoveredVersion.isVersionValid()  || mHostBaseUrl == null || mHostBaseUrl.length() == 0) {
            mStatusIcon = R.drawable.common_error;
            mStatusText = R.string.auth_wtf_reenter_URL;
            updateConnStatus();
            mOkButton.setEnabled(false);
            Log.wtf(TAG,  "The user was allowed to click 'connect' to an unchecked server!!");
            return;
        }
        
        if (mOAuth2Check.isChecked()) {
            startOauthorization();
            
        } else {
            checkBasicAuthorization();
        }
    }
    
    
    /**
     * Tests the credentials entered by the user performing a check of existence on 
     * the root folder of the ownCloud server.
     */
    private void checkBasicAuthorization() {
        /// get the path to the root folder through WebDAV from the version server
        String webdav_path = AccountUtils.getWebdavPath(mDiscoveredVersion, false);
        
        /// get basic credentials entered by user
        String username = mUsernameInput.getText().toString();
        String password = mPasswordInput.getText().toString();
        
        /// be gentle with the user
        showDialog(DIALOG_LOGIN_PROGRESS);
        
        /// test credentials accessing the root folder
        mAuthCheckOperation = new  ExistenceCheckOperation("", this, false);
        WebdavClient client = OwnCloudClientUtils.createOwnCloudClient(Uri.parse(mHostBaseUrl + webdav_path), this);
        client.setBasicCredentials(username, password);
        mOperationThread = mAuthCheckOperation.execute(client, this, mHandler);
    }


    /**
     * Starts the OAuth 'grant type' flow to get an access token, with 
     * a GET AUTHORIZATION request to the BUILT-IN authorization server. 
     */
    private void startOauthorization() {
        // be gentle with the user
        mStatusIcon = R.drawable.progress_small;
        mStatusText = R.string.oauth_login_connection;
        updateAuthStatus();
        
        // GET AUTHORIZATION request
        /*
        mOAuth2GetCodeRunnable = new OAuth2GetAuthorizationToken(, this);
        mOAuth2GetCodeRunnable.setListener(this, mHandler);
        mOAuth2GetCodeThread = new Thread(mOAuth2GetCodeRunnable);
        mOAuth2GetCodeThread.start();
        */
        
        //if (mGrantType.equals(OAuth2Context.OAUTH2_AUTH_CODE_GRANT_TYPE)) {
        Uri uri = Uri.parse(getString(R.string.oauth_url_endpoint_auth));
        Uri.Builder uriBuilder = uri.buildUpon();
        uriBuilder.appendQueryParameter(OAuth2Context.CODE_RESPONSE_TYPE, OAuth2Context.OAUTH2_CODE_RESPONSE_TYPE);
        uriBuilder.appendQueryParameter(OAuth2Context.CODE_REDIRECT_URI, OAuth2Context.MY_REDIRECT_URI);   
        uriBuilder.appendQueryParameter(OAuth2Context.CODE_CLIENT_ID, OAuth2Context.OAUTH2_F_CLIENT_ID);
        uriBuilder.appendQueryParameter(OAuth2Context.CODE_SCOPE, OAuth2Context.OAUTH2_F_SCOPE);
        //uriBuilder.appendQueryParameter(OAuth2Context.CODE_STATE, whateverwewant);
        uri = uriBuilder.build();
        Log.d(TAG, "Starting browser to view " + uri.toString());
        Intent i = new Intent(Intent.ACTION_VIEW, uri);
        startActivity(i);
        //}
    }

    
    /**
     * Callback method invoked when a RemoteOperation executed by this Activity finishes.
     * 
     * Dispatches the operation flow to the right method.
     */
    @Override
    public void onRemoteOperationFinish(RemoteOperation operation, RemoteOperationResult result) {

        if (operation instanceof OwnCloudServerCheckOperation) {
            onOcServerCheckFinish((OwnCloudServerCheckOperation) operation, result);
            
        } else if (operation instanceof OAuth2GetAccessToken) {
            onGetOAuthAccessTokenFinish((OAuth2GetAccessToken)operation, result);
                
        } else if (operation instanceof ExistenceCheckOperation)  {
            onAuthorizationCheckFinish((ExistenceCheckOperation)operation, result);
                
        }
    }
    

    /**
     * Processes the result of the server check performed when the user finishes the enter of the
     * server URL.
     * 
     * @param operation     Server check performed.
     * @param result        Result of the check.
     */
    private void onOcServerCheckFinish(OwnCloudServerCheckOperation operation, RemoteOperationResult result) {
        /// update status icon and text
        updateStatusIconAndText(result);
        updateConnStatus();

        /// save result state
        mStatusCorrect = result.isSuccess();
        mIsSslConn = (result.getCode() == ResultCode.OK_SSL);
        
        /// very special case (TODO: move to a common place for all the remote operations)
        if (result.getCode() == ResultCode.SSL_RECOVERABLE_PEER_UNVERIFIED) {
            mLastSslUntrustedServerResult = result;
            showDialog(DIALOG_SSL_VALIDATOR); 
        }
        
        /// update the visibility of the 'retry connection' button
        if (!mStatusCorrect)
            mRefreshButton.setVisibility(View.VISIBLE);
        else
            mRefreshButton.setVisibility(View.INVISIBLE);
        
        /// retrieve discovered version and normalize server URL
        mDiscoveredVersion = operation.getDiscoveredVersion();
        mHostBaseUrl = mHostUrlInput.getText().toString().trim();
        if (!mHostBaseUrl.toLowerCase().startsWith("http://") &&
            !mHostBaseUrl.toLowerCase().startsWith("https://")) {
            
            if (mIsSslConn) {
                mHostBaseUrl = "https://" + mHostBaseUrl;
            } else {
                mHostBaseUrl = "http://" + mHostBaseUrl;
            }
            
        }
        if (mHostBaseUrl.endsWith("/"))
            mHostBaseUrl = mHostBaseUrl.substring(0, mHostBaseUrl.length() - 1);
        
        /// allow or not the user try to access the server
        mOkButton.setEnabled(mStatusCorrect);
    }


    /**
     * Chooses the right icon and text to show to the user for the received operation result.
     * 
     * @param result    Result of a remote operation performed in this activity
     */
    private void updateStatusIconAndText(RemoteOperationResult result) {
        mStatusText = mStatusIcon = 0;

        switch (result.getCode()) {
        case OK_SSL:
            mStatusIcon = android.R.drawable.ic_secure;
            mStatusText = R.string.auth_secure_connection;
            break;
            
        case OK_NO_SSL:
        case OK:
            if (mHostUrlInput.getText().toString().trim().toLowerCase().startsWith("http://") ) {
                mStatusText = R.string.auth_connection_established;
                mStatusIcon = R.drawable.ic_ok;
            } else {
                mStatusText = R.string.auth_nossl_plain_ok_title;
                mStatusIcon = android.R.drawable.ic_partial_secure;
            }
            break;
            
        case SSL_RECOVERABLE_PEER_UNVERIFIED:
            mStatusIcon = R.drawable.common_error;
            mStatusText = R.string.auth_ssl_unverified_server_title;
            break;
                
        case BAD_OC_VERSION:
            mStatusIcon = R.drawable.common_error;
            mStatusText = R.string.auth_bad_oc_version_title;
            break;
        case WRONG_CONNECTION:
            mStatusIcon = R.drawable.common_error;
            mStatusText = R.string.auth_wrong_connection_title;
            break;
        case TIMEOUT:
            mStatusIcon = R.drawable.common_error;
            mStatusText = R.string.auth_timeout_title;
            break;
        case INCORRECT_ADDRESS:
            mStatusIcon = R.drawable.common_error;
            mStatusText = R.string.auth_incorrect_address_title;
            break;
            
        case SSL_ERROR:
            mStatusIcon = R.drawable.common_error;
            mStatusText = R.string.auth_ssl_general_error_title;
            break;
            
        case UNAUTHORIZED:
            mStatusIcon = R.drawable.common_error;
            mStatusText = R.string.auth_unauthorized;
            break;
        case HOST_NOT_AVAILABLE:
            mStatusIcon = R.drawable.common_error;
            mStatusText = R.string.auth_unknown_host_title;
            break;
        case NO_NETWORK_CONNECTION:
            mStatusIcon = R.drawable.no_network;
            mStatusText = R.string.auth_no_net_conn_title;
            break;
        case INSTANCE_NOT_CONFIGURED:
            mStatusIcon = R.drawable.common_error;
            mStatusText = R.string.auth_not_configured_title;
            break;
        case FILE_NOT_FOUND:
            mStatusIcon = R.drawable.common_error;
            mStatusText = R.string.auth_incorrect_path_title;
            break;
        case OAUTH2_ERROR:
            mStatusIcon = R.drawable.common_error;
            mStatusText = R.string.auth_oauth_error;
            break;
        case OAUTH2_ERROR_ACCESS_DENIED:
            mStatusIcon = R.drawable.common_error;
            mStatusText = R.string.auth_oauth_error_access_denied;
            break;
        case UNHANDLED_HTTP_CODE:
        case UNKNOWN_ERROR:
            mStatusIcon = R.drawable.common_error;
            mStatusText = R.string.auth_unknown_error_title;
            break;
            
        default:
            break;
        }
    }


    /**
     * Processes the result of the request for and access token send 
     * to an OAuth authorization server.
     * 
     * @param operation     Operation performed requesting the access token.
     * @param result        Result of the operation.
     */
    private void onGetOAuthAccessTokenFinish(OAuth2GetAccessToken operation, RemoteOperationResult result) {
        try {
            dismissDialog(DIALOG_OAUTH2_LOGIN_PROGRESS);
        } catch (IllegalArgumentException e) {
            // NOTHING TO DO ; can't find out what situation that leads to the exception in this code, but user logs signal that it happens
        }

        String webdav_path = AccountUtils.getWebdavPath(mDiscoveredVersion, true);
        if (result.isSuccess() && webdav_path != null) {
            /// be gentle with the user
            showDialog(DIALOG_LOGIN_PROGRESS);
            
            /// time to test the retrieved access token on the ownCloud server
            mOAuthAccessToken = ((OAuth2GetAccessToken)operation).getResultTokenMap().get(OAuth2Context.KEY_ACCESS_TOKEN);
            Log.d(TAG, "Got ACCESS TOKEN: " + mOAuthAccessToken);
            mAuthCheckOperation = new ExistenceCheckOperation("", this, false);
            WebdavClient client = OwnCloudClientUtils.createOwnCloudClient(Uri.parse(mHostBaseUrl + webdav_path), this);
            client.setBearerCredentials(mOAuthAccessToken);
            mAuthCheckOperation.execute(client, this, mHandler);
            
        } else {
            updateStatusIconAndText(result);
            updateAuthStatus();
            Log.d(TAG, "Access failed: " + result.getLogMessage());
        }
    }

    
    /**
     * Processes the result of the access check performed to try the user credentials.
     * 
     * Creates a new account through the AccountManager.
     * 
     * @param operation     Access check performed.
     * @param result        Result of the operation.
     */
    private void onAuthorizationCheckFinish(ExistenceCheckOperation operation, RemoteOperationResult result) {
        try {
            dismissDialog(DIALOG_LOGIN_PROGRESS);
        } catch (IllegalArgumentException e) {
            // NOTHING TO DO ; can't find out what situation that leads to the exception in this code, but user logs signal that it happens
        }
        
        if (result.isSuccess()) {
            Log.d(TAG, "Successful access - time to save the account");

            if (mAction == ACTION_CREATE) {
                createAccount();
                
            } else {
                updateToken();
            }
            
            finish();
            
        } else {
            updateStatusIconAndText(result);
            updateAuthStatus();
            Log.d(TAG, "Access failed: " + result.getLogMessage());
        }
    }

    
    /**
     * Sets the proper response to get that the Account Authenticator that started this activity saves 
     * a new authorization token for mAccount.
     */
    private void updateToken() {
        Bundle response = new Bundle();
        response.putString(AccountManager.KEY_ACCOUNT_NAME, mAccount.name);
        response.putString(AccountManager.KEY_ACCOUNT_TYPE, mAccount.type);
        boolean isOAuth = mOAuth2Check.isChecked();
        if (isOAuth) {
            response.putString(AccountManager.KEY_AUTHTOKEN, mOAuthAccessToken);
            // the next line is necessary; by now, notifications are calling directly to the AuthenticatorActivity to update, without AccountManager intervention
            mAccountMgr.setAuthToken(mAccount, AccountAuthenticator.AUTH_TOKEN_TYPE_ACCESS_TOKEN, mOAuthAccessToken);
        } else {
            response.putString(AccountManager.KEY_AUTHTOKEN, mPasswordInput.getText().toString());
            mAccountMgr.setPassword(mAccount, mPasswordInput.getText().toString());
        }
        setAccountAuthenticatorResult(response);
    }


    /**
     * Creates a new account through the Account Authenticator that started this activity. 
     * 
     * This makes the account permanent.
     * 
     * TODO Decide how to name the OAuth accounts
     * TODO Minimize the direct interactions with the account manager; seems that not all the operations 
     * in the current code are really necessary, provided that right extras are returned to the Account
     * Authenticator through setAccountAuthenticatorResult  
     */
    private void createAccount() {
        /// create and save new ownCloud account
        boolean isOAuth = mOAuth2Check.isChecked();
        
        Uri uri = Uri.parse(mHostBaseUrl);
        String username = mUsernameInput.getText().toString().trim();
        if (isOAuth) {
            username = "OAuth_user" + (new java.util.Random(System.currentTimeMillis())).nextLong();    // TODO change this to something readable
        }            
        String accountName = username + "@" + uri.getHost();
        if (uri.getPort() >= 0) {
            accountName += ":" + uri.getPort();
        }
        mAccount = new Account(accountName, AccountAuthenticator.ACCOUNT_TYPE);
        if (isOAuth) {
            mAccountMgr.addAccountExplicitly(mAccount, "", null);  // with our implementation, the password is never input in the app
        } else {
            mAccountMgr.addAccountExplicitly(mAccount, mPasswordInput.getText().toString(), null);
        }

        /// add the new account as default in preferences, if there is none already
        Account defaultAccount = AccountUtils.getCurrentOwnCloudAccount(this);
        if (defaultAccount == null) {
            SharedPreferences.Editor editor = PreferenceManager
                    .getDefaultSharedPreferences(this).edit();
            editor.putString("select_oc_account", accountName);
            editor.commit();
        }

        /// prepare result to return to the Authenticator
        //  TODO check again what the Authenticator makes with it; probably has the same effect as addAccountExplicitly, but it's not well done
        final Intent intent = new Intent();       
        intent.putExtra(AccountManager.KEY_ACCOUNT_TYPE,    AccountAuthenticator.ACCOUNT_TYPE);
        intent.putExtra(AccountManager.KEY_ACCOUNT_NAME,    mAccount.name);
        if (!isOAuth)
            intent.putExtra(AccountManager.KEY_AUTHTOKEN,   AccountAuthenticator.ACCOUNT_TYPE); // TODO check this; not sure it's right; maybe
        intent.putExtra(AccountManager.KEY_USERDATA,        username);
        if (isOAuth) {
            mAccountMgr.setAuthToken(mAccount, AccountAuthenticator.AUTH_TOKEN_TYPE_ACCESS_TOKEN, mOAuthAccessToken);
        }
        /// add user data to the new account; TODO probably can be done in the last parameter addAccountExplicitly, or in KEY_USERDATA
        mAccountMgr.setUserData(mAccount, AccountAuthenticator.KEY_OC_VERSION,    mDiscoveredVersion.toString());
        mAccountMgr.setUserData(mAccount, AccountAuthenticator.KEY_OC_BASE_URL,   mHostBaseUrl);
        if (isOAuth)
            mAccountMgr.setUserData(mAccount, AccountAuthenticator.KEY_SUPPORTS_OAUTH2, "TRUE");  // TODO this flag should be unnecessary
    
        setAccountAuthenticatorResult(intent.getExtras());
        setResult(RESULT_OK, intent);
        
        /// immediately request for the synchronization of the new account
        Bundle bundle = new Bundle();
        bundle.putBoolean(ContentResolver.SYNC_EXTRAS_MANUAL, true);
        ContentResolver.requestSync(mAccount, AccountAuthenticator.AUTHORITY, bundle);
    }


    /**
     * {@inheritDoc}
     * 
     * Necessary to update the contents of the SSL Dialog
     * 
     * TODO move to some common place for all possible untrusted SSL failures
     */
    @Override
    protected void onPrepareDialog(int id, Dialog dialog, Bundle args) {
        switch (id) {
        case DIALOG_LOGIN_PROGRESS:
        case DIALOG_CERT_NOT_SAVED:
        case DIALOG_OAUTH2_LOGIN_PROGRESS:
            break;
        case DIALOG_SSL_VALIDATOR: {
            ((SslValidatorDialog)dialog).updateResult(mLastSslUntrustedServerResult);
            break;
        }
        default:
            Log.e(TAG, "Incorrect dialog called with id = " + id);
        }
    }

    
    /**
     * {@inheritDoc}
     */
    @Override
    protected Dialog onCreateDialog(int id) {
        Dialog dialog = null;
        switch (id) {
        case DIALOG_LOGIN_PROGRESS: {
            /// simple progress dialog
            ProgressDialog working_dialog = new ProgressDialog(this);
            working_dialog.setMessage(getResources().getString(R.string.auth_trying_to_login));
            working_dialog.setIndeterminate(true);
            working_dialog.setCancelable(true);
            working_dialog
                    .setOnCancelListener(new DialogInterface.OnCancelListener() {
                        @Override
                        public void onCancel(DialogInterface dialog) {
                            /// TODO study if this is enough
                            Log.i(TAG, "Login canceled");
                            if (mOperationThread != null) {
                                mOperationThread.interrupt();
                                finish();
                            }
                        }
                    });
            dialog = working_dialog;
            break;
        }
        case DIALOG_OAUTH2_LOGIN_PROGRESS: {
            /// oAuth2 dialog. We show here to the user the URL and user_code that the user must validate in a web browser. - OLD!
            // TODO optimize this dialog
            ProgressDialog working_dialog = new ProgressDialog(this);
            /* Leave the old OAuth flow
            try {
                if (mCodeResponseJson != null && mCodeResponseJson.has(OAuth2GetCodeRunnable.CODE_VERIFICATION_URL)) {
                    working_dialog.setMessage(String.format(getString(R.string.oauth_code_validation_message), 
                            mCodeResponseJson.getString(OAuth2GetCodeRunnable.CODE_VERIFICATION_URL), 
                            mCodeResponseJson.getString(OAuth2GetCodeRunnable.CODE_USER_CODE)));
                } else {*/
                    working_dialog.setMessage(String.format("Getting authorization")); 
                /*}
            } catch (JSONException e) {
                Log.e(TAG, "onCreateDialog->JSONException: " + e.toString());
            }*/
            working_dialog.setIndeterminate(true);
            working_dialog.setCancelable(true);
            working_dialog
            .setOnCancelListener(new DialogInterface.OnCancelListener() {
                @Override
                public void onCancel(DialogInterface dialog) {
                    Log.i(TAG, "Login canceled");
                    /*if (mOAuth2GetCodeThread != null) {
                        mOAuth2GetCodeThread.interrupt();
                        finish();
                    } */
                    /*if (tokenReceiver != null) {
                        unregisterReceiver(tokenReceiver);
                        tokenReceiver = null;
                        finish();
                    }*/
                    finish();
                }
            });
            dialog = working_dialog;
            break;
        }
        case DIALOG_SSL_VALIDATOR: {
            /// TODO start to use new dialog interface, at least for this (it is a FragmentDialog already)
            dialog = SslValidatorDialog.newInstance(this, mLastSslUntrustedServerResult, this);
            break;
        }
        case DIALOG_CERT_NOT_SAVED: {
            AlertDialog.Builder builder = new AlertDialog.Builder(this);
            builder.setMessage(getResources().getString(R.string.ssl_validator_not_saved));
            builder.setCancelable(false);
            builder.setPositiveButton(R.string.common_ok, new DialogInterface.OnClickListener() {
                    @Override
                    public void onClick(DialogInterface dialog, int which) {
                        dialog.dismiss();
                    };
                });
            dialog = builder.create();
            break;
        }
        default:
            Log.e(TAG, "Incorrect dialog called with id = " + id);
        }
        return dialog;
    }

    
    /**
     * Starts and activity to open the 'new account' page in the ownCloud web site
     * 
     * @param view      'Account register' button
     */
    public void onRegisterClick(View view) {
        Intent register = new Intent(Intent.ACTION_VIEW, Uri.parse(getString(R.string.url_account_register)));
        setResult(RESULT_CANCELED);
        startActivity(register);
    }

    
    /**
     * Updates the content and visibility state of the icon and text associated
     * to the last check on the ownCloud server.
     */
    private void updateConnStatus() {
        ImageView iv = (ImageView) findViewById(R.id.action_indicator);
        TextView tv = (TextView) findViewById(R.id.status_text);

        if (mStatusIcon == 0 && mStatusText == 0) {
            iv.setVisibility(View.INVISIBLE);
            tv.setVisibility(View.INVISIBLE);
        } else {
            iv.setImageResource(mStatusIcon);
            tv.setText(mStatusText);
            iv.setVisibility(View.VISIBLE);
            tv.setVisibility(View.VISIBLE);
        }
    }
    
    
    /**
     * Updates the content and visibility state of the icon and text associated
     * to the interactions with the OAuth authorization server.
     */
    private void updateAuthStatus() {
        /*ImageView iv = (ImageView) findViewById(R.id.auth_status_icon);
        TextView tv = (TextView) findViewById(R.id.auth_status_text);*/

        if (mStatusIcon == 0 && mStatusText == 0) {
            mAuthStatusLayout.setVisibility(View.INVISIBLE);
            /*iv.setVisibility(View.INVISIBLE);
            tv.setVisibility(View.INVISIBLE);*/
        } else {
            mAuthStatusLayout.setText(mStatusText);
            mAuthStatusLayout.setCompoundDrawablesWithIntrinsicBounds(mStatusIcon, 0, 0, 0);
            /*iv.setImageResource(mStatusIcon);
            tv.setText(mStatusText);
            /*iv.setVisibility(View.VISIBLE);
            tv.setVisibility(View.VISIBLE);^*/
            mAuthStatusLayout.setVisibility(View.VISIBLE);
        }
    }     

    
    /**
     * Called when the refresh button in the input field for ownCloud host is clicked.
     * 
     * Performs a new check on the URL in the input field.
     * 
     * @param view      Refresh 'button'
     */
    public void onRefreshClick(View view) {
        onFocusChange(mRefreshButton, false);
    }
    
    
    /**
     * Called when the eye icon in the password field is clicked.
     * 
     * Toggles the visibility of the password in the field. 
     * 
     * @param view      'View password' 'button'
     */
    public void onViewPasswordClick(View view) {
        int selectionStart = mPasswordInput.getSelectionStart();
        int selectionEnd = mPasswordInput.getSelectionEnd();
        int input_type = mPasswordInput.getInputType();
        if ((input_type & InputType.TYPE_TEXT_VARIATION_VISIBLE_PASSWORD) == InputType.TYPE_TEXT_VARIATION_VISIBLE_PASSWORD) {
            input_type = InputType.TYPE_CLASS_TEXT
                    | InputType.TYPE_TEXT_VARIATION_PASSWORD;
        } else {
            input_type = InputType.TYPE_CLASS_TEXT
                    | InputType.TYPE_TEXT_VARIATION_VISIBLE_PASSWORD;
        }
        mPasswordInput.setInputType(input_type);
        mPasswordInput.setSelection(selectionStart, selectionEnd);
    }    
    
    
    /**
     * Called when the checkbox for OAuth authorization is clicked.
     * 
     * Hides or shows the input fields for user & password. 
     * 
     * @param view      'View password' 'button'
     */
    public void onCheckClick(View view) {
        CheckBox oAuth2Check = (CheckBox)view;      
        changeViewByOAuth2Check(oAuth2Check.isChecked());

    }
    
    /**
     * Changes the visibility of input elements depending upon the kind of authorization
     * chosen by the user: basic or OAuth
     * 
     * @param checked       'True' when OAuth is selected.
     */
    public void changeViewByOAuth2Check(Boolean checked) {
        
        if (checked) {
            mOAuthAuthEndpointText.setVisibility(View.VISIBLE);
            mOAuthTokenEndpointText.setVisibility(View.VISIBLE);
            mUsernameInput.setVisibility(View.GONE);
            mPasswordInput.setVisibility(View.GONE);
            mViewPasswordButton.setVisibility(View.GONE);
        } else {
            mOAuthAuthEndpointText.setVisibility(View.GONE);
            mOAuthTokenEndpointText.setVisibility(View.GONE);
            mUsernameInput.setVisibility(View.VISIBLE);
            mPasswordInput.setVisibility(View.VISIBLE);
            mViewPasswordButton.setVisibility(View.INVISIBLE);
        }     

    }    
    
    /* Leave the old OAuth flow
    // Results from the first call to oAuth2 server : getting the user_code and verification_url.
    @Override
    public void onOAuth2GetCodeResult(ResultOAuthType type, JSONObject responseJson) {
        if ((type == ResultOAuthType.OK_SSL)||(type == ResultOAuthType.OK_NO_SSL)) {
            mCodeResponseJson = responseJson;
            if (mCodeResponseJson != null) {
                getOAuth2AccessTokenFromJsonResponse();
            }  // else - nothing to do here - wait for callback !!!
        
        } else if (type == ResultOAuthType.HOST_NOT_AVAILABLE) {
            updateOAuth2IconAndText(R.drawable.common_error, R.string.oauth_connection_url_unavailable);
        }
    }

    // If the results of getting the user_code and verification_url are OK, we get the received data and we start
    // the polling service to oAuth2 server to get a valid token.
    private void getOAuth2AccessTokenFromJsonResponse() {
        String deviceCode = null;
        String verificationUrl = null;
        String userCode = null;
        int expiresIn = -1;
        int interval = -1;

        Log.d(TAG, "ResponseOAuth2->" + mCodeResponseJson.toString());

        try {
            // We get data that we must show to the user or we will use internally.
            verificationUrl = mCodeResponseJson.getString(OAuth2GetAuthorizationToken.CODE_VERIFICATION_URL);
            userCode = mCodeResponseJson.getString(OAuth2GetAuthorizationToken.CODE_USER_CODE);
            expiresIn = mCodeResponseJson.getInt(OAuth2GetAuthorizationToken.CODE_EXPIRES_IN);                

            // And we get data that we must use to get a token.
            deviceCode = mCodeResponseJson.getString(OAuth2GetAuthorizationToken.CODE_DEVICE_CODE);
            interval = mCodeResponseJson.getInt(OAuth2GetAuthorizationToken.CODE_INTERVAL);

        } catch (JSONException e) {
            Log.e(TAG, "Exception accesing data in Json object" + e.toString());
        }

        // Updating status widget to OK.
        updateOAuth2IconAndText(R.drawable.ic_ok, R.string.auth_connection_established);
        
        // Showing the dialog with instructions for the user.
        showDialog(DIALOG_OAUTH2_LOGIN_PROGRESS);

        // Loggin all the data.
        Log.d(TAG, "verificationUrl->" + verificationUrl);
        Log.d(TAG, "userCode->" + userCode);
        Log.d(TAG, "deviceCode->" + deviceCode);
        Log.d(TAG, "expiresIn->" + expiresIn);
        Log.d(TAG, "interval->" + interval);

        // Starting the pooling service.
        try {
            Intent tokenService = new Intent(this, OAuth2GetTokenService.class);
            tokenService.putExtra(OAuth2GetTokenService.TOKEN_URI, OAuth2Context.OAUTH2_G_DEVICE_GETTOKEN_URL);
            tokenService.putExtra(OAuth2GetTokenService.TOKEN_DEVICE_CODE, deviceCode);
            tokenService.putExtra(OAuth2GetTokenService.TOKEN_INTERVAL, interval);

            startService(tokenService);
        }
        catch (Exception e) {
            Log.e(TAG, "tokenService creation problem :", e);
        }
        
    }   
    */
    
    /* Leave the old OAuth flow
    // We get data from the oAuth2 token service with this broadcast receiver.
    private class TokenReceiver extends BroadcastReceiver {
        /**
         * The token is received.
         *  @author
         * {@link BroadcastReceiver} to enable oAuth2 token receiving.
         *-/
        @Override
        public void onReceive(Context context, Intent intent) {
            @SuppressWarnings("unchecked")
            HashMap<String, String> tokenResponse = (HashMap<String, String>)intent.getExtras().get(OAuth2GetTokenService.TOKEN_RECEIVED_DATA);
            Log.d(TAG, "TokenReceiver->" + tokenResponse.get(OAuth2GetTokenService.TOKEN_ACCESS_TOKEN));
            dismissDialog(DIALOG_OAUTH2_LOGIN_PROGRESS);

        }
    }
    */

    
    /**
     * Called from SslValidatorDialog when a new server certificate was correctly saved.
     */
    public void onSavedCertificate() {
        mOperationThread = mOcServerChkOperation.retry(this, mHandler);                
    }

    /**
     * Called from SslValidatorDialog when a new server certificate could not be saved 
     * when the user requested it.
     */
    @Override
    public void onFailedSavingCertificate() {
        showDialog(DIALOG_CERT_NOT_SAVED);
    }

}
<|MERGE_RESOLUTION|>--- conflicted
+++ resolved
@@ -1,1259 +1,1255 @@
-/* ownCloud Android client application
- *   Copyright (C) 2012  Bartek Przybylski
-<<<<<<< HEAD
- *   Copyright (C) 2012-2013  ownCloud Inc.
-=======
- *   Copyright (C) 2012-2013 ownCloud Inc.
->>>>>>> d92ccf8b
- *
- *   This program is free software: you can redistribute it and/or modify
- *   it under the terms of the GNU General Public License as published by
- *   the Free Software Foundation, either version 2 of the License, or
- *   (at your option) any later version.
- *
- *   This program is distributed in the hope that it will be useful,
- *   but WITHOUT ANY WARRANTY; without even the implied warranty of
- *   MERCHANTABILITY or FITNESS FOR A PARTICULAR PURPOSE.  See the
- *   GNU General Public License for more details.
- *
- *   You should have received a copy of the GNU General Public License
- *   along with this program.  If not, see <http://www.gnu.org/licenses/>.
- *
- */
-
-package com.owncloud.android.ui.activity;
-
-import com.owncloud.android.AccountUtils;
-import com.owncloud.android.authenticator.AccountAuthenticator;
-import com.owncloud.android.authenticator.oauth2.OAuth2Context;
-import com.owncloud.android.ui.dialog.SslValidatorDialog;
-import com.owncloud.android.ui.dialog.SslValidatorDialog.OnSslValidatorListener;
-import com.owncloud.android.utils.OwnCloudVersion;
-import com.owncloud.android.network.OwnCloudClientUtils;
-import com.owncloud.android.operations.OwnCloudServerCheckOperation;
-import com.owncloud.android.operations.ExistenceCheckOperation;
-import com.owncloud.android.operations.OAuth2GetAccessToken;
-import com.owncloud.android.operations.OnRemoteOperationListener;
-import com.owncloud.android.operations.RemoteOperation;
-import com.owncloud.android.operations.RemoteOperationResult;
-import com.owncloud.android.operations.RemoteOperationResult.ResultCode;
-
-import android.accounts.Account;
-import android.accounts.AccountAuthenticatorActivity;
-import android.accounts.AccountManager;
-import android.app.AlertDialog;
-import android.app.Dialog;
-import android.app.ProgressDialog;
-import android.content.ContentResolver;
-import android.content.DialogInterface;
-import android.content.Intent;
-import android.content.SharedPreferences;
-import android.net.Uri;
-import android.os.Bundle;
-import android.os.Handler;
-import android.preference.PreferenceManager;
-import android.text.InputType;
-import android.util.Log;
-import android.view.View;
-import android.view.View.OnFocusChangeListener;
-import android.view.Window;
-import android.widget.CheckBox;
-import android.widget.EditText;
-import android.widget.Button;
-import android.widget.ImageView;
-import android.widget.TextView;
-import android.widget.Toast;
-
-import com.owncloud.android.R;
-
-import eu.alefzero.webdav.WebdavClient;
-
-/**
- * This Activity is used to add an ownCloud account to the App
- * 
- * @author Bartek Przybylski
- * @author David A. Velasco
- */
-public class AuthenticatorActivity extends AccountAuthenticatorActivity
-        implements  OnRemoteOperationListener, OnSslValidatorListener, OnFocusChangeListener {
-
-    private static final String TAG = AuthenticatorActivity.class.getSimpleName();
-
-    public static final String EXTRA_ACCOUNT = "ACCOUNT";
-    public static final String EXTRA_USER_NAME = "USER_NAME";
-    public static final String EXTRA_HOST_NAME = "HOST_NAME";
-    public static final String EXTRA_ACTION = "ACTION";
-    
-    private static final String KEY_HOST_URL_TEXT = "HOST_URL_TEXT";
-    private static final String KEY_OC_VERSION = "OC_VERSION";
-    private static final String KEY_ACCOUNT = "ACCOUNT";
-    private static final String KEY_STATUS_TEXT = "STATUS_TEXT";
-    private static final String KEY_STATUS_ICON = "STATUS_ICON";
-    private static final String KEY_STATUS_CORRECT = "STATUS_CORRECT";
-    private static final String KEY_IS_SSL_CONN = "IS_SSL_CONN";
-    private static final String KEY_OAUTH2_STATUS_TEXT = "OAUTH2_STATUS_TEXT";
-    private static final String KEY_OAUTH2_STATUS_ICON = "OAUTH2_STATUS_ICON";
-
-    private static final int DIALOG_LOGIN_PROGRESS = 0;
-    private static final int DIALOG_SSL_VALIDATOR = 1;
-    private static final int DIALOG_CERT_NOT_SAVED = 2;
-    private static final int DIALOG_OAUTH2_LOGIN_PROGRESS = 3;
-
-    public static final byte ACTION_CREATE = 0;
-    public static final byte ACTION_UPDATE_TOKEN = 1;
-
-    
-    private String mHostBaseUrl;
-    private OwnCloudVersion mDiscoveredVersion;
-    
-    private int mStatusText, mStatusIcon;
-    private boolean mStatusCorrect, mIsSslConn;
-    private int mOAuth2StatusText, mOAuth2StatusIcon;    
-    
-    private final Handler mHandler = new Handler();
-    private Thread mOperationThread;
-    private OwnCloudServerCheckOperation mOcServerChkOperation;
-    private ExistenceCheckOperation mAuthCheckOperation;
-    private RemoteOperationResult mLastSslUntrustedServerResult;
-
-    //private Thread mOAuth2GetCodeThread;
-    //private OAuth2GetAuthorizationToken mOAuth2GetCodeRunnable;     
-    //private TokenReceiver tokenReceiver;
-    //private JSONObject mCodeResponseJson; 
-    private Uri mNewCapturedUriFromOAuth2Redirection;
-    
-    private AccountManager mAccountMgr;
-    private boolean mJustCreated;
-    private byte mAction;
-    private Account mAccount;
-    
-    private ImageView mRefreshButton;
-    private ImageView mViewPasswordButton;
-    private EditText mHostUrlInput;
-    private EditText mUsernameInput;
-    private EditText mPasswordInput;
-    private CheckBox mOAuth2Check;
-    private String mOAuthAccessToken;
-    private View mOkButton;
-    private TextView mAuthStatusLayout;
-    
-    private TextView mOAuthAuthEndpointText;
-    private TextView mOAuthTokenEndpointText;
-    
-    
-    /**
-     * {@inheritDoc}
-     * 
-     * IMPORTANT ENTRY POINT 1: activity is shown to the user
-     */
-    @Override
-    protected void onCreate(Bundle savedInstanceState) {
-        super.onCreate(savedInstanceState);
-        getWindow().requestFeature(Window.FEATURE_NO_TITLE);
-        
-        /// set view and get references to view elements
-        setContentView(R.layout.account_setup);
-        mRefreshButton = (ImageView) findViewById(R.id.refreshButton);
-        mViewPasswordButton = (ImageView) findViewById(R.id.viewPasswordButton);
-        mHostUrlInput = (EditText) findViewById(R.id.hostUrlInput);
-        mUsernameInput = (EditText) findViewById(R.id.account_username);
-        mPasswordInput = (EditText) findViewById(R.id.account_password);
-        mOAuthAuthEndpointText = (TextView)findViewById(R.id.oAuthEntryPoint_1);
-        mOAuthTokenEndpointText = (TextView)findViewById(R.id.oAuthEntryPoint_2);
-        mOAuth2Check = (CheckBox) findViewById(R.id.oauth_onOff_check);
-        mOkButton = findViewById(R.id.buttonOK);
-        mAuthStatusLayout = (TextView) findViewById(R.id.auth_status_text); 
-        
-
-        /// complete label for 'register account' button
-        Button b = (Button) findViewById(R.id.account_register);
-        if (b != null) {
-            b.setText(String.format(getString(R.string.auth_register), getString(R.string.app_name)));
-        }
-
-        /// bind view elements to listeners
-        mHostUrlInput.setOnFocusChangeListener(this);
-        mPasswordInput.setOnFocusChangeListener(this);
-        
-        /// initialization
-        mAccountMgr = AccountManager.get(this);
-        mNewCapturedUriFromOAuth2Redirection = null;    // TODO save?
-        mAction = getIntent().getByteExtra(EXTRA_ACTION, ACTION_CREATE); 
-        mAccount = null;
-
-        if (savedInstanceState == null) {
-            /// connection state and info
-            mStatusText = mStatusIcon = 0;
-            mStatusCorrect = false;
-            mIsSslConn = false;
-            
-            /// retrieve extras from intent
-            String tokenType = getIntent().getExtras().getString(AccountAuthenticator.KEY_AUTH_TOKEN_TYPE);
-            boolean oAuthRequired = AccountAuthenticator.AUTH_TOKEN_TYPE_ACCESS_TOKEN.equals(tokenType);
-            
-            mAccount = getIntent().getExtras().getParcelable(EXTRA_ACCOUNT);
-            if (mAccount != null) {
-                String ocVersion = mAccountMgr.getUserData(mAccount, AccountAuthenticator.KEY_OC_VERSION);
-                if (ocVersion != null) {
-                    mDiscoveredVersion = new OwnCloudVersion(ocVersion);
-                }
-                mHostBaseUrl = mAccountMgr.getUserData(mAccount, AccountAuthenticator.KEY_OC_BASE_URL);
-                mHostUrlInput.setText(mHostBaseUrl);
-                String userName = mAccount.name.substring(0, mAccount.name.lastIndexOf('@'));
-                mUsernameInput.setText(userName);
-                oAuthRequired = (mAccountMgr.getUserData(mAccount, AccountAuthenticator.KEY_SUPPORTS_OAUTH2) != null);
-            }
-            mOAuth2Check.setChecked(oAuthRequired);
-            changeViewByOAuth2Check(oAuthRequired);
-            
-
-        } else {
-            loadSavedInstanceState(savedInstanceState);
-        }
-        
-        if (mAction == ACTION_UPDATE_TOKEN) {
-            /// lock things that should not change
-            mHostUrlInput.setEnabled(false);
-            mUsernameInput.setEnabled(false);
-            mOAuth2Check.setVisibility(View.GONE);
-            checkOcServer(); 
-        }
-        
-        mPasswordInput.setText("");     // clean password to avoid social hacking (disadvantage: password in removed if the device is turned aside)
-        mJustCreated = true;
-    }
-
-
-    /**
-     * Saves relevant state before {@link #onPause()}
-     * 
-     * Do NOT save {@link #mNewCapturedUriFromOAuth2Redirection}; it keeps a temporal flag, intended to defer the 
-     * processing of the redirection caught in {@link #onNewIntent(Intent)} until {@link #onResume()} 
-     * 
-     * See {@link #loadSavedInstanceState(Bundle)}
-     */
-    @Override
-    protected void onSaveInstanceState(Bundle outState) {
-        super.onSaveInstanceState(outState);
-        
-        /// connection state and info
-        outState.putInt(KEY_STATUS_TEXT, mStatusText);
-        outState.putInt(KEY_STATUS_ICON, mStatusIcon);
-        outState.putBoolean(KEY_STATUS_CORRECT, mStatusCorrect);
-        outState.putBoolean(KEY_IS_SSL_CONN, mIsSslConn);
-
-        /// server data
-        if (mDiscoveredVersion != null) 
-            outState.putString(KEY_OC_VERSION, mDiscoveredVersion.toString());
-        outState.putString(KEY_HOST_URL_TEXT, mHostBaseUrl);
-        
-        /// account data, if updating
-        if (mAccount != null)
-            outState.putParcelable(KEY_ACCOUNT, mAccount);
-        
-        // Saving the state of oAuth2 components.
-        outState.putInt(KEY_OAUTH2_STATUS_ICON, mOAuth2StatusIcon);
-        outState.putInt(KEY_OAUTH2_STATUS_TEXT, mOAuth2StatusText);
-        
-        /* Leave old OAuth flow
-        if (codeResponseJson != null){
-            outState.putString(KEY_OAUTH2_CODE_RESULT, codeResponseJson.toString());
-        }
-        */
-    }
-
-
-    /**
-     * Loads saved state
-     * 
-     * See {@link #onSaveInstanceState(Bundle)}.
-     * 
-     * @param savedInstanceState    Saved state, as received in {@link #onCreate(Bundle)}.
-     */
-    private void loadSavedInstanceState(Bundle savedInstanceState) {
-        /// connection state and info
-        mStatusCorrect = savedInstanceState.getBoolean(KEY_STATUS_CORRECT);
-        mIsSslConn = savedInstanceState.getBoolean(KEY_IS_SSL_CONN);
-        mStatusText = savedInstanceState.getInt(KEY_STATUS_TEXT);
-        mStatusIcon = savedInstanceState.getInt(KEY_STATUS_ICON);
-        updateConnStatus();
-        
-        /// UI settings depending upon connection
-        mOkButton.setEnabled(mStatusCorrect);   // TODO really necessary?
-        if (!mStatusCorrect)
-            mRefreshButton.setVisibility(View.VISIBLE); // seems that setting visibility is necessary
-        else
-            mRefreshButton.setVisibility(View.INVISIBLE);
-        
-        /// server data
-        String ocVersion = savedInstanceState.getString(KEY_OC_VERSION);
-        if (ocVersion != null)
-            mDiscoveredVersion = new OwnCloudVersion(ocVersion);
-        mHostBaseUrl = savedInstanceState.getString(KEY_HOST_URL_TEXT);
-        
-        // account data, if updating
-        mAccount = savedInstanceState.getParcelable(KEY_ACCOUNT);
-        
-        // state of oAuth2 components
-        mOAuth2StatusIcon = savedInstanceState.getInt(KEY_OAUTH2_STATUS_ICON);
-        mOAuth2StatusText = savedInstanceState.getInt(KEY_OAUTH2_STATUS_TEXT);
-        
-        /* Leave old OAuth flow
-        // We store a JSon object with all the data returned from oAuth2 server when we get user_code.
-        // Is better than store variable by variable. We use String object to serialize from/to it.
-           try {
-            if (savedInstanceState.containsKey(KEY_OAUTH2_CODE_RESULT)) {
-                codeResponseJson = new JSONObject(savedInstanceState.getString(KEY_OAUTH2_CODE_RESULT));
-            }
-        } catch (JSONException e) {
-            Log.e(TAG, "onCreate->JSONException: " + e.toString());
-        }*/
-        // END of getting the state of oAuth2 components.
-        
-    }
-
-    
-    /**
-     * The redirection triggered by the OAuth authentication server as response to the GET AUTHORIZATION request
-     * is caught here.
-     * 
-     * To make this possible, this activity needs to be qualified with android:launchMode = "singleTask" in the
-     * AndroidManifest.xml file.
-     */
-    @Override
-    protected void onNewIntent (Intent intent) {
-        Log.d(TAG, "onNewIntent()");
-        Uri data = intent.getData();
-        if (data != null && data.toString().startsWith(OAuth2Context.MY_REDIRECT_URI)) {
-            mNewCapturedUriFromOAuth2Redirection = data;
-        }
-    }
-
-    
-    /**
-     * The redirection triggered by the OAuth authentication server as response to the GET AUTHORIZATION, and 
-     * deferred in {@link #onNewIntent(Intent)}, is processed here.
-     */
-    @Override
-    protected void onResume() {
-        super.onResume();
-        // the state of mOAuth2Check is automatically recovered between configuration changes, but not before onCreate() finishes; so keep the next lines here
-        changeViewByOAuth2Check(mOAuth2Check.isChecked());  
-        if (mAction == ACTION_UPDATE_TOKEN && mJustCreated) {
-            if (mOAuth2Check.isChecked())
-                Toast.makeText(this, R.string.auth_expired_oauth_token_toast, Toast.LENGTH_LONG).show();
-            else
-                Toast.makeText(this, R.string.auth_expired_basic_auth_toast, Toast.LENGTH_LONG).show();
-        }
-           
-        
-        /* LEAVE OLD OAUTH FLOW ; 
-        // (old oauth code) Registering token receiver. We must listening to the service that is pooling to the oAuth server for a token.
-        if (tokenReceiver == null) {
-            IntentFilter tokenFilter = new IntentFilter(OAuth2GetTokenService.TOKEN_RECEIVED_MESSAGE);                
-            tokenReceiver = new TokenReceiver();
-            this.registerReceiver(tokenReceiver,tokenFilter);
-        } */
-        // (new oauth code)
-        if (mNewCapturedUriFromOAuth2Redirection != null) {
-            getOAuth2AccessTokenFromCapturedRedirection();            
-        }
-        
-        mJustCreated = false;
-    }
-    
-    
-    @Override protected void onDestroy() {       
-        super.onDestroy();
-
-        /* LEAVE OLD OAUTH FLOW
-        // We must stop the service thats it's pooling to oAuth2 server for a token.
-        Intent tokenService = new Intent(this, OAuth2GetTokenService.class);
-        stopService(tokenService);
-        
-        // We stop listening the result of the pooling service.
-        if (tokenReceiver != null) {
-            unregisterReceiver(tokenReceiver);
-            tokenReceiver = null;
-        }*/
-
-    }    
-    
-    
-    /**
-     * Parses the redirection with the response to the GET AUTHORIZATION request to the 
-     * oAuth server and requests for the access token (GET ACCESS TOKEN)
-     */
-    private void getOAuth2AccessTokenFromCapturedRedirection() {
-        /// Parse data from OAuth redirection
-        String queryParameters = mNewCapturedUriFromOAuth2Redirection.getQuery();
-        mNewCapturedUriFromOAuth2Redirection = null;
-        
-        /// Showing the dialog with instructions for the user.
-        showDialog(DIALOG_OAUTH2_LOGIN_PROGRESS);
-
-        /// GET ACCESS TOKEN to the oAuth server 
-        RemoteOperation operation = new OAuth2GetAccessToken(queryParameters);
-        WebdavClient client = OwnCloudClientUtils.createOwnCloudClient(Uri.parse(getString(R.string.oauth_url_endpoint_access)), getApplicationContext());
-        operation.execute(client, this, mHandler);
-    }
-    
-
-    
-    /**
-     * Handles the change of focus on the text inputs for the server URL and the password
-     */
-    public void onFocusChange(View view, boolean hasFocus) {
-        if (view.getId() == R.id.hostUrlInput) {
-            onUrlInputFocusChanged((TextView) view, hasFocus);
-            
-        } else if (view.getId() == R.id.account_password) {
-            onPasswordFocusChanged((TextView) view, hasFocus);
-        }
-    }
-    
-
-    /**
-     * Handles changes in focus on the text input for the server URL.
-     * 
-     * IMPORTANT ENTRY POINT 2: When (!hasFocus), user wrote the server URL and changed to 
-     * other field. The operation to check the existence of the server in the entered URL is
-     * started. 
-     * 
-     * When hasFocus:    user 'comes back' to write again the server URL.
-     * 
-     * @param hostInput     TextView with the URL input field receiving the change of focus.
-     * @param hasFocus      'True' if focus is received, 'false' if is lost
-     */
-    private void onUrlInputFocusChanged(TextView hostInput, boolean hasFocus) {
-        if (!hasFocus) {
-            checkOcServer();
-            
-        } else {
-            // avoids that the 'connect' button can be clicked if the test was previously passed
-            mOkButton.setEnabled(false); 
-        }
-    }
-
-
-    private void checkOcServer() {
-        String uri = mHostUrlInput.getText().toString().trim();
-        if (uri.length() != 0) {
-            mStatusText = R.string.auth_testing_connection;
-            mStatusIcon = R.drawable.progress_small;
-            updateConnStatus();
-            /** TODO cancel previous connection check if the user tries to ammend a wrong URL  
-            if(mConnChkOperation != null) {
-                mConnChkOperation.cancel();
-            } */
-            mOcServerChkOperation = new  OwnCloudServerCheckOperation(uri, this);
-            WebdavClient client = OwnCloudClientUtils.createOwnCloudClient(Uri.parse(uri), this);
-            mHostBaseUrl = "";
-            mDiscoveredVersion = null;
-            mOperationThread = mOcServerChkOperation.execute(client, this, mHandler);
-        } else {
-            mRefreshButton.setVisibility(View.INVISIBLE);
-            mStatusText = 0;
-            mStatusIcon = 0;
-            updateConnStatus();
-        }
-    }
-
-
-    /**
-     * Handles changes in focus on the text input for the password (basic authorization).
-     * 
-     * When (hasFocus), the button to toggle password visibility is shown.
-     * 
-     * When (!hasFocus), the button is made invisible and the password is hidden.
-     * 
-     * @param passwordInput    TextView with the password input field receiving the change of focus.
-     * @param hasFocus          'True' if focus is received, 'false' if is lost
-     */
-    private void onPasswordFocusChanged(TextView passwordInput, boolean hasFocus) {
-        if (hasFocus) {
-            mViewPasswordButton.setVisibility(View.VISIBLE);
-        } else {
-            int input_type = InputType.TYPE_CLASS_TEXT | InputType.TYPE_TEXT_VARIATION_PASSWORD;
-            passwordInput.setInputType(input_type);
-            mViewPasswordButton.setVisibility(View.INVISIBLE);
-        }
-    }
-
-
-    
-    /**
-     * Cancels the authenticator activity
-     * 
-     * IMPORTANT ENTRY POINT 3: Never underestimate the importance of cancellation
-     * 
-     * This method is bound in the layout/acceoun_setup.xml resource file.
-     * 
-     * @param view      Cancel button
-     */
-    public void onCancelClick(View view) {
-        setResult(RESULT_CANCELED);     // TODO review how is this related to AccountAuthenticator
-        finish();
-    }
-    
-    
-    
-    /**
-     * Checks the credentials of the user in the root of the ownCloud server
-     * before creating a new local account.
-     * 
-     * For basic authorization, a check of existence of the root folder is
-     * performed.
-     * 
-     * For OAuth, starts the flow to get an access token; the credentials test 
-     * is postponed until it is available.
-     * 
-     * IMPORTANT ENTRY POINT 4
-     * 
-     * @param view      OK button
-     */
-    public void onOkClick(View view) {
-        // this check should be unnecessary
-        if (mDiscoveredVersion == null || !mDiscoveredVersion.isVersionValid()  || mHostBaseUrl == null || mHostBaseUrl.length() == 0) {
-            mStatusIcon = R.drawable.common_error;
-            mStatusText = R.string.auth_wtf_reenter_URL;
-            updateConnStatus();
-            mOkButton.setEnabled(false);
-            Log.wtf(TAG,  "The user was allowed to click 'connect' to an unchecked server!!");
-            return;
-        }
-        
-        if (mOAuth2Check.isChecked()) {
-            startOauthorization();
-            
-        } else {
-            checkBasicAuthorization();
-        }
-    }
-    
-    
-    /**
-     * Tests the credentials entered by the user performing a check of existence on 
-     * the root folder of the ownCloud server.
-     */
-    private void checkBasicAuthorization() {
-        /// get the path to the root folder through WebDAV from the version server
-        String webdav_path = AccountUtils.getWebdavPath(mDiscoveredVersion, false);
-        
-        /// get basic credentials entered by user
-        String username = mUsernameInput.getText().toString();
-        String password = mPasswordInput.getText().toString();
-        
-        /// be gentle with the user
-        showDialog(DIALOG_LOGIN_PROGRESS);
-        
-        /// test credentials accessing the root folder
-        mAuthCheckOperation = new  ExistenceCheckOperation("", this, false);
-        WebdavClient client = OwnCloudClientUtils.createOwnCloudClient(Uri.parse(mHostBaseUrl + webdav_path), this);
-        client.setBasicCredentials(username, password);
-        mOperationThread = mAuthCheckOperation.execute(client, this, mHandler);
-    }
-
-
-    /**
-     * Starts the OAuth 'grant type' flow to get an access token, with 
-     * a GET AUTHORIZATION request to the BUILT-IN authorization server. 
-     */
-    private void startOauthorization() {
-        // be gentle with the user
-        mStatusIcon = R.drawable.progress_small;
-        mStatusText = R.string.oauth_login_connection;
-        updateAuthStatus();
-        
-        // GET AUTHORIZATION request
-        /*
-        mOAuth2GetCodeRunnable = new OAuth2GetAuthorizationToken(, this);
-        mOAuth2GetCodeRunnable.setListener(this, mHandler);
-        mOAuth2GetCodeThread = new Thread(mOAuth2GetCodeRunnable);
-        mOAuth2GetCodeThread.start();
-        */
-        
-        //if (mGrantType.equals(OAuth2Context.OAUTH2_AUTH_CODE_GRANT_TYPE)) {
-        Uri uri = Uri.parse(getString(R.string.oauth_url_endpoint_auth));
-        Uri.Builder uriBuilder = uri.buildUpon();
-        uriBuilder.appendQueryParameter(OAuth2Context.CODE_RESPONSE_TYPE, OAuth2Context.OAUTH2_CODE_RESPONSE_TYPE);
-        uriBuilder.appendQueryParameter(OAuth2Context.CODE_REDIRECT_URI, OAuth2Context.MY_REDIRECT_URI);   
-        uriBuilder.appendQueryParameter(OAuth2Context.CODE_CLIENT_ID, OAuth2Context.OAUTH2_F_CLIENT_ID);
-        uriBuilder.appendQueryParameter(OAuth2Context.CODE_SCOPE, OAuth2Context.OAUTH2_F_SCOPE);
-        //uriBuilder.appendQueryParameter(OAuth2Context.CODE_STATE, whateverwewant);
-        uri = uriBuilder.build();
-        Log.d(TAG, "Starting browser to view " + uri.toString());
-        Intent i = new Intent(Intent.ACTION_VIEW, uri);
-        startActivity(i);
-        //}
-    }
-
-    
-    /**
-     * Callback method invoked when a RemoteOperation executed by this Activity finishes.
-     * 
-     * Dispatches the operation flow to the right method.
-     */
-    @Override
-    public void onRemoteOperationFinish(RemoteOperation operation, RemoteOperationResult result) {
-
-        if (operation instanceof OwnCloudServerCheckOperation) {
-            onOcServerCheckFinish((OwnCloudServerCheckOperation) operation, result);
-            
-        } else if (operation instanceof OAuth2GetAccessToken) {
-            onGetOAuthAccessTokenFinish((OAuth2GetAccessToken)operation, result);
-                
-        } else if (operation instanceof ExistenceCheckOperation)  {
-            onAuthorizationCheckFinish((ExistenceCheckOperation)operation, result);
-                
-        }
-    }
-    
-
-    /**
-     * Processes the result of the server check performed when the user finishes the enter of the
-     * server URL.
-     * 
-     * @param operation     Server check performed.
-     * @param result        Result of the check.
-     */
-    private void onOcServerCheckFinish(OwnCloudServerCheckOperation operation, RemoteOperationResult result) {
-        /// update status icon and text
-        updateStatusIconAndText(result);
-        updateConnStatus();
-
-        /// save result state
-        mStatusCorrect = result.isSuccess();
-        mIsSslConn = (result.getCode() == ResultCode.OK_SSL);
-        
-        /// very special case (TODO: move to a common place for all the remote operations)
-        if (result.getCode() == ResultCode.SSL_RECOVERABLE_PEER_UNVERIFIED) {
-            mLastSslUntrustedServerResult = result;
-            showDialog(DIALOG_SSL_VALIDATOR); 
-        }
-        
-        /// update the visibility of the 'retry connection' button
-        if (!mStatusCorrect)
-            mRefreshButton.setVisibility(View.VISIBLE);
-        else
-            mRefreshButton.setVisibility(View.INVISIBLE);
-        
-        /// retrieve discovered version and normalize server URL
-        mDiscoveredVersion = operation.getDiscoveredVersion();
-        mHostBaseUrl = mHostUrlInput.getText().toString().trim();
-        if (!mHostBaseUrl.toLowerCase().startsWith("http://") &&
-            !mHostBaseUrl.toLowerCase().startsWith("https://")) {
-            
-            if (mIsSslConn) {
-                mHostBaseUrl = "https://" + mHostBaseUrl;
-            } else {
-                mHostBaseUrl = "http://" + mHostBaseUrl;
-            }
-            
-        }
-        if (mHostBaseUrl.endsWith("/"))
-            mHostBaseUrl = mHostBaseUrl.substring(0, mHostBaseUrl.length() - 1);
-        
-        /// allow or not the user try to access the server
-        mOkButton.setEnabled(mStatusCorrect);
-    }
-
-
-    /**
-     * Chooses the right icon and text to show to the user for the received operation result.
-     * 
-     * @param result    Result of a remote operation performed in this activity
-     */
-    private void updateStatusIconAndText(RemoteOperationResult result) {
-        mStatusText = mStatusIcon = 0;
-
-        switch (result.getCode()) {
-        case OK_SSL:
-            mStatusIcon = android.R.drawable.ic_secure;
-            mStatusText = R.string.auth_secure_connection;
-            break;
-            
-        case OK_NO_SSL:
-        case OK:
-            if (mHostUrlInput.getText().toString().trim().toLowerCase().startsWith("http://") ) {
-                mStatusText = R.string.auth_connection_established;
-                mStatusIcon = R.drawable.ic_ok;
-            } else {
-                mStatusText = R.string.auth_nossl_plain_ok_title;
-                mStatusIcon = android.R.drawable.ic_partial_secure;
-            }
-            break;
-            
-        case SSL_RECOVERABLE_PEER_UNVERIFIED:
-            mStatusIcon = R.drawable.common_error;
-            mStatusText = R.string.auth_ssl_unverified_server_title;
-            break;
-                
-        case BAD_OC_VERSION:
-            mStatusIcon = R.drawable.common_error;
-            mStatusText = R.string.auth_bad_oc_version_title;
-            break;
-        case WRONG_CONNECTION:
-            mStatusIcon = R.drawable.common_error;
-            mStatusText = R.string.auth_wrong_connection_title;
-            break;
-        case TIMEOUT:
-            mStatusIcon = R.drawable.common_error;
-            mStatusText = R.string.auth_timeout_title;
-            break;
-        case INCORRECT_ADDRESS:
-            mStatusIcon = R.drawable.common_error;
-            mStatusText = R.string.auth_incorrect_address_title;
-            break;
-            
-        case SSL_ERROR:
-            mStatusIcon = R.drawable.common_error;
-            mStatusText = R.string.auth_ssl_general_error_title;
-            break;
-            
-        case UNAUTHORIZED:
-            mStatusIcon = R.drawable.common_error;
-            mStatusText = R.string.auth_unauthorized;
-            break;
-        case HOST_NOT_AVAILABLE:
-            mStatusIcon = R.drawable.common_error;
-            mStatusText = R.string.auth_unknown_host_title;
-            break;
-        case NO_NETWORK_CONNECTION:
-            mStatusIcon = R.drawable.no_network;
-            mStatusText = R.string.auth_no_net_conn_title;
-            break;
-        case INSTANCE_NOT_CONFIGURED:
-            mStatusIcon = R.drawable.common_error;
-            mStatusText = R.string.auth_not_configured_title;
-            break;
-        case FILE_NOT_FOUND:
-            mStatusIcon = R.drawable.common_error;
-            mStatusText = R.string.auth_incorrect_path_title;
-            break;
-        case OAUTH2_ERROR:
-            mStatusIcon = R.drawable.common_error;
-            mStatusText = R.string.auth_oauth_error;
-            break;
-        case OAUTH2_ERROR_ACCESS_DENIED:
-            mStatusIcon = R.drawable.common_error;
-            mStatusText = R.string.auth_oauth_error_access_denied;
-            break;
-        case UNHANDLED_HTTP_CODE:
-        case UNKNOWN_ERROR:
-            mStatusIcon = R.drawable.common_error;
-            mStatusText = R.string.auth_unknown_error_title;
-            break;
-            
-        default:
-            break;
-        }
-    }
-
-
-    /**
-     * Processes the result of the request for and access token send 
-     * to an OAuth authorization server.
-     * 
-     * @param operation     Operation performed requesting the access token.
-     * @param result        Result of the operation.
-     */
-    private void onGetOAuthAccessTokenFinish(OAuth2GetAccessToken operation, RemoteOperationResult result) {
-        try {
-            dismissDialog(DIALOG_OAUTH2_LOGIN_PROGRESS);
-        } catch (IllegalArgumentException e) {
-            // NOTHING TO DO ; can't find out what situation that leads to the exception in this code, but user logs signal that it happens
-        }
-
-        String webdav_path = AccountUtils.getWebdavPath(mDiscoveredVersion, true);
-        if (result.isSuccess() && webdav_path != null) {
-            /// be gentle with the user
-            showDialog(DIALOG_LOGIN_PROGRESS);
-            
-            /// time to test the retrieved access token on the ownCloud server
-            mOAuthAccessToken = ((OAuth2GetAccessToken)operation).getResultTokenMap().get(OAuth2Context.KEY_ACCESS_TOKEN);
-            Log.d(TAG, "Got ACCESS TOKEN: " + mOAuthAccessToken);
-            mAuthCheckOperation = new ExistenceCheckOperation("", this, false);
-            WebdavClient client = OwnCloudClientUtils.createOwnCloudClient(Uri.parse(mHostBaseUrl + webdav_path), this);
-            client.setBearerCredentials(mOAuthAccessToken);
-            mAuthCheckOperation.execute(client, this, mHandler);
-            
-        } else {
-            updateStatusIconAndText(result);
-            updateAuthStatus();
-            Log.d(TAG, "Access failed: " + result.getLogMessage());
-        }
-    }
-
-    
-    /**
-     * Processes the result of the access check performed to try the user credentials.
-     * 
-     * Creates a new account through the AccountManager.
-     * 
-     * @param operation     Access check performed.
-     * @param result        Result of the operation.
-     */
-    private void onAuthorizationCheckFinish(ExistenceCheckOperation operation, RemoteOperationResult result) {
-        try {
-            dismissDialog(DIALOG_LOGIN_PROGRESS);
-        } catch (IllegalArgumentException e) {
-            // NOTHING TO DO ; can't find out what situation that leads to the exception in this code, but user logs signal that it happens
-        }
-        
-        if (result.isSuccess()) {
-            Log.d(TAG, "Successful access - time to save the account");
-
-            if (mAction == ACTION_CREATE) {
-                createAccount();
-                
-            } else {
-                updateToken();
-            }
-            
-            finish();
-            
-        } else {
-            updateStatusIconAndText(result);
-            updateAuthStatus();
-            Log.d(TAG, "Access failed: " + result.getLogMessage());
-        }
-    }
-
-    
-    /**
-     * Sets the proper response to get that the Account Authenticator that started this activity saves 
-     * a new authorization token for mAccount.
-     */
-    private void updateToken() {
-        Bundle response = new Bundle();
-        response.putString(AccountManager.KEY_ACCOUNT_NAME, mAccount.name);
-        response.putString(AccountManager.KEY_ACCOUNT_TYPE, mAccount.type);
-        boolean isOAuth = mOAuth2Check.isChecked();
-        if (isOAuth) {
-            response.putString(AccountManager.KEY_AUTHTOKEN, mOAuthAccessToken);
-            // the next line is necessary; by now, notifications are calling directly to the AuthenticatorActivity to update, without AccountManager intervention
-            mAccountMgr.setAuthToken(mAccount, AccountAuthenticator.AUTH_TOKEN_TYPE_ACCESS_TOKEN, mOAuthAccessToken);
-        } else {
-            response.putString(AccountManager.KEY_AUTHTOKEN, mPasswordInput.getText().toString());
-            mAccountMgr.setPassword(mAccount, mPasswordInput.getText().toString());
-        }
-        setAccountAuthenticatorResult(response);
-    }
-
-
-    /**
-     * Creates a new account through the Account Authenticator that started this activity. 
-     * 
-     * This makes the account permanent.
-     * 
-     * TODO Decide how to name the OAuth accounts
-     * TODO Minimize the direct interactions with the account manager; seems that not all the operations 
-     * in the current code are really necessary, provided that right extras are returned to the Account
-     * Authenticator through setAccountAuthenticatorResult  
-     */
-    private void createAccount() {
-        /// create and save new ownCloud account
-        boolean isOAuth = mOAuth2Check.isChecked();
-        
-        Uri uri = Uri.parse(mHostBaseUrl);
-        String username = mUsernameInput.getText().toString().trim();
-        if (isOAuth) {
-            username = "OAuth_user" + (new java.util.Random(System.currentTimeMillis())).nextLong();    // TODO change this to something readable
-        }            
-        String accountName = username + "@" + uri.getHost();
-        if (uri.getPort() >= 0) {
-            accountName += ":" + uri.getPort();
-        }
-        mAccount = new Account(accountName, AccountAuthenticator.ACCOUNT_TYPE);
-        if (isOAuth) {
-            mAccountMgr.addAccountExplicitly(mAccount, "", null);  // with our implementation, the password is never input in the app
-        } else {
-            mAccountMgr.addAccountExplicitly(mAccount, mPasswordInput.getText().toString(), null);
-        }
-
-        /// add the new account as default in preferences, if there is none already
-        Account defaultAccount = AccountUtils.getCurrentOwnCloudAccount(this);
-        if (defaultAccount == null) {
-            SharedPreferences.Editor editor = PreferenceManager
-                    .getDefaultSharedPreferences(this).edit();
-            editor.putString("select_oc_account", accountName);
-            editor.commit();
-        }
-
-        /// prepare result to return to the Authenticator
-        //  TODO check again what the Authenticator makes with it; probably has the same effect as addAccountExplicitly, but it's not well done
-        final Intent intent = new Intent();       
-        intent.putExtra(AccountManager.KEY_ACCOUNT_TYPE,    AccountAuthenticator.ACCOUNT_TYPE);
-        intent.putExtra(AccountManager.KEY_ACCOUNT_NAME,    mAccount.name);
-        if (!isOAuth)
-            intent.putExtra(AccountManager.KEY_AUTHTOKEN,   AccountAuthenticator.ACCOUNT_TYPE); // TODO check this; not sure it's right; maybe
-        intent.putExtra(AccountManager.KEY_USERDATA,        username);
-        if (isOAuth) {
-            mAccountMgr.setAuthToken(mAccount, AccountAuthenticator.AUTH_TOKEN_TYPE_ACCESS_TOKEN, mOAuthAccessToken);
-        }
-        /// add user data to the new account; TODO probably can be done in the last parameter addAccountExplicitly, or in KEY_USERDATA
-        mAccountMgr.setUserData(mAccount, AccountAuthenticator.KEY_OC_VERSION,    mDiscoveredVersion.toString());
-        mAccountMgr.setUserData(mAccount, AccountAuthenticator.KEY_OC_BASE_URL,   mHostBaseUrl);
-        if (isOAuth)
-            mAccountMgr.setUserData(mAccount, AccountAuthenticator.KEY_SUPPORTS_OAUTH2, "TRUE");  // TODO this flag should be unnecessary
-    
-        setAccountAuthenticatorResult(intent.getExtras());
-        setResult(RESULT_OK, intent);
-        
-        /// immediately request for the synchronization of the new account
-        Bundle bundle = new Bundle();
-        bundle.putBoolean(ContentResolver.SYNC_EXTRAS_MANUAL, true);
-        ContentResolver.requestSync(mAccount, AccountAuthenticator.AUTHORITY, bundle);
-    }
-
-
-    /**
-     * {@inheritDoc}
-     * 
-     * Necessary to update the contents of the SSL Dialog
-     * 
-     * TODO move to some common place for all possible untrusted SSL failures
-     */
-    @Override
-    protected void onPrepareDialog(int id, Dialog dialog, Bundle args) {
-        switch (id) {
-        case DIALOG_LOGIN_PROGRESS:
-        case DIALOG_CERT_NOT_SAVED:
-        case DIALOG_OAUTH2_LOGIN_PROGRESS:
-            break;
-        case DIALOG_SSL_VALIDATOR: {
-            ((SslValidatorDialog)dialog).updateResult(mLastSslUntrustedServerResult);
-            break;
-        }
-        default:
-            Log.e(TAG, "Incorrect dialog called with id = " + id);
-        }
-    }
-
-    
-    /**
-     * {@inheritDoc}
-     */
-    @Override
-    protected Dialog onCreateDialog(int id) {
-        Dialog dialog = null;
-        switch (id) {
-        case DIALOG_LOGIN_PROGRESS: {
-            /// simple progress dialog
-            ProgressDialog working_dialog = new ProgressDialog(this);
-            working_dialog.setMessage(getResources().getString(R.string.auth_trying_to_login));
-            working_dialog.setIndeterminate(true);
-            working_dialog.setCancelable(true);
-            working_dialog
-                    .setOnCancelListener(new DialogInterface.OnCancelListener() {
-                        @Override
-                        public void onCancel(DialogInterface dialog) {
-                            /// TODO study if this is enough
-                            Log.i(TAG, "Login canceled");
-                            if (mOperationThread != null) {
-                                mOperationThread.interrupt();
-                                finish();
-                            }
-                        }
-                    });
-            dialog = working_dialog;
-            break;
-        }
-        case DIALOG_OAUTH2_LOGIN_PROGRESS: {
-            /// oAuth2 dialog. We show here to the user the URL and user_code that the user must validate in a web browser. - OLD!
-            // TODO optimize this dialog
-            ProgressDialog working_dialog = new ProgressDialog(this);
-            /* Leave the old OAuth flow
-            try {
-                if (mCodeResponseJson != null && mCodeResponseJson.has(OAuth2GetCodeRunnable.CODE_VERIFICATION_URL)) {
-                    working_dialog.setMessage(String.format(getString(R.string.oauth_code_validation_message), 
-                            mCodeResponseJson.getString(OAuth2GetCodeRunnable.CODE_VERIFICATION_URL), 
-                            mCodeResponseJson.getString(OAuth2GetCodeRunnable.CODE_USER_CODE)));
-                } else {*/
-                    working_dialog.setMessage(String.format("Getting authorization")); 
-                /*}
-            } catch (JSONException e) {
-                Log.e(TAG, "onCreateDialog->JSONException: " + e.toString());
-            }*/
-            working_dialog.setIndeterminate(true);
-            working_dialog.setCancelable(true);
-            working_dialog
-            .setOnCancelListener(new DialogInterface.OnCancelListener() {
-                @Override
-                public void onCancel(DialogInterface dialog) {
-                    Log.i(TAG, "Login canceled");
-                    /*if (mOAuth2GetCodeThread != null) {
-                        mOAuth2GetCodeThread.interrupt();
-                        finish();
-                    } */
-                    /*if (tokenReceiver != null) {
-                        unregisterReceiver(tokenReceiver);
-                        tokenReceiver = null;
-                        finish();
-                    }*/
-                    finish();
-                }
-            });
-            dialog = working_dialog;
-            break;
-        }
-        case DIALOG_SSL_VALIDATOR: {
-            /// TODO start to use new dialog interface, at least for this (it is a FragmentDialog already)
-            dialog = SslValidatorDialog.newInstance(this, mLastSslUntrustedServerResult, this);
-            break;
-        }
-        case DIALOG_CERT_NOT_SAVED: {
-            AlertDialog.Builder builder = new AlertDialog.Builder(this);
-            builder.setMessage(getResources().getString(R.string.ssl_validator_not_saved));
-            builder.setCancelable(false);
-            builder.setPositiveButton(R.string.common_ok, new DialogInterface.OnClickListener() {
-                    @Override
-                    public void onClick(DialogInterface dialog, int which) {
-                        dialog.dismiss();
-                    };
-                });
-            dialog = builder.create();
-            break;
-        }
-        default:
-            Log.e(TAG, "Incorrect dialog called with id = " + id);
-        }
-        return dialog;
-    }
-
-    
-    /**
-     * Starts and activity to open the 'new account' page in the ownCloud web site
-     * 
-     * @param view      'Account register' button
-     */
-    public void onRegisterClick(View view) {
-        Intent register = new Intent(Intent.ACTION_VIEW, Uri.parse(getString(R.string.url_account_register)));
-        setResult(RESULT_CANCELED);
-        startActivity(register);
-    }
-
-    
-    /**
-     * Updates the content and visibility state of the icon and text associated
-     * to the last check on the ownCloud server.
-     */
-    private void updateConnStatus() {
-        ImageView iv = (ImageView) findViewById(R.id.action_indicator);
-        TextView tv = (TextView) findViewById(R.id.status_text);
-
-        if (mStatusIcon == 0 && mStatusText == 0) {
-            iv.setVisibility(View.INVISIBLE);
-            tv.setVisibility(View.INVISIBLE);
-        } else {
-            iv.setImageResource(mStatusIcon);
-            tv.setText(mStatusText);
-            iv.setVisibility(View.VISIBLE);
-            tv.setVisibility(View.VISIBLE);
-        }
-    }
-    
-    
-    /**
-     * Updates the content and visibility state of the icon and text associated
-     * to the interactions with the OAuth authorization server.
-     */
-    private void updateAuthStatus() {
-        /*ImageView iv = (ImageView) findViewById(R.id.auth_status_icon);
-        TextView tv = (TextView) findViewById(R.id.auth_status_text);*/
-
-        if (mStatusIcon == 0 && mStatusText == 0) {
-            mAuthStatusLayout.setVisibility(View.INVISIBLE);
-            /*iv.setVisibility(View.INVISIBLE);
-            tv.setVisibility(View.INVISIBLE);*/
-        } else {
-            mAuthStatusLayout.setText(mStatusText);
-            mAuthStatusLayout.setCompoundDrawablesWithIntrinsicBounds(mStatusIcon, 0, 0, 0);
-            /*iv.setImageResource(mStatusIcon);
-            tv.setText(mStatusText);
-            /*iv.setVisibility(View.VISIBLE);
-            tv.setVisibility(View.VISIBLE);^*/
-            mAuthStatusLayout.setVisibility(View.VISIBLE);
-        }
-    }     
-
-    
-    /**
-     * Called when the refresh button in the input field for ownCloud host is clicked.
-     * 
-     * Performs a new check on the URL in the input field.
-     * 
-     * @param view      Refresh 'button'
-     */
-    public void onRefreshClick(View view) {
-        onFocusChange(mRefreshButton, false);
-    }
-    
-    
-    /**
-     * Called when the eye icon in the password field is clicked.
-     * 
-     * Toggles the visibility of the password in the field. 
-     * 
-     * @param view      'View password' 'button'
-     */
-    public void onViewPasswordClick(View view) {
-        int selectionStart = mPasswordInput.getSelectionStart();
-        int selectionEnd = mPasswordInput.getSelectionEnd();
-        int input_type = mPasswordInput.getInputType();
-        if ((input_type & InputType.TYPE_TEXT_VARIATION_VISIBLE_PASSWORD) == InputType.TYPE_TEXT_VARIATION_VISIBLE_PASSWORD) {
-            input_type = InputType.TYPE_CLASS_TEXT
-                    | InputType.TYPE_TEXT_VARIATION_PASSWORD;
-        } else {
-            input_type = InputType.TYPE_CLASS_TEXT
-                    | InputType.TYPE_TEXT_VARIATION_VISIBLE_PASSWORD;
-        }
-        mPasswordInput.setInputType(input_type);
-        mPasswordInput.setSelection(selectionStart, selectionEnd);
-    }    
-    
-    
-    /**
-     * Called when the checkbox for OAuth authorization is clicked.
-     * 
-     * Hides or shows the input fields for user & password. 
-     * 
-     * @param view      'View password' 'button'
-     */
-    public void onCheckClick(View view) {
-        CheckBox oAuth2Check = (CheckBox)view;      
-        changeViewByOAuth2Check(oAuth2Check.isChecked());
-
-    }
-    
-    /**
-     * Changes the visibility of input elements depending upon the kind of authorization
-     * chosen by the user: basic or OAuth
-     * 
-     * @param checked       'True' when OAuth is selected.
-     */
-    public void changeViewByOAuth2Check(Boolean checked) {
-        
-        if (checked) {
-            mOAuthAuthEndpointText.setVisibility(View.VISIBLE);
-            mOAuthTokenEndpointText.setVisibility(View.VISIBLE);
-            mUsernameInput.setVisibility(View.GONE);
-            mPasswordInput.setVisibility(View.GONE);
-            mViewPasswordButton.setVisibility(View.GONE);
-        } else {
-            mOAuthAuthEndpointText.setVisibility(View.GONE);
-            mOAuthTokenEndpointText.setVisibility(View.GONE);
-            mUsernameInput.setVisibility(View.VISIBLE);
-            mPasswordInput.setVisibility(View.VISIBLE);
-            mViewPasswordButton.setVisibility(View.INVISIBLE);
-        }     
-
-    }    
-    
-    /* Leave the old OAuth flow
-    // Results from the first call to oAuth2 server : getting the user_code and verification_url.
-    @Override
-    public void onOAuth2GetCodeResult(ResultOAuthType type, JSONObject responseJson) {
-        if ((type == ResultOAuthType.OK_SSL)||(type == ResultOAuthType.OK_NO_SSL)) {
-            mCodeResponseJson = responseJson;
-            if (mCodeResponseJson != null) {
-                getOAuth2AccessTokenFromJsonResponse();
-            }  // else - nothing to do here - wait for callback !!!
-        
-        } else if (type == ResultOAuthType.HOST_NOT_AVAILABLE) {
-            updateOAuth2IconAndText(R.drawable.common_error, R.string.oauth_connection_url_unavailable);
-        }
-    }
-
-    // If the results of getting the user_code and verification_url are OK, we get the received data and we start
-    // the polling service to oAuth2 server to get a valid token.
-    private void getOAuth2AccessTokenFromJsonResponse() {
-        String deviceCode = null;
-        String verificationUrl = null;
-        String userCode = null;
-        int expiresIn = -1;
-        int interval = -1;
-
-        Log.d(TAG, "ResponseOAuth2->" + mCodeResponseJson.toString());
-
-        try {
-            // We get data that we must show to the user or we will use internally.
-            verificationUrl = mCodeResponseJson.getString(OAuth2GetAuthorizationToken.CODE_VERIFICATION_URL);
-            userCode = mCodeResponseJson.getString(OAuth2GetAuthorizationToken.CODE_USER_CODE);
-            expiresIn = mCodeResponseJson.getInt(OAuth2GetAuthorizationToken.CODE_EXPIRES_IN);                
-
-            // And we get data that we must use to get a token.
-            deviceCode = mCodeResponseJson.getString(OAuth2GetAuthorizationToken.CODE_DEVICE_CODE);
-            interval = mCodeResponseJson.getInt(OAuth2GetAuthorizationToken.CODE_INTERVAL);
-
-        } catch (JSONException e) {
-            Log.e(TAG, "Exception accesing data in Json object" + e.toString());
-        }
-
-        // Updating status widget to OK.
-        updateOAuth2IconAndText(R.drawable.ic_ok, R.string.auth_connection_established);
-        
-        // Showing the dialog with instructions for the user.
-        showDialog(DIALOG_OAUTH2_LOGIN_PROGRESS);
-
-        // Loggin all the data.
-        Log.d(TAG, "verificationUrl->" + verificationUrl);
-        Log.d(TAG, "userCode->" + userCode);
-        Log.d(TAG, "deviceCode->" + deviceCode);
-        Log.d(TAG, "expiresIn->" + expiresIn);
-        Log.d(TAG, "interval->" + interval);
-
-        // Starting the pooling service.
-        try {
-            Intent tokenService = new Intent(this, OAuth2GetTokenService.class);
-            tokenService.putExtra(OAuth2GetTokenService.TOKEN_URI, OAuth2Context.OAUTH2_G_DEVICE_GETTOKEN_URL);
-            tokenService.putExtra(OAuth2GetTokenService.TOKEN_DEVICE_CODE, deviceCode);
-            tokenService.putExtra(OAuth2GetTokenService.TOKEN_INTERVAL, interval);
-
-            startService(tokenService);
-        }
-        catch (Exception e) {
-            Log.e(TAG, "tokenService creation problem :", e);
-        }
-        
-    }   
-    */
-    
-    /* Leave the old OAuth flow
-    // We get data from the oAuth2 token service with this broadcast receiver.
-    private class TokenReceiver extends BroadcastReceiver {
-        /**
-         * The token is received.
-         *  @author
-         * {@link BroadcastReceiver} to enable oAuth2 token receiving.
-         *-/
-        @Override
-        public void onReceive(Context context, Intent intent) {
-            @SuppressWarnings("unchecked")
-            HashMap<String, String> tokenResponse = (HashMap<String, String>)intent.getExtras().get(OAuth2GetTokenService.TOKEN_RECEIVED_DATA);
-            Log.d(TAG, "TokenReceiver->" + tokenResponse.get(OAuth2GetTokenService.TOKEN_ACCESS_TOKEN));
-            dismissDialog(DIALOG_OAUTH2_LOGIN_PROGRESS);
-
-        }
-    }
-    */
-
-    
-    /**
-     * Called from SslValidatorDialog when a new server certificate was correctly saved.
-     */
-    public void onSavedCertificate() {
-        mOperationThread = mOcServerChkOperation.retry(this, mHandler);                
-    }
-
-    /**
-     * Called from SslValidatorDialog when a new server certificate could not be saved 
-     * when the user requested it.
-     */
-    @Override
-    public void onFailedSavingCertificate() {
-        showDialog(DIALOG_CERT_NOT_SAVED);
-    }
-
-}
+/* ownCloud Android client application
+ *   Copyright (C) 2012  Bartek Przybylski
+ *   Copyright (C) 2012-2013 ownCloud Inc.
+ *
+ *   This program is free software: you can redistribute it and/or modify
+ *   it under the terms of the GNU General Public License as published by
+ *   the Free Software Foundation, either version 2 of the License, or
+ *   (at your option) any later version.
+ *
+ *   This program is distributed in the hope that it will be useful,
+ *   but WITHOUT ANY WARRANTY; without even the implied warranty of
+ *   MERCHANTABILITY or FITNESS FOR A PARTICULAR PURPOSE.  See the
+ *   GNU General Public License for more details.
+ *
+ *   You should have received a copy of the GNU General Public License
+ *   along with this program.  If not, see <http://www.gnu.org/licenses/>.
+ *
+ */
+
+package com.owncloud.android.ui.activity;
+
+import com.owncloud.android.AccountUtils;
+import com.owncloud.android.authenticator.AccountAuthenticator;
+import com.owncloud.android.authenticator.oauth2.OAuth2Context;
+import com.owncloud.android.ui.dialog.SslValidatorDialog;
+import com.owncloud.android.ui.dialog.SslValidatorDialog.OnSslValidatorListener;
+import com.owncloud.android.utils.OwnCloudVersion;
+import com.owncloud.android.network.OwnCloudClientUtils;
+import com.owncloud.android.operations.OwnCloudServerCheckOperation;
+import com.owncloud.android.operations.ExistenceCheckOperation;
+import com.owncloud.android.operations.OAuth2GetAccessToken;
+import com.owncloud.android.operations.OnRemoteOperationListener;
+import com.owncloud.android.operations.RemoteOperation;
+import com.owncloud.android.operations.RemoteOperationResult;
+import com.owncloud.android.operations.RemoteOperationResult.ResultCode;
+
+import android.accounts.Account;
+import android.accounts.AccountAuthenticatorActivity;
+import android.accounts.AccountManager;
+import android.app.AlertDialog;
+import android.app.Dialog;
+import android.app.ProgressDialog;
+import android.content.ContentResolver;
+import android.content.DialogInterface;
+import android.content.Intent;
+import android.content.SharedPreferences;
+import android.net.Uri;
+import android.os.Bundle;
+import android.os.Handler;
+import android.preference.PreferenceManager;
+import android.text.InputType;
+import android.util.Log;
+import android.view.View;
+import android.view.View.OnFocusChangeListener;
+import android.view.Window;
+import android.widget.CheckBox;
+import android.widget.EditText;
+import android.widget.Button;
+import android.widget.ImageView;
+import android.widget.TextView;
+import android.widget.Toast;
+
+import com.owncloud.android.R;
+
+import eu.alefzero.webdav.WebdavClient;
+
+/**
+ * This Activity is used to add an ownCloud account to the App
+ * 
+ * @author Bartek Przybylski
+ * @author David A. Velasco
+ */
+public class AuthenticatorActivity extends AccountAuthenticatorActivity
+        implements  OnRemoteOperationListener, OnSslValidatorListener, OnFocusChangeListener {
+
+    private static final String TAG = AuthenticatorActivity.class.getSimpleName();
+
+    public static final String EXTRA_ACCOUNT = "ACCOUNT";
+    public static final String EXTRA_USER_NAME = "USER_NAME";
+    public static final String EXTRA_HOST_NAME = "HOST_NAME";
+    public static final String EXTRA_ACTION = "ACTION";
+    
+    private static final String KEY_HOST_URL_TEXT = "HOST_URL_TEXT";
+    private static final String KEY_OC_VERSION = "OC_VERSION";
+    private static final String KEY_ACCOUNT = "ACCOUNT";
+    private static final String KEY_STATUS_TEXT = "STATUS_TEXT";
+    private static final String KEY_STATUS_ICON = "STATUS_ICON";
+    private static final String KEY_STATUS_CORRECT = "STATUS_CORRECT";
+    private static final String KEY_IS_SSL_CONN = "IS_SSL_CONN";
+    private static final String KEY_OAUTH2_STATUS_TEXT = "OAUTH2_STATUS_TEXT";
+    private static final String KEY_OAUTH2_STATUS_ICON = "OAUTH2_STATUS_ICON";
+
+    private static final int DIALOG_LOGIN_PROGRESS = 0;
+    private static final int DIALOG_SSL_VALIDATOR = 1;
+    private static final int DIALOG_CERT_NOT_SAVED = 2;
+    private static final int DIALOG_OAUTH2_LOGIN_PROGRESS = 3;
+
+    public static final byte ACTION_CREATE = 0;
+    public static final byte ACTION_UPDATE_TOKEN = 1;
+
+    
+    private String mHostBaseUrl;
+    private OwnCloudVersion mDiscoveredVersion;
+    
+    private int mStatusText, mStatusIcon;
+    private boolean mStatusCorrect, mIsSslConn;
+    private int mOAuth2StatusText, mOAuth2StatusIcon;    
+    
+    private final Handler mHandler = new Handler();
+    private Thread mOperationThread;
+    private OwnCloudServerCheckOperation mOcServerChkOperation;
+    private ExistenceCheckOperation mAuthCheckOperation;
+    private RemoteOperationResult mLastSslUntrustedServerResult;
+
+    //private Thread mOAuth2GetCodeThread;
+    //private OAuth2GetAuthorizationToken mOAuth2GetCodeRunnable;     
+    //private TokenReceiver tokenReceiver;
+    //private JSONObject mCodeResponseJson; 
+    private Uri mNewCapturedUriFromOAuth2Redirection;
+    
+    private AccountManager mAccountMgr;
+    private boolean mJustCreated;
+    private byte mAction;
+    private Account mAccount;
+    
+    private ImageView mRefreshButton;
+    private ImageView mViewPasswordButton;
+    private EditText mHostUrlInput;
+    private EditText mUsernameInput;
+    private EditText mPasswordInput;
+    private CheckBox mOAuth2Check;
+    private String mOAuthAccessToken;
+    private View mOkButton;
+    private TextView mAuthStatusLayout;
+    
+    private TextView mOAuthAuthEndpointText;
+    private TextView mOAuthTokenEndpointText;
+    
+    
+    /**
+     * {@inheritDoc}
+     * 
+     * IMPORTANT ENTRY POINT 1: activity is shown to the user
+     */
+    @Override
+    protected void onCreate(Bundle savedInstanceState) {
+        super.onCreate(savedInstanceState);
+        getWindow().requestFeature(Window.FEATURE_NO_TITLE);
+        
+        /// set view and get references to view elements
+        setContentView(R.layout.account_setup);
+        mRefreshButton = (ImageView) findViewById(R.id.refreshButton);
+        mViewPasswordButton = (ImageView) findViewById(R.id.viewPasswordButton);
+        mHostUrlInput = (EditText) findViewById(R.id.hostUrlInput);
+        mUsernameInput = (EditText) findViewById(R.id.account_username);
+        mPasswordInput = (EditText) findViewById(R.id.account_password);
+        mOAuthAuthEndpointText = (TextView)findViewById(R.id.oAuthEntryPoint_1);
+        mOAuthTokenEndpointText = (TextView)findViewById(R.id.oAuthEntryPoint_2);
+        mOAuth2Check = (CheckBox) findViewById(R.id.oauth_onOff_check);
+        mOkButton = findViewById(R.id.buttonOK);
+        mAuthStatusLayout = (TextView) findViewById(R.id.auth_status_text); 
+        
+
+        /// complete label for 'register account' button
+        Button b = (Button) findViewById(R.id.account_register);
+        if (b != null) {
+            b.setText(String.format(getString(R.string.auth_register), getString(R.string.app_name)));
+        }
+
+        /// bind view elements to listeners
+        mHostUrlInput.setOnFocusChangeListener(this);
+        mPasswordInput.setOnFocusChangeListener(this);
+        
+        /// initialization
+        mAccountMgr = AccountManager.get(this);
+        mNewCapturedUriFromOAuth2Redirection = null;    // TODO save?
+        mAction = getIntent().getByteExtra(EXTRA_ACTION, ACTION_CREATE); 
+        mAccount = null;
+
+        if (savedInstanceState == null) {
+            /// connection state and info
+            mStatusText = mStatusIcon = 0;
+            mStatusCorrect = false;
+            mIsSslConn = false;
+            
+            /// retrieve extras from intent
+            String tokenType = getIntent().getExtras().getString(AccountAuthenticator.KEY_AUTH_TOKEN_TYPE);
+            boolean oAuthRequired = AccountAuthenticator.AUTH_TOKEN_TYPE_ACCESS_TOKEN.equals(tokenType);
+            
+            mAccount = getIntent().getExtras().getParcelable(EXTRA_ACCOUNT);
+            if (mAccount != null) {
+                String ocVersion = mAccountMgr.getUserData(mAccount, AccountAuthenticator.KEY_OC_VERSION);
+                if (ocVersion != null) {
+                    mDiscoveredVersion = new OwnCloudVersion(ocVersion);
+                }
+                mHostBaseUrl = mAccountMgr.getUserData(mAccount, AccountAuthenticator.KEY_OC_BASE_URL);
+                mHostUrlInput.setText(mHostBaseUrl);
+                String userName = mAccount.name.substring(0, mAccount.name.lastIndexOf('@'));
+                mUsernameInput.setText(userName);
+                oAuthRequired = (mAccountMgr.getUserData(mAccount, AccountAuthenticator.KEY_SUPPORTS_OAUTH2) != null);
+            }
+            mOAuth2Check.setChecked(oAuthRequired);
+            changeViewByOAuth2Check(oAuthRequired);
+            
+
+        } else {
+            loadSavedInstanceState(savedInstanceState);
+        }
+        
+        if (mAction == ACTION_UPDATE_TOKEN) {
+            /// lock things that should not change
+            mHostUrlInput.setEnabled(false);
+            mUsernameInput.setEnabled(false);
+            mOAuth2Check.setVisibility(View.GONE);
+            checkOcServer(); 
+        }
+        
+        mPasswordInput.setText("");     // clean password to avoid social hacking (disadvantage: password in removed if the device is turned aside)
+        mJustCreated = true;
+    }
+
+
+    /**
+     * Saves relevant state before {@link #onPause()}
+     * 
+     * Do NOT save {@link #mNewCapturedUriFromOAuth2Redirection}; it keeps a temporal flag, intended to defer the 
+     * processing of the redirection caught in {@link #onNewIntent(Intent)} until {@link #onResume()} 
+     * 
+     * See {@link #loadSavedInstanceState(Bundle)}
+     */
+    @Override
+    protected void onSaveInstanceState(Bundle outState) {
+        super.onSaveInstanceState(outState);
+        
+        /// connection state and info
+        outState.putInt(KEY_STATUS_TEXT, mStatusText);
+        outState.putInt(KEY_STATUS_ICON, mStatusIcon);
+        outState.putBoolean(KEY_STATUS_CORRECT, mStatusCorrect);
+        outState.putBoolean(KEY_IS_SSL_CONN, mIsSslConn);
+
+        /// server data
+        if (mDiscoveredVersion != null) 
+            outState.putString(KEY_OC_VERSION, mDiscoveredVersion.toString());
+        outState.putString(KEY_HOST_URL_TEXT, mHostBaseUrl);
+        
+        /// account data, if updating
+        if (mAccount != null)
+            outState.putParcelable(KEY_ACCOUNT, mAccount);
+        
+        // Saving the state of oAuth2 components.
+        outState.putInt(KEY_OAUTH2_STATUS_ICON, mOAuth2StatusIcon);
+        outState.putInt(KEY_OAUTH2_STATUS_TEXT, mOAuth2StatusText);
+        
+        /* Leave old OAuth flow
+        if (codeResponseJson != null){
+            outState.putString(KEY_OAUTH2_CODE_RESULT, codeResponseJson.toString());
+        }
+        */
+    }
+
+
+    /**
+     * Loads saved state
+     * 
+     * See {@link #onSaveInstanceState(Bundle)}.
+     * 
+     * @param savedInstanceState    Saved state, as received in {@link #onCreate(Bundle)}.
+     */
+    private void loadSavedInstanceState(Bundle savedInstanceState) {
+        /// connection state and info
+        mStatusCorrect = savedInstanceState.getBoolean(KEY_STATUS_CORRECT);
+        mIsSslConn = savedInstanceState.getBoolean(KEY_IS_SSL_CONN);
+        mStatusText = savedInstanceState.getInt(KEY_STATUS_TEXT);
+        mStatusIcon = savedInstanceState.getInt(KEY_STATUS_ICON);
+        updateConnStatus();
+        
+        /// UI settings depending upon connection
+        mOkButton.setEnabled(mStatusCorrect);   // TODO really necessary?
+        if (!mStatusCorrect)
+            mRefreshButton.setVisibility(View.VISIBLE); // seems that setting visibility is necessary
+        else
+            mRefreshButton.setVisibility(View.INVISIBLE);
+        
+        /// server data
+        String ocVersion = savedInstanceState.getString(KEY_OC_VERSION);
+        if (ocVersion != null)
+            mDiscoveredVersion = new OwnCloudVersion(ocVersion);
+        mHostBaseUrl = savedInstanceState.getString(KEY_HOST_URL_TEXT);
+        
+        // account data, if updating
+        mAccount = savedInstanceState.getParcelable(KEY_ACCOUNT);
+        
+        // state of oAuth2 components
+        mOAuth2StatusIcon = savedInstanceState.getInt(KEY_OAUTH2_STATUS_ICON);
+        mOAuth2StatusText = savedInstanceState.getInt(KEY_OAUTH2_STATUS_TEXT);
+        
+        /* Leave old OAuth flow
+        // We store a JSon object with all the data returned from oAuth2 server when we get user_code.
+        // Is better than store variable by variable. We use String object to serialize from/to it.
+           try {
+            if (savedInstanceState.containsKey(KEY_OAUTH2_CODE_RESULT)) {
+                codeResponseJson = new JSONObject(savedInstanceState.getString(KEY_OAUTH2_CODE_RESULT));
+            }
+        } catch (JSONException e) {
+            Log.e(TAG, "onCreate->JSONException: " + e.toString());
+        }*/
+        // END of getting the state of oAuth2 components.
+        
+    }
+
+    
+    /**
+     * The redirection triggered by the OAuth authentication server as response to the GET AUTHORIZATION request
+     * is caught here.
+     * 
+     * To make this possible, this activity needs to be qualified with android:launchMode = "singleTask" in the
+     * AndroidManifest.xml file.
+     */
+    @Override
+    protected void onNewIntent (Intent intent) {
+        Log.d(TAG, "onNewIntent()");
+        Uri data = intent.getData();
+        if (data != null && data.toString().startsWith(OAuth2Context.MY_REDIRECT_URI)) {
+            mNewCapturedUriFromOAuth2Redirection = data;
+        }
+    }
+
+    
+    /**
+     * The redirection triggered by the OAuth authentication server as response to the GET AUTHORIZATION, and 
+     * deferred in {@link #onNewIntent(Intent)}, is processed here.
+     */
+    @Override
+    protected void onResume() {
+        super.onResume();
+        // the state of mOAuth2Check is automatically recovered between configuration changes, but not before onCreate() finishes; so keep the next lines here
+        changeViewByOAuth2Check(mOAuth2Check.isChecked());  
+        if (mAction == ACTION_UPDATE_TOKEN && mJustCreated) {
+            if (mOAuth2Check.isChecked())
+                Toast.makeText(this, R.string.auth_expired_oauth_token_toast, Toast.LENGTH_LONG).show();
+            else
+                Toast.makeText(this, R.string.auth_expired_basic_auth_toast, Toast.LENGTH_LONG).show();
+        }
+           
+        
+        /* LEAVE OLD OAUTH FLOW ; 
+        // (old oauth code) Registering token receiver. We must listening to the service that is pooling to the oAuth server for a token.
+        if (tokenReceiver == null) {
+            IntentFilter tokenFilter = new IntentFilter(OAuth2GetTokenService.TOKEN_RECEIVED_MESSAGE);                
+            tokenReceiver = new TokenReceiver();
+            this.registerReceiver(tokenReceiver,tokenFilter);
+        } */
+        // (new oauth code)
+        if (mNewCapturedUriFromOAuth2Redirection != null) {
+            getOAuth2AccessTokenFromCapturedRedirection();            
+        }
+        
+        mJustCreated = false;
+    }
+    
+    
+    @Override protected void onDestroy() {       
+        super.onDestroy();
+
+        /* LEAVE OLD OAUTH FLOW
+        // We must stop the service thats it's pooling to oAuth2 server for a token.
+        Intent tokenService = new Intent(this, OAuth2GetTokenService.class);
+        stopService(tokenService);
+        
+        // We stop listening the result of the pooling service.
+        if (tokenReceiver != null) {
+            unregisterReceiver(tokenReceiver);
+            tokenReceiver = null;
+        }*/
+
+    }    
+    
+    
+    /**
+     * Parses the redirection with the response to the GET AUTHORIZATION request to the 
+     * oAuth server and requests for the access token (GET ACCESS TOKEN)
+     */
+    private void getOAuth2AccessTokenFromCapturedRedirection() {
+        /// Parse data from OAuth redirection
+        String queryParameters = mNewCapturedUriFromOAuth2Redirection.getQuery();
+        mNewCapturedUriFromOAuth2Redirection = null;
+        
+        /// Showing the dialog with instructions for the user.
+        showDialog(DIALOG_OAUTH2_LOGIN_PROGRESS);
+
+        /// GET ACCESS TOKEN to the oAuth server 
+        RemoteOperation operation = new OAuth2GetAccessToken(queryParameters);
+        WebdavClient client = OwnCloudClientUtils.createOwnCloudClient(Uri.parse(getString(R.string.oauth_url_endpoint_access)), getApplicationContext());
+        operation.execute(client, this, mHandler);
+    }
+    
+
+    
+    /**
+     * Handles the change of focus on the text inputs for the server URL and the password
+     */
+    public void onFocusChange(View view, boolean hasFocus) {
+        if (view.getId() == R.id.hostUrlInput) {
+            onUrlInputFocusChanged((TextView) view, hasFocus);
+            
+        } else if (view.getId() == R.id.account_password) {
+            onPasswordFocusChanged((TextView) view, hasFocus);
+        }
+    }
+    
+
+    /**
+     * Handles changes in focus on the text input for the server URL.
+     * 
+     * IMPORTANT ENTRY POINT 2: When (!hasFocus), user wrote the server URL and changed to 
+     * other field. The operation to check the existence of the server in the entered URL is
+     * started. 
+     * 
+     * When hasFocus:    user 'comes back' to write again the server URL.
+     * 
+     * @param hostInput     TextView with the URL input field receiving the change of focus.
+     * @param hasFocus      'True' if focus is received, 'false' if is lost
+     */
+    private void onUrlInputFocusChanged(TextView hostInput, boolean hasFocus) {
+        if (!hasFocus) {
+            checkOcServer();
+            
+        } else {
+            // avoids that the 'connect' button can be clicked if the test was previously passed
+            mOkButton.setEnabled(false); 
+        }
+    }
+
+
+    private void checkOcServer() {
+        String uri = mHostUrlInput.getText().toString().trim();
+        if (uri.length() != 0) {
+            mStatusText = R.string.auth_testing_connection;
+            mStatusIcon = R.drawable.progress_small;
+            updateConnStatus();
+            /** TODO cancel previous connection check if the user tries to ammend a wrong URL  
+            if(mConnChkOperation != null) {
+                mConnChkOperation.cancel();
+            } */
+            mOcServerChkOperation = new  OwnCloudServerCheckOperation(uri, this);
+            WebdavClient client = OwnCloudClientUtils.createOwnCloudClient(Uri.parse(uri), this);
+            mHostBaseUrl = "";
+            mDiscoveredVersion = null;
+            mOperationThread = mOcServerChkOperation.execute(client, this, mHandler);
+        } else {
+            mRefreshButton.setVisibility(View.INVISIBLE);
+            mStatusText = 0;
+            mStatusIcon = 0;
+            updateConnStatus();
+        }
+    }
+
+
+    /**
+     * Handles changes in focus on the text input for the password (basic authorization).
+     * 
+     * When (hasFocus), the button to toggle password visibility is shown.
+     * 
+     * When (!hasFocus), the button is made invisible and the password is hidden.
+     * 
+     * @param passwordInput    TextView with the password input field receiving the change of focus.
+     * @param hasFocus          'True' if focus is received, 'false' if is lost
+     */
+    private void onPasswordFocusChanged(TextView passwordInput, boolean hasFocus) {
+        if (hasFocus) {
+            mViewPasswordButton.setVisibility(View.VISIBLE);
+        } else {
+            int input_type = InputType.TYPE_CLASS_TEXT | InputType.TYPE_TEXT_VARIATION_PASSWORD;
+            passwordInput.setInputType(input_type);
+            mViewPasswordButton.setVisibility(View.INVISIBLE);
+        }
+    }
+
+
+    
+    /**
+     * Cancels the authenticator activity
+     * 
+     * IMPORTANT ENTRY POINT 3: Never underestimate the importance of cancellation
+     * 
+     * This method is bound in the layout/acceoun_setup.xml resource file.
+     * 
+     * @param view      Cancel button
+     */
+    public void onCancelClick(View view) {
+        setResult(RESULT_CANCELED);     // TODO review how is this related to AccountAuthenticator
+        finish();
+    }
+    
+    
+    
+    /**
+     * Checks the credentials of the user in the root of the ownCloud server
+     * before creating a new local account.
+     * 
+     * For basic authorization, a check of existence of the root folder is
+     * performed.
+     * 
+     * For OAuth, starts the flow to get an access token; the credentials test 
+     * is postponed until it is available.
+     * 
+     * IMPORTANT ENTRY POINT 4
+     * 
+     * @param view      OK button
+     */
+    public void onOkClick(View view) {
+        // this check should be unnecessary
+        if (mDiscoveredVersion == null || !mDiscoveredVersion.isVersionValid()  || mHostBaseUrl == null || mHostBaseUrl.length() == 0) {
+            mStatusIcon = R.drawable.common_error;
+            mStatusText = R.string.auth_wtf_reenter_URL;
+            updateConnStatus();
+            mOkButton.setEnabled(false);
+            Log.wtf(TAG,  "The user was allowed to click 'connect' to an unchecked server!!");
+            return;
+        }
+        
+        if (mOAuth2Check.isChecked()) {
+            startOauthorization();
+            
+        } else {
+            checkBasicAuthorization();
+        }
+    }
+    
+    
+    /**
+     * Tests the credentials entered by the user performing a check of existence on 
+     * the root folder of the ownCloud server.
+     */
+    private void checkBasicAuthorization() {
+        /// get the path to the root folder through WebDAV from the version server
+        String webdav_path = AccountUtils.getWebdavPath(mDiscoveredVersion, false);
+        
+        /// get basic credentials entered by user
+        String username = mUsernameInput.getText().toString();
+        String password = mPasswordInput.getText().toString();
+        
+        /// be gentle with the user
+        showDialog(DIALOG_LOGIN_PROGRESS);
+        
+        /// test credentials accessing the root folder
+        mAuthCheckOperation = new  ExistenceCheckOperation("", this, false);
+        WebdavClient client = OwnCloudClientUtils.createOwnCloudClient(Uri.parse(mHostBaseUrl + webdav_path), this);
+        client.setBasicCredentials(username, password);
+        mOperationThread = mAuthCheckOperation.execute(client, this, mHandler);
+    }
+
+
+    /**
+     * Starts the OAuth 'grant type' flow to get an access token, with 
+     * a GET AUTHORIZATION request to the BUILT-IN authorization server. 
+     */
+    private void startOauthorization() {
+        // be gentle with the user
+        mStatusIcon = R.drawable.progress_small;
+        mStatusText = R.string.oauth_login_connection;
+        updateAuthStatus();
+        
+        // GET AUTHORIZATION request
+        /*
+        mOAuth2GetCodeRunnable = new OAuth2GetAuthorizationToken(, this);
+        mOAuth2GetCodeRunnable.setListener(this, mHandler);
+        mOAuth2GetCodeThread = new Thread(mOAuth2GetCodeRunnable);
+        mOAuth2GetCodeThread.start();
+        */
+        
+        //if (mGrantType.equals(OAuth2Context.OAUTH2_AUTH_CODE_GRANT_TYPE)) {
+        Uri uri = Uri.parse(getString(R.string.oauth_url_endpoint_auth));
+        Uri.Builder uriBuilder = uri.buildUpon();
+        uriBuilder.appendQueryParameter(OAuth2Context.CODE_RESPONSE_TYPE, OAuth2Context.OAUTH2_CODE_RESPONSE_TYPE);
+        uriBuilder.appendQueryParameter(OAuth2Context.CODE_REDIRECT_URI, OAuth2Context.MY_REDIRECT_URI);   
+        uriBuilder.appendQueryParameter(OAuth2Context.CODE_CLIENT_ID, OAuth2Context.OAUTH2_F_CLIENT_ID);
+        uriBuilder.appendQueryParameter(OAuth2Context.CODE_SCOPE, OAuth2Context.OAUTH2_F_SCOPE);
+        //uriBuilder.appendQueryParameter(OAuth2Context.CODE_STATE, whateverwewant);
+        uri = uriBuilder.build();
+        Log.d(TAG, "Starting browser to view " + uri.toString());
+        Intent i = new Intent(Intent.ACTION_VIEW, uri);
+        startActivity(i);
+        //}
+    }
+
+    
+    /**
+     * Callback method invoked when a RemoteOperation executed by this Activity finishes.
+     * 
+     * Dispatches the operation flow to the right method.
+     */
+    @Override
+    public void onRemoteOperationFinish(RemoteOperation operation, RemoteOperationResult result) {
+
+        if (operation instanceof OwnCloudServerCheckOperation) {
+            onOcServerCheckFinish((OwnCloudServerCheckOperation) operation, result);
+            
+        } else if (operation instanceof OAuth2GetAccessToken) {
+            onGetOAuthAccessTokenFinish((OAuth2GetAccessToken)operation, result);
+                
+        } else if (operation instanceof ExistenceCheckOperation)  {
+            onAuthorizationCheckFinish((ExistenceCheckOperation)operation, result);
+                
+        }
+    }
+    
+
+    /**
+     * Processes the result of the server check performed when the user finishes the enter of the
+     * server URL.
+     * 
+     * @param operation     Server check performed.
+     * @param result        Result of the check.
+     */
+    private void onOcServerCheckFinish(OwnCloudServerCheckOperation operation, RemoteOperationResult result) {
+        /// update status icon and text
+        updateStatusIconAndText(result);
+        updateConnStatus();
+
+        /// save result state
+        mStatusCorrect = result.isSuccess();
+        mIsSslConn = (result.getCode() == ResultCode.OK_SSL);
+        
+        /// very special case (TODO: move to a common place for all the remote operations)
+        if (result.getCode() == ResultCode.SSL_RECOVERABLE_PEER_UNVERIFIED) {
+            mLastSslUntrustedServerResult = result;
+            showDialog(DIALOG_SSL_VALIDATOR); 
+        }
+        
+        /// update the visibility of the 'retry connection' button
+        if (!mStatusCorrect)
+            mRefreshButton.setVisibility(View.VISIBLE);
+        else
+            mRefreshButton.setVisibility(View.INVISIBLE);
+        
+        /// retrieve discovered version and normalize server URL
+        mDiscoveredVersion = operation.getDiscoveredVersion();
+        mHostBaseUrl = mHostUrlInput.getText().toString().trim();
+        if (!mHostBaseUrl.toLowerCase().startsWith("http://") &&
+            !mHostBaseUrl.toLowerCase().startsWith("https://")) {
+            
+            if (mIsSslConn) {
+                mHostBaseUrl = "https://" + mHostBaseUrl;
+            } else {
+                mHostBaseUrl = "http://" + mHostBaseUrl;
+            }
+            
+        }
+        if (mHostBaseUrl.endsWith("/"))
+            mHostBaseUrl = mHostBaseUrl.substring(0, mHostBaseUrl.length() - 1);
+        
+        /// allow or not the user try to access the server
+        mOkButton.setEnabled(mStatusCorrect);
+    }
+
+
+    /**
+     * Chooses the right icon and text to show to the user for the received operation result.
+     * 
+     * @param result    Result of a remote operation performed in this activity
+     */
+    private void updateStatusIconAndText(RemoteOperationResult result) {
+        mStatusText = mStatusIcon = 0;
+
+        switch (result.getCode()) {
+        case OK_SSL:
+            mStatusIcon = android.R.drawable.ic_secure;
+            mStatusText = R.string.auth_secure_connection;
+            break;
+            
+        case OK_NO_SSL:
+        case OK:
+            if (mHostUrlInput.getText().toString().trim().toLowerCase().startsWith("http://") ) {
+                mStatusText = R.string.auth_connection_established;
+                mStatusIcon = R.drawable.ic_ok;
+            } else {
+                mStatusText = R.string.auth_nossl_plain_ok_title;
+                mStatusIcon = android.R.drawable.ic_partial_secure;
+            }
+            break;
+            
+        case SSL_RECOVERABLE_PEER_UNVERIFIED:
+            mStatusIcon = R.drawable.common_error;
+            mStatusText = R.string.auth_ssl_unverified_server_title;
+            break;
+                
+        case BAD_OC_VERSION:
+            mStatusIcon = R.drawable.common_error;
+            mStatusText = R.string.auth_bad_oc_version_title;
+            break;
+        case WRONG_CONNECTION:
+            mStatusIcon = R.drawable.common_error;
+            mStatusText = R.string.auth_wrong_connection_title;
+            break;
+        case TIMEOUT:
+            mStatusIcon = R.drawable.common_error;
+            mStatusText = R.string.auth_timeout_title;
+            break;
+        case INCORRECT_ADDRESS:
+            mStatusIcon = R.drawable.common_error;
+            mStatusText = R.string.auth_incorrect_address_title;
+            break;
+            
+        case SSL_ERROR:
+            mStatusIcon = R.drawable.common_error;
+            mStatusText = R.string.auth_ssl_general_error_title;
+            break;
+            
+        case UNAUTHORIZED:
+            mStatusIcon = R.drawable.common_error;
+            mStatusText = R.string.auth_unauthorized;
+            break;
+        case HOST_NOT_AVAILABLE:
+            mStatusIcon = R.drawable.common_error;
+            mStatusText = R.string.auth_unknown_host_title;
+            break;
+        case NO_NETWORK_CONNECTION:
+            mStatusIcon = R.drawable.no_network;
+            mStatusText = R.string.auth_no_net_conn_title;
+            break;
+        case INSTANCE_NOT_CONFIGURED:
+            mStatusIcon = R.drawable.common_error;
+            mStatusText = R.string.auth_not_configured_title;
+            break;
+        case FILE_NOT_FOUND:
+            mStatusIcon = R.drawable.common_error;
+            mStatusText = R.string.auth_incorrect_path_title;
+            break;
+        case OAUTH2_ERROR:
+            mStatusIcon = R.drawable.common_error;
+            mStatusText = R.string.auth_oauth_error;
+            break;
+        case OAUTH2_ERROR_ACCESS_DENIED:
+            mStatusIcon = R.drawable.common_error;
+            mStatusText = R.string.auth_oauth_error_access_denied;
+            break;
+        case UNHANDLED_HTTP_CODE:
+        case UNKNOWN_ERROR:
+            mStatusIcon = R.drawable.common_error;
+            mStatusText = R.string.auth_unknown_error_title;
+            break;
+            
+        default:
+            break;
+        }
+    }
+
+
+    /**
+     * Processes the result of the request for and access token send 
+     * to an OAuth authorization server.
+     * 
+     * @param operation     Operation performed requesting the access token.
+     * @param result        Result of the operation.
+     */
+    private void onGetOAuthAccessTokenFinish(OAuth2GetAccessToken operation, RemoteOperationResult result) {
+        try {
+            dismissDialog(DIALOG_OAUTH2_LOGIN_PROGRESS);
+        } catch (IllegalArgumentException e) {
+            // NOTHING TO DO ; can't find out what situation that leads to the exception in this code, but user logs signal that it happens
+        }
+
+        String webdav_path = AccountUtils.getWebdavPath(mDiscoveredVersion, true);
+        if (result.isSuccess() && webdav_path != null) {
+            /// be gentle with the user
+            showDialog(DIALOG_LOGIN_PROGRESS);
+            
+            /// time to test the retrieved access token on the ownCloud server
+            mOAuthAccessToken = ((OAuth2GetAccessToken)operation).getResultTokenMap().get(OAuth2Context.KEY_ACCESS_TOKEN);
+            Log.d(TAG, "Got ACCESS TOKEN: " + mOAuthAccessToken);
+            mAuthCheckOperation = new ExistenceCheckOperation("", this, false);
+            WebdavClient client = OwnCloudClientUtils.createOwnCloudClient(Uri.parse(mHostBaseUrl + webdav_path), this);
+            client.setBearerCredentials(mOAuthAccessToken);
+            mAuthCheckOperation.execute(client, this, mHandler);
+            
+        } else {
+            updateStatusIconAndText(result);
+            updateAuthStatus();
+            Log.d(TAG, "Access failed: " + result.getLogMessage());
+        }
+    }
+
+    
+    /**
+     * Processes the result of the access check performed to try the user credentials.
+     * 
+     * Creates a new account through the AccountManager.
+     * 
+     * @param operation     Access check performed.
+     * @param result        Result of the operation.
+     */
+    private void onAuthorizationCheckFinish(ExistenceCheckOperation operation, RemoteOperationResult result) {
+        try {
+            dismissDialog(DIALOG_LOGIN_PROGRESS);
+        } catch (IllegalArgumentException e) {
+            // NOTHING TO DO ; can't find out what situation that leads to the exception in this code, but user logs signal that it happens
+        }
+        
+        if (result.isSuccess()) {
+            Log.d(TAG, "Successful access - time to save the account");
+
+            if (mAction == ACTION_CREATE) {
+                createAccount();
+                
+            } else {
+                updateToken();
+            }
+            
+            finish();
+            
+        } else {
+            updateStatusIconAndText(result);
+            updateAuthStatus();
+            Log.d(TAG, "Access failed: " + result.getLogMessage());
+        }
+    }
+
+    
+    /**
+     * Sets the proper response to get that the Account Authenticator that started this activity saves 
+     * a new authorization token for mAccount.
+     */
+    private void updateToken() {
+        Bundle response = new Bundle();
+        response.putString(AccountManager.KEY_ACCOUNT_NAME, mAccount.name);
+        response.putString(AccountManager.KEY_ACCOUNT_TYPE, mAccount.type);
+        boolean isOAuth = mOAuth2Check.isChecked();
+        if (isOAuth) {
+            response.putString(AccountManager.KEY_AUTHTOKEN, mOAuthAccessToken);
+            // the next line is necessary; by now, notifications are calling directly to the AuthenticatorActivity to update, without AccountManager intervention
+            mAccountMgr.setAuthToken(mAccount, AccountAuthenticator.AUTH_TOKEN_TYPE_ACCESS_TOKEN, mOAuthAccessToken);
+        } else {
+            response.putString(AccountManager.KEY_AUTHTOKEN, mPasswordInput.getText().toString());
+            mAccountMgr.setPassword(mAccount, mPasswordInput.getText().toString());
+        }
+        setAccountAuthenticatorResult(response);
+    }
+
+
+    /**
+     * Creates a new account through the Account Authenticator that started this activity. 
+     * 
+     * This makes the account permanent.
+     * 
+     * TODO Decide how to name the OAuth accounts
+     * TODO Minimize the direct interactions with the account manager; seems that not all the operations 
+     * in the current code are really necessary, provided that right extras are returned to the Account
+     * Authenticator through setAccountAuthenticatorResult  
+     */
+    private void createAccount() {
+        /// create and save new ownCloud account
+        boolean isOAuth = mOAuth2Check.isChecked();
+        
+        Uri uri = Uri.parse(mHostBaseUrl);
+        String username = mUsernameInput.getText().toString().trim();
+        if (isOAuth) {
+            username = "OAuth_user" + (new java.util.Random(System.currentTimeMillis())).nextLong();    // TODO change this to something readable
+        }            
+        String accountName = username + "@" + uri.getHost();
+        if (uri.getPort() >= 0) {
+            accountName += ":" + uri.getPort();
+        }
+        mAccount = new Account(accountName, AccountAuthenticator.ACCOUNT_TYPE);
+        if (isOAuth) {
+            mAccountMgr.addAccountExplicitly(mAccount, "", null);  // with our implementation, the password is never input in the app
+        } else {
+            mAccountMgr.addAccountExplicitly(mAccount, mPasswordInput.getText().toString(), null);
+        }
+
+        /// add the new account as default in preferences, if there is none already
+        Account defaultAccount = AccountUtils.getCurrentOwnCloudAccount(this);
+        if (defaultAccount == null) {
+            SharedPreferences.Editor editor = PreferenceManager
+                    .getDefaultSharedPreferences(this).edit();
+            editor.putString("select_oc_account", accountName);
+            editor.commit();
+        }
+
+        /// prepare result to return to the Authenticator
+        //  TODO check again what the Authenticator makes with it; probably has the same effect as addAccountExplicitly, but it's not well done
+        final Intent intent = new Intent();       
+        intent.putExtra(AccountManager.KEY_ACCOUNT_TYPE,    AccountAuthenticator.ACCOUNT_TYPE);
+        intent.putExtra(AccountManager.KEY_ACCOUNT_NAME,    mAccount.name);
+        if (!isOAuth)
+            intent.putExtra(AccountManager.KEY_AUTHTOKEN,   AccountAuthenticator.ACCOUNT_TYPE); // TODO check this; not sure it's right; maybe
+        intent.putExtra(AccountManager.KEY_USERDATA,        username);
+        if (isOAuth) {
+            mAccountMgr.setAuthToken(mAccount, AccountAuthenticator.AUTH_TOKEN_TYPE_ACCESS_TOKEN, mOAuthAccessToken);
+        }
+        /// add user data to the new account; TODO probably can be done in the last parameter addAccountExplicitly, or in KEY_USERDATA
+        mAccountMgr.setUserData(mAccount, AccountAuthenticator.KEY_OC_VERSION,    mDiscoveredVersion.toString());
+        mAccountMgr.setUserData(mAccount, AccountAuthenticator.KEY_OC_BASE_URL,   mHostBaseUrl);
+        if (isOAuth)
+            mAccountMgr.setUserData(mAccount, AccountAuthenticator.KEY_SUPPORTS_OAUTH2, "TRUE");  // TODO this flag should be unnecessary
+    
+        setAccountAuthenticatorResult(intent.getExtras());
+        setResult(RESULT_OK, intent);
+        
+        /// immediately request for the synchronization of the new account
+        Bundle bundle = new Bundle();
+        bundle.putBoolean(ContentResolver.SYNC_EXTRAS_MANUAL, true);
+        ContentResolver.requestSync(mAccount, AccountAuthenticator.AUTHORITY, bundle);
+    }
+
+
+    /**
+     * {@inheritDoc}
+     * 
+     * Necessary to update the contents of the SSL Dialog
+     * 
+     * TODO move to some common place for all possible untrusted SSL failures
+     */
+    @Override
+    protected void onPrepareDialog(int id, Dialog dialog, Bundle args) {
+        switch (id) {
+        case DIALOG_LOGIN_PROGRESS:
+        case DIALOG_CERT_NOT_SAVED:
+        case DIALOG_OAUTH2_LOGIN_PROGRESS:
+            break;
+        case DIALOG_SSL_VALIDATOR: {
+            ((SslValidatorDialog)dialog).updateResult(mLastSslUntrustedServerResult);
+            break;
+        }
+        default:
+            Log.e(TAG, "Incorrect dialog called with id = " + id);
+        }
+    }
+
+    
+    /**
+     * {@inheritDoc}
+     */
+    @Override
+    protected Dialog onCreateDialog(int id) {
+        Dialog dialog = null;
+        switch (id) {
+        case DIALOG_LOGIN_PROGRESS: {
+            /// simple progress dialog
+            ProgressDialog working_dialog = new ProgressDialog(this);
+            working_dialog.setMessage(getResources().getString(R.string.auth_trying_to_login));
+            working_dialog.setIndeterminate(true);
+            working_dialog.setCancelable(true);
+            working_dialog
+                    .setOnCancelListener(new DialogInterface.OnCancelListener() {
+                        @Override
+                        public void onCancel(DialogInterface dialog) {
+                            /// TODO study if this is enough
+                            Log.i(TAG, "Login canceled");
+                            if (mOperationThread != null) {
+                                mOperationThread.interrupt();
+                                finish();
+                            }
+                        }
+                    });
+            dialog = working_dialog;
+            break;
+        }
+        case DIALOG_OAUTH2_LOGIN_PROGRESS: {
+            /// oAuth2 dialog. We show here to the user the URL and user_code that the user must validate in a web browser. - OLD!
+            // TODO optimize this dialog
+            ProgressDialog working_dialog = new ProgressDialog(this);
+            /* Leave the old OAuth flow
+            try {
+                if (mCodeResponseJson != null && mCodeResponseJson.has(OAuth2GetCodeRunnable.CODE_VERIFICATION_URL)) {
+                    working_dialog.setMessage(String.format(getString(R.string.oauth_code_validation_message), 
+                            mCodeResponseJson.getString(OAuth2GetCodeRunnable.CODE_VERIFICATION_URL), 
+                            mCodeResponseJson.getString(OAuth2GetCodeRunnable.CODE_USER_CODE)));
+                } else {*/
+                    working_dialog.setMessage(String.format("Getting authorization")); 
+                /*}
+            } catch (JSONException e) {
+                Log.e(TAG, "onCreateDialog->JSONException: " + e.toString());
+            }*/
+            working_dialog.setIndeterminate(true);
+            working_dialog.setCancelable(true);
+            working_dialog
+            .setOnCancelListener(new DialogInterface.OnCancelListener() {
+                @Override
+                public void onCancel(DialogInterface dialog) {
+                    Log.i(TAG, "Login canceled");
+                    /*if (mOAuth2GetCodeThread != null) {
+                        mOAuth2GetCodeThread.interrupt();
+                        finish();
+                    } */
+                    /*if (tokenReceiver != null) {
+                        unregisterReceiver(tokenReceiver);
+                        tokenReceiver = null;
+                        finish();
+                    }*/
+                    finish();
+                }
+            });
+            dialog = working_dialog;
+            break;
+        }
+        case DIALOG_SSL_VALIDATOR: {
+            /// TODO start to use new dialog interface, at least for this (it is a FragmentDialog already)
+            dialog = SslValidatorDialog.newInstance(this, mLastSslUntrustedServerResult, this);
+            break;
+        }
+        case DIALOG_CERT_NOT_SAVED: {
+            AlertDialog.Builder builder = new AlertDialog.Builder(this);
+            builder.setMessage(getResources().getString(R.string.ssl_validator_not_saved));
+            builder.setCancelable(false);
+            builder.setPositiveButton(R.string.common_ok, new DialogInterface.OnClickListener() {
+                    @Override
+                    public void onClick(DialogInterface dialog, int which) {
+                        dialog.dismiss();
+                    };
+                });
+            dialog = builder.create();
+            break;
+        }
+        default:
+            Log.e(TAG, "Incorrect dialog called with id = " + id);
+        }
+        return dialog;
+    }
+
+    
+    /**
+     * Starts and activity to open the 'new account' page in the ownCloud web site
+     * 
+     * @param view      'Account register' button
+     */
+    public void onRegisterClick(View view) {
+        Intent register = new Intent(Intent.ACTION_VIEW, Uri.parse(getString(R.string.url_account_register)));
+        setResult(RESULT_CANCELED);
+        startActivity(register);
+    }
+
+    
+    /**
+     * Updates the content and visibility state of the icon and text associated
+     * to the last check on the ownCloud server.
+     */
+    private void updateConnStatus() {
+        ImageView iv = (ImageView) findViewById(R.id.action_indicator);
+        TextView tv = (TextView) findViewById(R.id.status_text);
+
+        if (mStatusIcon == 0 && mStatusText == 0) {
+            iv.setVisibility(View.INVISIBLE);
+            tv.setVisibility(View.INVISIBLE);
+        } else {
+            iv.setImageResource(mStatusIcon);
+            tv.setText(mStatusText);
+            iv.setVisibility(View.VISIBLE);
+            tv.setVisibility(View.VISIBLE);
+        }
+    }
+    
+    
+    /**
+     * Updates the content and visibility state of the icon and text associated
+     * to the interactions with the OAuth authorization server.
+     */
+    private void updateAuthStatus() {
+        /*ImageView iv = (ImageView) findViewById(R.id.auth_status_icon);
+        TextView tv = (TextView) findViewById(R.id.auth_status_text);*/
+
+        if (mStatusIcon == 0 && mStatusText == 0) {
+            mAuthStatusLayout.setVisibility(View.INVISIBLE);
+            /*iv.setVisibility(View.INVISIBLE);
+            tv.setVisibility(View.INVISIBLE);*/
+        } else {
+            mAuthStatusLayout.setText(mStatusText);
+            mAuthStatusLayout.setCompoundDrawablesWithIntrinsicBounds(mStatusIcon, 0, 0, 0);
+            /*iv.setImageResource(mStatusIcon);
+            tv.setText(mStatusText);
+            /*iv.setVisibility(View.VISIBLE);
+            tv.setVisibility(View.VISIBLE);^*/
+            mAuthStatusLayout.setVisibility(View.VISIBLE);
+        }
+    }     
+
+    
+    /**
+     * Called when the refresh button in the input field for ownCloud host is clicked.
+     * 
+     * Performs a new check on the URL in the input field.
+     * 
+     * @param view      Refresh 'button'
+     */
+    public void onRefreshClick(View view) {
+        onFocusChange(mRefreshButton, false);
+    }
+    
+    
+    /**
+     * Called when the eye icon in the password field is clicked.
+     * 
+     * Toggles the visibility of the password in the field. 
+     * 
+     * @param view      'View password' 'button'
+     */
+    public void onViewPasswordClick(View view) {
+        int selectionStart = mPasswordInput.getSelectionStart();
+        int selectionEnd = mPasswordInput.getSelectionEnd();
+        int input_type = mPasswordInput.getInputType();
+        if ((input_type & InputType.TYPE_TEXT_VARIATION_VISIBLE_PASSWORD) == InputType.TYPE_TEXT_VARIATION_VISIBLE_PASSWORD) {
+            input_type = InputType.TYPE_CLASS_TEXT
+                    | InputType.TYPE_TEXT_VARIATION_PASSWORD;
+        } else {
+            input_type = InputType.TYPE_CLASS_TEXT
+                    | InputType.TYPE_TEXT_VARIATION_VISIBLE_PASSWORD;
+        }
+        mPasswordInput.setInputType(input_type);
+        mPasswordInput.setSelection(selectionStart, selectionEnd);
+    }    
+    
+    
+    /**
+     * Called when the checkbox for OAuth authorization is clicked.
+     * 
+     * Hides or shows the input fields for user & password. 
+     * 
+     * @param view      'View password' 'button'
+     */
+    public void onCheckClick(View view) {
+        CheckBox oAuth2Check = (CheckBox)view;      
+        changeViewByOAuth2Check(oAuth2Check.isChecked());
+
+    }
+    
+    /**
+     * Changes the visibility of input elements depending upon the kind of authorization
+     * chosen by the user: basic or OAuth
+     * 
+     * @param checked       'True' when OAuth is selected.
+     */
+    public void changeViewByOAuth2Check(Boolean checked) {
+        
+        if (checked) {
+            mOAuthAuthEndpointText.setVisibility(View.VISIBLE);
+            mOAuthTokenEndpointText.setVisibility(View.VISIBLE);
+            mUsernameInput.setVisibility(View.GONE);
+            mPasswordInput.setVisibility(View.GONE);
+            mViewPasswordButton.setVisibility(View.GONE);
+        } else {
+            mOAuthAuthEndpointText.setVisibility(View.GONE);
+            mOAuthTokenEndpointText.setVisibility(View.GONE);
+            mUsernameInput.setVisibility(View.VISIBLE);
+            mPasswordInput.setVisibility(View.VISIBLE);
+            mViewPasswordButton.setVisibility(View.INVISIBLE);
+        }     
+
+    }    
+    
+    /* Leave the old OAuth flow
+    // Results from the first call to oAuth2 server : getting the user_code and verification_url.
+    @Override
+    public void onOAuth2GetCodeResult(ResultOAuthType type, JSONObject responseJson) {
+        if ((type == ResultOAuthType.OK_SSL)||(type == ResultOAuthType.OK_NO_SSL)) {
+            mCodeResponseJson = responseJson;
+            if (mCodeResponseJson != null) {
+                getOAuth2AccessTokenFromJsonResponse();
+            }  // else - nothing to do here - wait for callback !!!
+        
+        } else if (type == ResultOAuthType.HOST_NOT_AVAILABLE) {
+            updateOAuth2IconAndText(R.drawable.common_error, R.string.oauth_connection_url_unavailable);
+        }
+    }
+
+    // If the results of getting the user_code and verification_url are OK, we get the received data and we start
+    // the polling service to oAuth2 server to get a valid token.
+    private void getOAuth2AccessTokenFromJsonResponse() {
+        String deviceCode = null;
+        String verificationUrl = null;
+        String userCode = null;
+        int expiresIn = -1;
+        int interval = -1;
+
+        Log.d(TAG, "ResponseOAuth2->" + mCodeResponseJson.toString());
+
+        try {
+            // We get data that we must show to the user or we will use internally.
+            verificationUrl = mCodeResponseJson.getString(OAuth2GetAuthorizationToken.CODE_VERIFICATION_URL);
+            userCode = mCodeResponseJson.getString(OAuth2GetAuthorizationToken.CODE_USER_CODE);
+            expiresIn = mCodeResponseJson.getInt(OAuth2GetAuthorizationToken.CODE_EXPIRES_IN);                
+
+            // And we get data that we must use to get a token.
+            deviceCode = mCodeResponseJson.getString(OAuth2GetAuthorizationToken.CODE_DEVICE_CODE);
+            interval = mCodeResponseJson.getInt(OAuth2GetAuthorizationToken.CODE_INTERVAL);
+
+        } catch (JSONException e) {
+            Log.e(TAG, "Exception accesing data in Json object" + e.toString());
+        }
+
+        // Updating status widget to OK.
+        updateOAuth2IconAndText(R.drawable.ic_ok, R.string.auth_connection_established);
+        
+        // Showing the dialog with instructions for the user.
+        showDialog(DIALOG_OAUTH2_LOGIN_PROGRESS);
+
+        // Loggin all the data.
+        Log.d(TAG, "verificationUrl->" + verificationUrl);
+        Log.d(TAG, "userCode->" + userCode);
+        Log.d(TAG, "deviceCode->" + deviceCode);
+        Log.d(TAG, "expiresIn->" + expiresIn);
+        Log.d(TAG, "interval->" + interval);
+
+        // Starting the pooling service.
+        try {
+            Intent tokenService = new Intent(this, OAuth2GetTokenService.class);
+            tokenService.putExtra(OAuth2GetTokenService.TOKEN_URI, OAuth2Context.OAUTH2_G_DEVICE_GETTOKEN_URL);
+            tokenService.putExtra(OAuth2GetTokenService.TOKEN_DEVICE_CODE, deviceCode);
+            tokenService.putExtra(OAuth2GetTokenService.TOKEN_INTERVAL, interval);
+
+            startService(tokenService);
+        }
+        catch (Exception e) {
+            Log.e(TAG, "tokenService creation problem :", e);
+        }
+        
+    }   
+    */
+    
+    /* Leave the old OAuth flow
+    // We get data from the oAuth2 token service with this broadcast receiver.
+    private class TokenReceiver extends BroadcastReceiver {
+        /**
+         * The token is received.
+         *  @author
+         * {@link BroadcastReceiver} to enable oAuth2 token receiving.
+         *-/
+        @Override
+        public void onReceive(Context context, Intent intent) {
+            @SuppressWarnings("unchecked")
+            HashMap<String, String> tokenResponse = (HashMap<String, String>)intent.getExtras().get(OAuth2GetTokenService.TOKEN_RECEIVED_DATA);
+            Log.d(TAG, "TokenReceiver->" + tokenResponse.get(OAuth2GetTokenService.TOKEN_ACCESS_TOKEN));
+            dismissDialog(DIALOG_OAUTH2_LOGIN_PROGRESS);
+
+        }
+    }
+    */
+
+    
+    /**
+     * Called from SslValidatorDialog when a new server certificate was correctly saved.
+     */
+    public void onSavedCertificate() {
+        mOperationThread = mOcServerChkOperation.retry(this, mHandler);                
+    }
+
+    /**
+     * Called from SslValidatorDialog when a new server certificate could not be saved 
+     * when the user requested it.
+     */
+    @Override
+    public void onFailedSavingCertificate() {
+        showDialog(DIALOG_CERT_NOT_SAVED);
+    }
+
+}