/**
 *   ownCloud Android client application
 *
 *   @author David A. Velasco
 *   Copyright (C) 2011  Bartek Przybylski
 *   Copyright (C) 2016 ownCloud Inc.
 *
 *   This program is free software: you can redistribute it and/or modify
 *   it under the terms of the GNU General Public License version 2,
 *   as published by the Free Software Foundation.
 *
 *   This program is distributed in the hope that it will be useful,
 *   but WITHOUT ANY WARRANTY; without even the implied warranty of
 *   MERCHANTABILITY or FITNESS FOR A PARTICULAR PURPOSE.  See the
 *   GNU General Public License for more details.
 *
 *   You should have received a copy of the GNU General Public License
 *   along with this program.  If not, see <http://www.gnu.org/licenses/>.
 *
 */

package com.owncloud.android.ui.activity;

import android.accounts.Account;
import android.accounts.AccountManager;
import android.accounts.AuthenticatorException;
import android.content.ComponentName;
import android.content.Context;
import android.content.Intent;
import android.content.ServiceConnection;
import android.os.Bundle;
import android.os.Handler;
import android.os.IBinder;
import android.support.v4.app.Fragment;
import android.support.v4.app.FragmentManager;
import android.support.v4.app.FragmentTransaction;
import android.view.View;
import android.widget.AdapterView;
import android.widget.ListView;
import android.widget.Toast;

import com.owncloud.android.R;
import com.owncloud.android.authentication.AccountUtils;
import com.owncloud.android.authentication.AuthenticatorActivity;
import com.owncloud.android.datamodel.OCFile;
import com.owncloud.android.files.FileOperationsHelper;
import com.owncloud.android.files.services.FileDownloader;
import com.owncloud.android.files.services.FileDownloader.FileDownloaderBinder;
import com.owncloud.android.files.services.FileUploader;
import com.owncloud.android.files.services.FileUploader.FileUploaderBinder;
import com.owncloud.android.lib.common.OwnCloudAccount;
import com.owncloud.android.lib.common.OwnCloudClient;
import com.owncloud.android.lib.common.OwnCloudClientManagerFactory;
import com.owncloud.android.lib.common.OwnCloudCredentials;
import com.owncloud.android.lib.common.network.CertificateCombinedException;
import com.owncloud.android.lib.common.operations.OnRemoteOperationListener;
import com.owncloud.android.lib.common.operations.RemoteOperation;
import com.owncloud.android.lib.common.operations.RemoteOperationResult;
import com.owncloud.android.lib.common.operations.RemoteOperationResult.ResultCode;
import com.owncloud.android.lib.common.utils.Log_OC;
<<<<<<< HEAD
import com.owncloud.android.operations.CreateShareViaLinkOperation;
=======
import com.owncloud.android.lib.resources.status.OCCapability;
>>>>>>> 58d2754a
import com.owncloud.android.operations.CreateShareWithShareeOperation;
import com.owncloud.android.operations.GetSharesForFileOperation;
import com.owncloud.android.operations.SynchronizeFileOperation;
import com.owncloud.android.operations.SynchronizeFolderOperation;
import com.owncloud.android.operations.UnshareOperation;
import com.owncloud.android.operations.UpdateSharePermissionsOperation;
import com.owncloud.android.operations.UpdateShareViaLinkOperation;
import com.owncloud.android.services.OperationsService;
import com.owncloud.android.services.OperationsService.OperationsServiceBinder;
<<<<<<< HEAD
=======
import com.owncloud.android.ui.NavigationDrawerItem;
import com.owncloud.android.ui.adapter.NavigationDrawerListAdapter;
import com.owncloud.android.ui.dialog.ConfirmationDialogFragment;
>>>>>>> 58d2754a
import com.owncloud.android.ui.dialog.LoadingDialog;
import com.owncloud.android.ui.dialog.SslUntrustedCertDialog;
import com.owncloud.android.utils.ErrorMessageAdapter;


/**
 * Activity with common behaviour for activities handling {@link OCFile}s in ownCloud {@link Account}s .
 */
<<<<<<< HEAD
public class FileActivity extends DrawerActivity
        implements OnRemoteOperationListener, ComponentsGetter {
=======
public class FileActivity extends AppCompatActivity
        implements OnRemoteOperationListener, ComponentsGetter, SslUntrustedCertDialog.OnSslUntrustedCertListener {
>>>>>>> 58d2754a

    public static final String EXTRA_FILE = "com.owncloud.android.ui.activity.FILE";
    public static final String EXTRA_ACCOUNT = "com.owncloud.android.ui.activity.ACCOUNT";
    public static final String EXTRA_FROM_NOTIFICATION =
            "com.owncloud.android.ui.activity.FROM_NOTIFICATION";

    public static final String TAG = FileActivity.class.getSimpleName();

    private static final String DIALOG_WAIT_TAG = "DIALOG_WAIT";

    private static final String KEY_WAITING_FOR_OP_ID = "WAITING_FOR_OP_ID";
    private static final String KEY_ACTION_BAR_TITLE = "ACTION_BAR_TITLE";

    public static final int REQUEST_CODE__UPDATE_CREDENTIALS = 0;
    public static final int REQUEST_CODE__LAST_SHARED = REQUEST_CODE__UPDATE_CREDENTIALS;

    protected static final long DELAY_TO_REQUEST_OPERATIONS_LATER = 200;

<<<<<<< HEAD
=======
    /* Dialog tags */
    private static final String DIALOG_UNTRUSTED_CERT = "DIALOG_UNTRUSTED_CERT";
    private static final String DIALOG_CERT_NOT_SAVED = "DIALOG_CERT_NOT_SAVED";

    /** OwnCloud {@link Account} where the main {@link OCFile} handled by the activity is located.*/
    private Account mAccount;

    /** Capabilites of the server where {@link #mAccount} lives */
     private OCCapability mCapabilities;

>>>>>>> 58d2754a
     /** Main {@link OCFile} handled by the activity.*/
    private OCFile mFile;

    /** Flag to signal if the activity is launched by a notification */
    private boolean mFromNotification;

    /** Messages handler associated to the main thread and the life cycle of the activity */
    private Handler mHandler;

    private FileOperationsHelper mFileOperationsHelper;

    private ServiceConnection mOperationsServiceConnection = null;

    private OperationsServiceBinder mOperationsServiceBinder = null;

    private boolean mResumed = false;

    protected FileDownloaderBinder mDownloaderBinder = null;
    protected FileUploaderBinder mUploaderBinder = null;
    private ServiceConnection mDownloadServiceConnection, mUploadServiceConnection = null;

    /**
     * Loads the ownCloud {@link Account} and main {@link OCFile} to be handled by the instance of
     * the {@link FileActivity}.
     *
     * Grants that a valid ownCloud {@link Account} is associated to the instance, or that the user
     * is requested to create a new one.
     */
    @Override
    protected void onCreate(Bundle savedInstanceState) {
        super.onCreate(savedInstanceState);
        mHandler = new Handler();
        mFileOperationsHelper = new FileOperationsHelper(this);
        Account account = null;
        if(savedInstanceState != null) {
            mFile = savedInstanceState.getParcelable(FileActivity.EXTRA_FILE);
            mFromNotification = savedInstanceState.getBoolean(FileActivity.EXTRA_FROM_NOTIFICATION);
            mFileOperationsHelper.setOpIdWaitingFor(
                    savedInstanceState.getLong(KEY_WAITING_FOR_OP_ID, Long.MAX_VALUE)
                    );
            if (getSupportActionBar() != null) {
                getSupportActionBar().setTitle(savedInstanceState.getString(KEY_ACTION_BAR_TITLE));
            }
        } else {
            account = getIntent().getParcelableExtra(FileActivity.EXTRA_ACCOUNT);
            mFile = getIntent().getParcelableExtra(FileActivity.EXTRA_FILE);
            mFromNotification = getIntent().getBooleanExtra(FileActivity.EXTRA_FROM_NOTIFICATION,
                    false);
        }

        AccountUtils.updateAccountVersion(this); // best place, before any access to AccountManager
                                                 // or database

        setAccount(account, savedInstanceState != null);

        mOperationsServiceConnection = new OperationsServiceConnection();
        bindService(new Intent(this, OperationsService.class), mOperationsServiceConnection,
                Context.BIND_AUTO_CREATE);

        mDownloadServiceConnection = newTransferenceServiceConnection();
        if (mDownloadServiceConnection != null) {
            bindService(new Intent(this, FileDownloader.class), mDownloadServiceConnection,
                    Context.BIND_AUTO_CREATE);
        }
        mUploadServiceConnection = newTransferenceServiceConnection();
        if (mUploadServiceConnection != null) {
            bindService(new Intent(this, FileUploader.class), mUploadServiceConnection,
                    Context.BIND_AUTO_CREATE);
        }

    }

    @Override
    protected void onStart() {
        super.onStart();
    }

    @Override
    protected void onResume() {
        super.onResume();
        mResumed = true;
        if (mOperationsServiceBinder != null) {
            doOnResumeAndBound();
        }
    }

    @Override
    protected void onPause()  {
        if (mOperationsServiceBinder != null) {
            mOperationsServiceBinder.removeOperationListener(this);
        }
        mResumed = false;
        super.onPause();
    }


    @Override
    protected void onDestroy() {
        if (mOperationsServiceConnection != null) {
            unbindService(mOperationsServiceConnection);
            mOperationsServiceBinder = null;
        }
        if (mDownloadServiceConnection != null) {
            unbindService(mDownloadServiceConnection);
            mDownloadServiceConnection = null;
        }
        if (mUploadServiceConnection != null) {
            unbindService(mUploadServiceConnection);
            mUploadServiceConnection = null;
        }

        super.onDestroy();
    }

    /**
     * {@inheritDoc}
     */
    @Override
    protected void onSaveInstanceState(Bundle outState) {
        super.onSaveInstanceState(outState);
        outState.putParcelable(FileActivity.EXTRA_FILE, mFile);
        outState.putBoolean(FileActivity.EXTRA_FROM_NOTIFICATION, mFromNotification);
        outState.putLong(KEY_WAITING_FOR_OP_ID, mFileOperationsHelper.getOpIdWaitingFor());
        if(getSupportActionBar() != null && getSupportActionBar().getTitle() != null) {
            // Null check in case the actionbar is used in ActionBar.NAVIGATION_MODE_LIST
            // since it doesn't have a title then
            outState.putString(KEY_ACTION_BAR_TITLE, getSupportActionBar().getTitle().toString());
        }
    }


    /**
     * Getter for the main {@link OCFile} handled by the activity.
     *
     * @return  Main {@link OCFile} handled by the activity.
     */
    public OCFile getFile() {
        return mFile;
    }


    /**
     * Setter for the main {@link OCFile} handled by the activity.
     *
     * @param file  Main {@link OCFile} to be handled by the activity.
     */
    public void setFile(OCFile file) {
        mFile = file;
    }

    /**
     * @return Value of mFromNotification: True if the Activity is launched by a notification
     */
    public boolean fromNotification() {
        return mFromNotification;
    }

    public OperationsServiceBinder getOperationsServiceBinder() {
        return mOperationsServiceBinder;
    }

    protected ServiceConnection newTransferenceServiceConnection() {
        return null;
    }

    public OnRemoteOperationListener getRemoteOperationListener() {
        return this;
    }


    public Handler getHandler() {
        return mHandler;
    }

    public FileOperationsHelper getFileOperationsHelper() {
        return mFileOperationsHelper;
    }

    /**
     *
     * @param operation     Operation performed.
     * @param result        Result of the removal.
     */
    @Override
    public void onRemoteOperationFinish(RemoteOperation operation, RemoteOperationResult result) {
        Log_OC.d(TAG, "Received result of operation in FileActivity - common behaviour for all the "
            + "FileActivities ");

        mFileOperationsHelper.setOpIdWaitingFor(Long.MAX_VALUE);

        dismissLoadingDialog();

        if (!result.isSuccess() && (
                result.getCode() == ResultCode.UNAUTHORIZED ||
                (result.isException() && result.getException() instanceof AuthenticatorException)
                )) {

            requestCredentialsUpdate(this);

            if (result.getCode() == ResultCode.UNAUTHORIZED) {
                Toast t = Toast.makeText(this, ErrorMessageAdapter.getErrorCauseMessage(result,
                        operation, getResources()),
                    Toast.LENGTH_LONG);
                t.show();
            }

        } else if (!result.isSuccess() && ResultCode.SSL_RECOVERABLE_PEER_UNVERIFIED.equals(result.getCode())) {

            showUntrustedCertDialog(result);

        } else if (operation == null ||
                operation instanceof CreateShareWithShareeOperation ||
                operation instanceof UnshareOperation ||
                operation instanceof SynchronizeFolderOperation ||
                operation instanceof UpdateShareViaLinkOperation ||
                operation instanceof UpdateSharePermissionsOperation
                ) {
            if (result.isSuccess()) {
                updateFileFromDB();

            } else if (result.getCode() != ResultCode.CANCELLED) {
                Toast t = Toast.makeText(this,
                        ErrorMessageAdapter.getErrorCauseMessage(result, operation, getResources()),
                        Toast.LENGTH_LONG);
                t.show();
            }

        } else if (operation instanceof SynchronizeFileOperation) {
            onSynchronizeFileOperationFinish((SynchronizeFileOperation) operation, result);

        } else if (operation instanceof GetSharesForFileOperation) {
            if (result.isSuccess() || result.getCode() == ResultCode.SHARE_NOT_FOUND) {
                updateFileFromDB();

            } else {
                Toast t = Toast.makeText(this,
                        ErrorMessageAdapter.getErrorCauseMessage(result, operation, getResources()),
                        Toast.LENGTH_LONG);
                t.show();
            }
        }
    }

    /**
     * Invalidates the credentials stored for the current OC account and requests new credentials to the user,
     * navigating to {@link AuthenticatorActivity}
     *
     * Equivalent to call requestCredentialsUpdate(context, null);
     *
     * @param context   Android Context needed to access the {@link AccountManager}. Received as a parameter
     *                  to make the method accessible to {@link android.content.BroadcastReceiver}s.
     */
    protected void requestCredentialsUpdate(Context context) {
        requestCredentialsUpdate(context, null);
    }

    /**
     * Invalidates the credentials stored for the given OC account and requests new credentials to the user,
     * navigating to {@link AuthenticatorActivity}
     *
     * @param context   Android Context needed to access the {@link AccountManager}. Received as a parameter
     *                  to make the method accessible to {@link android.content.BroadcastReceiver}s.
     * @param account   Stored OC account to request credentials update for. If null, current account will
     *                  be used.
     */
    protected void requestCredentialsUpdate(Context context, Account account) {

        try {
            /// step 1 - invalidate credentials of current account
            if (account == null) {
                account = getAccount();
            }
            OwnCloudClient client;
            OwnCloudAccount ocAccount =
                    new OwnCloudAccount(account, context);
            client = (OwnCloudClientManagerFactory.getDefaultSingleton().
                    removeClientFor(ocAccount));
            if (client != null) {
                OwnCloudCredentials cred = client.getCredentials();
                if (cred != null) {
                    AccountManager am = AccountManager.get(context);
                    if (cred.authTokenExpires()) {
                        am.invalidateAuthToken(
                                account.type,
                                cred.getAuthToken()
                        );
                    } else {
                        am.clearPassword(account);
                    }
                }
            }

            /// step 2 - request credentials to user
            Intent updateAccountCredentials = new Intent(this, AuthenticatorActivity.class);
            updateAccountCredentials.putExtra(AuthenticatorActivity.EXTRA_ACCOUNT, account);
            updateAccountCredentials.putExtra(
                    AuthenticatorActivity.EXTRA_ACTION,
                    AuthenticatorActivity.ACTION_UPDATE_EXPIRED_TOKEN);
            updateAccountCredentials.addFlags(Intent.FLAG_ACTIVITY_EXCLUDE_FROM_RECENTS);
            startActivityForResult(updateAccountCredentials, REQUEST_CODE__UPDATE_CREDENTIALS);

        } catch (com.owncloud.android.lib.common.accounts.AccountUtils.AccountNotFoundException e) {
            Toast.makeText(context, R.string.auth_account_does_not_exist, Toast.LENGTH_SHORT).show();
        }

    }

<<<<<<< HEAD
    private void onCreateShareViaLinkOperationFinish(CreateShareViaLinkOperation operation,
                                                     RemoteOperationResult result) {
        if (result.isSuccess()) {
            updateFileFromDB();

            Intent sendIntent = operation.getSendIntentWithSubject(this);
            if (sendIntent != null) {
                startActivity(sendIntent);
            }

        } else {
            // Detect Failure (403) --> needs Password
            if (result.getCode() == ResultCode.SHARE_FORBIDDEN) {
                String password = operation.getPassword();
                if ((password == null || password.length() == 0) &&
                    getCapabilities().getFilesSharingPublicEnabled().isUnknown())
                    {
                    // Was tried without password, but not sure that it's optional. Try with password.
                    // Try with password before giving up.
                    // See also ShareFileFragment#OnShareViaLinkListener
                    SharePasswordDialogFragment dialog =
                            SharePasswordDialogFragment.newInstance(new OCFile(operation.getPath()), true);
                    dialog.show(getSupportFragmentManager(), DIALOG_SHARE_PASSWORD);
                } else {
                    Toast t = Toast.makeText(this,
                        ErrorMessageAdapter.getErrorCauseMessage(result, operation, getResources()),
                        Toast.LENGTH_LONG);
                    t.show();
                }
            } else {
                Toast t = Toast.makeText(this,
                        ErrorMessageAdapter.getErrorCauseMessage(result, operation, getResources()),
                        Toast.LENGTH_LONG);
                t.show();
            }
=======
    /**
     * Show untrusted cert dialog
     */
    public void showUntrustedCertDialog(RemoteOperationResult result) {
        // Show a dialog with the certificate info
        FragmentManager fm = getSupportFragmentManager();
        SslUntrustedCertDialog dialog = (SslUntrustedCertDialog) fm.findFragmentByTag(DIALOG_UNTRUSTED_CERT);
        if(dialog == null) {
            dialog = SslUntrustedCertDialog.newInstanceForFullSslError(
                (CertificateCombinedException) result.getException());
            FragmentTransaction ft = fm.beginTransaction();
            dialog.show(ft, DIALOG_UNTRUSTED_CERT);
>>>>>>> 58d2754a
        }
    }

    private void onSynchronizeFileOperationFinish(SynchronizeFileOperation operation,
                                                  RemoteOperationResult result) {
        OCFile syncedFile = operation.getLocalFile();
        if (!result.isSuccess()) {
            if (result.getCode() == ResultCode.SYNC_CONFLICT) {
                Intent i = new Intent(this, ConflictsResolveActivity.class);
                i.putExtra(ConflictsResolveActivity.EXTRA_FILE, syncedFile);
                i.putExtra(ConflictsResolveActivity.EXTRA_ACCOUNT, getAccount());
                startActivity(i);
            }

        } else {
            if (!operation.transferWasRequested()) {
                Toast msg = Toast.makeText(this, ErrorMessageAdapter.getErrorCauseMessage(result,
                        operation, getResources()), Toast.LENGTH_LONG);
                msg.show();
            }
            invalidateOptionsMenu();
        }
    }

    protected void updateFileFromDB(){
        OCFile file = getFile();
        if (file != null) {
            file = getStorageManager().getFileByPath(file.getRemotePath());
            setFile(file);
        }
    }


    /**
     * Show loading dialog
     */
    public void showLoadingDialog(String message) {
        // grant that only one waiting dialog is shown
        dismissLoadingDialog();
        // Construct dialog
        Fragment frag = getSupportFragmentManager().findFragmentByTag(DIALOG_WAIT_TAG);
        if (frag == null) {
            Log_OC.d(TAG, "show loading dialog");
            LoadingDialog loading = new LoadingDialog(message);
            FragmentManager fm = getSupportFragmentManager();
            FragmentTransaction ft = fm.beginTransaction();
            loading.show(ft, DIALOG_WAIT_TAG);
            fm.executePendingTransactions();
        }
    }


    /**
     * Dismiss loading dialog
     */
    public void dismissLoadingDialog() {
        Fragment frag = getSupportFragmentManager().findFragmentByTag(DIALOG_WAIT_TAG);
        if (frag != null) {
            Log_OC.d(TAG, "dismiss loading dialog");
            LoadingDialog loading = (LoadingDialog) frag;
            loading.dismiss();
        }
    }


    private void doOnResumeAndBound() {
        mOperationsServiceBinder.addOperationListener(FileActivity.this, mHandler);
        long waitingForOpId = mFileOperationsHelper.getOpIdWaitingFor();
        if (waitingForOpId <= Integer.MAX_VALUE) {
            boolean wait = mOperationsServiceBinder.dispatchResultIfFinished((int)waitingForOpId,
                    this);
            if (!wait ) {
                dismissLoadingDialog();
            }
        }
    }


    /**
     * Implements callback methods for service binding. Passed as a parameter to {
     */
    private class OperationsServiceConnection implements ServiceConnection {

        @Override
        public void onServiceConnected(ComponentName component, IBinder service) {
            if (component.equals(new ComponentName(FileActivity.this, OperationsService.class))) {
                Log_OC.d(TAG, "Operations service connected");
                mOperationsServiceBinder = (OperationsServiceBinder) service;
                /*if (!mOperationsServiceBinder.isPerformingBlockingOperation()) {
                    dismissLoadingDialog();
                }*/
                if (mResumed) {
                    doOnResumeAndBound();
                }

            } else {
                return;
            }
        }

        @Override
        public void onServiceDisconnected(ComponentName component) {
            if (component.equals(new ComponentName(FileActivity.this, OperationsService.class))) {
                Log_OC.d(TAG, "Operations service disconnected");
                mOperationsServiceBinder = null;
                // TODO whatever could be waiting for the service is unbound
            }
        }
    }

    @Override
    public FileDownloaderBinder getFileDownloaderBinder() {
        return mDownloaderBinder;
    }

    @Override
    public FileUploaderBinder getFileUploaderBinder() {
        return mUploaderBinder;
    }

    @Override
    public void restart(){
        Intent i = new Intent(this, FileDisplayActivity.class);
        i.addFlags(Intent.FLAG_ACTIVITY_CLEAR_TOP);
        i.addFlags(Intent.FLAG_ACTIVITY_SINGLE_TOP);
        startActivity(i);
    }

    @Override
    public void allFilesOption(){
        restart();
    }

<<<<<<< HEAD
    @Override
    public void refreshDirectory(){
        // overridden by FileDisplayActivity
=======
    protected OCFile getCurrentDir() {
        OCFile file = getFile();
        if (file != null) {
            if (file.isFolder()) {
                return file;
            } else if (getStorageManager() != null) {
                String parentPath = file.getParentRemotePath();
                return getStorageManager().getFileByPath(parentPath);
            }
        }
        return null;
    }

    /* OnSslUntrustedCertListener methods */

    @Override
    public void onSavedCertificate() {
        // Nothing to do in this context
    }

    @Override
    public void onFailedSavingCertificate() {
        ConfirmationDialogFragment dialog = ConfirmationDialogFragment.newInstance(
            R.string.ssl_validator_not_saved, new String[]{}, 0, R.string.common_ok, -1, -1
        );
        dialog.show(getSupportFragmentManager(), DIALOG_CERT_NOT_SAVED);
    }

    @Override
    public void onCancelCertificate() {
        // nothing to do
    }

    private class DrawerItemClickListener implements ListView.OnItemClickListener {
        @Override
        public void onItemClick(AdapterView<?> parent, View view, int position, long id) {
            // TODO re-enable when "Accounts" is available in Navigation Drawer
//            if (mShowAccounts && position > 0){
//                position = position - 1;
//            }
            switch (position){
                // TODO re-enable when "Accounts" is available in Navigation Drawer
//                case 0: // Accounts
//                    mShowAccounts = !mShowAccounts;
//                    mNavigationDrawerAdapter.setShowAccounts(mShowAccounts);
//                    mNavigationDrawerAdapter.notifyDataSetChanged();
//                    break;

                case 0: // All Files
                    allFilesOption();
                    break;

                // TODO Enable when "On Device" is recovered ?
//                case 2:
//                    MainApp.showOnlyFilesOnDevice(true);
//                    break;

                case 1: // Uploads
                    Intent uploadListIntent = new Intent(getApplicationContext(),
                            UploadListActivity.class);
                    uploadListIntent.addFlags(Intent.FLAG_ACTIVITY_CLEAR_TOP);
                    startActivity(uploadListIntent);
                    break;

                case 2: // Settings
                    Intent settingsIntent = new Intent(getApplicationContext(),
                            Preferences.class);
                    startActivity(settingsIntent);
                    break;

                case 3: // Logs
                    Intent loggerIntent = new Intent(getApplicationContext(),
                            LogHistoryActivity.class);
                    startActivity(loggerIntent);
                    break;
            }
            mDrawerLayout.closeDrawers();
        }
>>>>>>> 58d2754a
    }
}<|MERGE_RESOLUTION|>--- conflicted
+++ resolved
@@ -58,11 +58,8 @@
 import com.owncloud.android.lib.common.operations.RemoteOperationResult;
 import com.owncloud.android.lib.common.operations.RemoteOperationResult.ResultCode;
 import com.owncloud.android.lib.common.utils.Log_OC;
-<<<<<<< HEAD
+import com.owncloud.android.lib.resources.status.OCCapability;
 import com.owncloud.android.operations.CreateShareViaLinkOperation;
-=======
-import com.owncloud.android.lib.resources.status.OCCapability;
->>>>>>> 58d2754a
 import com.owncloud.android.operations.CreateShareWithShareeOperation;
 import com.owncloud.android.operations.GetSharesForFileOperation;
 import com.owncloud.android.operations.SynchronizeFileOperation;
@@ -72,13 +69,9 @@
 import com.owncloud.android.operations.UpdateShareViaLinkOperation;
 import com.owncloud.android.services.OperationsService;
 import com.owncloud.android.services.OperationsService.OperationsServiceBinder;
-<<<<<<< HEAD
-=======
-import com.owncloud.android.ui.NavigationDrawerItem;
-import com.owncloud.android.ui.adapter.NavigationDrawerListAdapter;
 import com.owncloud.android.ui.dialog.ConfirmationDialogFragment;
->>>>>>> 58d2754a
 import com.owncloud.android.ui.dialog.LoadingDialog;
+import com.owncloud.android.ui.dialog.SharePasswordDialogFragment;
 import com.owncloud.android.ui.dialog.SslUntrustedCertDialog;
 import com.owncloud.android.utils.ErrorMessageAdapter;
 
@@ -86,13 +79,8 @@
 /**
  * Activity with common behaviour for activities handling {@link OCFile}s in ownCloud {@link Account}s .
  */
-<<<<<<< HEAD
 public class FileActivity extends DrawerActivity
-        implements OnRemoteOperationListener, ComponentsGetter {
-=======
-public class FileActivity extends AppCompatActivity
         implements OnRemoteOperationListener, ComponentsGetter, SslUntrustedCertDialog.OnSslUntrustedCertListener {
->>>>>>> 58d2754a
 
     public static final String EXTRA_FILE = "com.owncloud.android.ui.activity.FILE";
     public static final String EXTRA_ACCOUNT = "com.owncloud.android.ui.activity.ACCOUNT";
@@ -111,8 +99,6 @@
 
     protected static final long DELAY_TO_REQUEST_OPERATIONS_LATER = 200;
 
-<<<<<<< HEAD
-=======
     /* Dialog tags */
     private static final String DIALOG_UNTRUSTED_CERT = "DIALOG_UNTRUSTED_CERT";
     private static final String DIALOG_CERT_NOT_SAVED = "DIALOG_CERT_NOT_SAVED";
@@ -123,7 +109,6 @@
     /** Capabilites of the server where {@link #mAccount} lives */
      private OCCapability mCapabilities;
 
->>>>>>> 58d2754a
      /** Main {@link OCFile} handled by the activity.*/
     private OCFile mFile;
 
@@ -431,43 +416,6 @@
 
     }
 
-<<<<<<< HEAD
-    private void onCreateShareViaLinkOperationFinish(CreateShareViaLinkOperation operation,
-                                                     RemoteOperationResult result) {
-        if (result.isSuccess()) {
-            updateFileFromDB();
-
-            Intent sendIntent = operation.getSendIntentWithSubject(this);
-            if (sendIntent != null) {
-                startActivity(sendIntent);
-            }
-
-        } else {
-            // Detect Failure (403) --> needs Password
-            if (result.getCode() == ResultCode.SHARE_FORBIDDEN) {
-                String password = operation.getPassword();
-                if ((password == null || password.length() == 0) &&
-                    getCapabilities().getFilesSharingPublicEnabled().isUnknown())
-                    {
-                    // Was tried without password, but not sure that it's optional. Try with password.
-                    // Try with password before giving up.
-                    // See also ShareFileFragment#OnShareViaLinkListener
-                    SharePasswordDialogFragment dialog =
-                            SharePasswordDialogFragment.newInstance(new OCFile(operation.getPath()), true);
-                    dialog.show(getSupportFragmentManager(), DIALOG_SHARE_PASSWORD);
-                } else {
-                    Toast t = Toast.makeText(this,
-                        ErrorMessageAdapter.getErrorCauseMessage(result, operation, getResources()),
-                        Toast.LENGTH_LONG);
-                    t.show();
-                }
-            } else {
-                Toast t = Toast.makeText(this,
-                        ErrorMessageAdapter.getErrorCauseMessage(result, operation, getResources()),
-                        Toast.LENGTH_LONG);
-                t.show();
-            }
-=======
     /**
      * Show untrusted cert dialog
      */
@@ -475,12 +423,11 @@
         // Show a dialog with the certificate info
         FragmentManager fm = getSupportFragmentManager();
         SslUntrustedCertDialog dialog = (SslUntrustedCertDialog) fm.findFragmentByTag(DIALOG_UNTRUSTED_CERT);
-        if(dialog == null) {
+        if (dialog == null) {
             dialog = SslUntrustedCertDialog.newInstanceForFullSslError(
-                (CertificateCombinedException) result.getException());
+                    (CertificateCombinedException) result.getException());
             FragmentTransaction ft = fm.beginTransaction();
             dialog.show(ft, DIALOG_UNTRUSTED_CERT);
->>>>>>> 58d2754a
         }
     }
 
@@ -614,11 +561,11 @@
         restart();
     }
 
-<<<<<<< HEAD
     @Override
     public void refreshDirectory(){
         // overridden by FileDisplayActivity
-=======
+    }
+
     protected OCFile getCurrentDir() {
         OCFile file = getFile();
         if (file != null) {
@@ -697,6 +644,5 @@
             }
             mDrawerLayout.closeDrawers();
         }
->>>>>>> 58d2754a
     }
 }