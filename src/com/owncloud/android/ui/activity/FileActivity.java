--- conflicted
+++ resolved
@@ -908,9 +908,8 @@
     /**
      * Show loading dialog
      */
-    public void showLoadingDialog(String message) {
+    public void showLoadingDialog() {
         // Construct dialog
-<<<<<<< HEAD
         Fragment frag = getSupportFragmentManager().findFragmentByTag(DIALOG_WAIT_TAG);
         if (frag == null) {
             Log_OC.d(TAG, "show loading dialog");
@@ -920,13 +919,6 @@
             loading.show(ft, DIALOG_WAIT_TAG);
             fm.executePendingTransactions();
         }
-=======
-        LoadingDialog loading = new LoadingDialog(message);
-        FragmentManager fm = getSupportFragmentManager();
-        FragmentTransaction ft = fm.beginTransaction();
-        loading.show(ft, DIALOG_WAIT_TAG);
-
->>>>>>> ff9862ba
     }
 
 
