/* ownCloud Android client application
 *   Copyright (C) 2011  Bartek Przybylski
 *   Copyright (C) 2012-2013 ownCloud Inc.
 *
 *   This program is free software: you can redistribute it and/or modify
 *   it under the terms of the GNU General Public License version 2,
 *   as published by the Free Software Foundation.
 *
 *   This program is distributed in the hope that it will be useful,
 *   but WITHOUT ANY WARRANTY; without even the implied warranty of
 *   MERCHANTABILITY or FITNESS FOR A PARTICULAR PURPOSE.  See the
 *   GNU General Public License for more details.
 *
 *   You should have received a copy of the GNU General Public License
 *   along with this program.  If not, see <http://www.gnu.org/licenses/>.
 *
 */

package com.owncloud.android.ui.activity;

import java.io.File;

import android.accounts.Account;
import android.app.AlertDialog;
import android.app.Dialog;
import android.app.ProgressDialog;
import android.content.BroadcastReceiver;
import android.content.ComponentName;
import android.content.ContentResolver;
import android.content.Context;
import android.content.DialogInterface;
import android.content.Intent;
import android.content.IntentFilter;
import android.content.ServiceConnection;
import android.content.SharedPreferences;
import android.content.SyncRequest;
import android.content.res.Resources.NotFoundException;
import android.database.Cursor;
import android.net.Uri;
import android.os.Bundle;
import android.os.IBinder;
import android.preference.PreferenceManager;
import android.provider.MediaStore;
import android.support.v4.app.Fragment;
import android.support.v4.app.FragmentTransaction;
import android.support.v4.content.LocalBroadcastManager;
import android.util.Log;
import android.view.View;
import android.view.ViewGroup;
import android.widget.ArrayAdapter;
import android.widget.TextView;
import android.widget.Toast;

import com.actionbarsherlock.app.ActionBar;
import com.actionbarsherlock.app.ActionBar.OnNavigationListener;
import com.actionbarsherlock.view.Menu;
import com.actionbarsherlock.view.MenuInflater;
import com.actionbarsherlock.view.MenuItem;
import com.actionbarsherlock.view.Window;
import com.owncloud.android.MainApp;
import com.owncloud.android.R;
import com.owncloud.android.datamodel.OCFile;
import com.owncloud.android.files.services.FileDownloader;
import com.owncloud.android.files.services.FileObserverService;
import com.owncloud.android.files.services.FileUploader;
import com.owncloud.android.files.services.FileDownloader.FileDownloaderBinder;
import com.owncloud.android.files.services.FileUploader.FileUploaderBinder;
import com.owncloud.android.operations.CreateFolderOperation;

import com.owncloud.android.lib.operations.common.RemoteOperation;
import com.owncloud.android.lib.operations.common.RemoteOperationResult;
import com.owncloud.android.lib.operations.common.RemoteOperationResult.ResultCode;
import com.owncloud.android.operations.CreateShareOperation;
import com.owncloud.android.operations.RemoveFileOperation;
import com.owncloud.android.operations.RenameFileOperation;
import com.owncloud.android.operations.SynchronizeFileOperation;
import com.owncloud.android.operations.SynchronizeFolderOperation;
import com.owncloud.android.operations.UnshareLinkOperation;
import com.owncloud.android.services.OperationsService;
import com.owncloud.android.syncadapter.FileSyncAdapter;
import com.owncloud.android.ui.dialog.EditNameDialog;
import com.owncloud.android.ui.dialog.EditNameDialog.EditNameDialogListener;
import com.owncloud.android.ui.dialog.SslValidatorDialog;
import com.owncloud.android.ui.dialog.SslValidatorDialog.OnSslValidatorListener;
import com.owncloud.android.ui.fragment.FileDetailFragment;
import com.owncloud.android.ui.fragment.FileFragment;
import com.owncloud.android.ui.fragment.OCFileListFragment;
import com.owncloud.android.ui.preview.PreviewImageActivity;
import com.owncloud.android.ui.preview.PreviewImageFragment;
import com.owncloud.android.ui.preview.PreviewMediaFragment;
import com.owncloud.android.ui.preview.PreviewVideoActivity;
import com.owncloud.android.utils.DisplayUtils;
import com.owncloud.android.utils.Log_OC;


/**
 * Displays, what files the user has available in his ownCloud.
 * 
 * @author Bartek Przybylski
 * @author David A. Velasco
 */

<<<<<<< HEAD
public class FileDisplayActivity extends FileActivity implements
=======
public class FileDisplayActivity extends HookActivity implements
>>>>>>> 3662fda2
OCFileListFragment.ContainerActivity, FileDetailFragment.ContainerActivity, OnNavigationListener, OnSslValidatorListener, EditNameDialogListener {

    private ArrayAdapter<String> mDirectories;

    private SyncBroadcastReceiver mSyncBroadcastReceiver;
    private UploadFinishReceiver mUploadFinishReceiver;
    private DownloadFinishReceiver mDownloadFinishReceiver;
    private OperationsServiceReceiver mOperationsServiceReceiver;
    private FileDownloaderBinder mDownloaderBinder = null;
    private FileUploaderBinder mUploaderBinder = null;
    private ServiceConnection mDownloadConnection = null, mUploadConnection = null;
    private RemoteOperationResult mLastSslUntrustedServerResult = null;

    private boolean mDualPane;
    private View mLeftFragmentContainer;
    private View mRightFragmentContainer;

    private static final String KEY_WAITING_TO_PREVIEW = "WAITING_TO_PREVIEW";
    private static final String KEY_SYNC_IN_PROGRESS = "SYNC_IN_PROGRESS";
    private static final String KEY_REFRESH_SHARES_IN_PROGRESS = "SHARES_IN_PROGRESS";

    public static final int DIALOG_SHORT_WAIT = 0;
    private static final int DIALOG_CHOOSE_UPLOAD_SOURCE = 1;
    private static final int DIALOG_SSL_VALIDATOR = 2;
    private static final int DIALOG_CERT_NOT_SAVED = 3;
    
    public static final String ACTION_DETAILS = "com.owncloud.android.ui.activity.action.DETAILS";

    private static final int ACTION_SELECT_CONTENT_FROM_APPS = 1;
    private static final int ACTION_SELECT_MULTIPLE_FILES = 2;

    private static final String TAG = FileDisplayActivity.class.getSimpleName();

    private static final String TAG_LIST_OF_FILES = "LIST_OF_FILES";
    private static final String TAG_SECOND_FRAGMENT = "SECOND_FRAGMENT";

    private OCFile mWaitingToPreview;
    
    private boolean mSyncInProgress = false;
    private boolean mRefreshSharesInProgress = false;

    @Override
    protected void onCreate(Bundle savedInstanceState) {
        Log_OC.d(TAG, "onCreate() start");
        requestWindowFeature(Window.FEATURE_INDETERMINATE_PROGRESS);

        super.onCreate(savedInstanceState); // this calls onAccountChanged() when ownCloud Account is valid

        /// bindings to transference services
        mUploadConnection = new ListServiceConnection(); 
        mDownloadConnection = new ListServiceConnection();
        bindService(new Intent(this, FileUploader.class), mUploadConnection, Context.BIND_AUTO_CREATE);
        bindService(new Intent(this, FileDownloader.class), mDownloadConnection, Context.BIND_AUTO_CREATE);

        // PIN CODE request ;  best location is to decide, let's try this first
        if (getIntent().getAction() != null && getIntent().getAction().equals(Intent.ACTION_MAIN) && savedInstanceState == null) {
            requestPinCode();
        } else if (getIntent().getAction() == null && savedInstanceState == null) {
            requestPinCode();
        }

        /// file observer
        Intent observer_intent = new Intent(this, FileObserverService.class);
        observer_intent.putExtra(FileObserverService.KEY_FILE_CMD, FileObserverService.CMD_INIT_OBSERVED_LIST);
        startService(observer_intent);

        /// Load of saved instance state
        if(savedInstanceState != null) {
            mWaitingToPreview = (OCFile) savedInstanceState.getParcelable(FileDisplayActivity.KEY_WAITING_TO_PREVIEW);
            mSyncInProgress = savedInstanceState.getBoolean(KEY_SYNC_IN_PROGRESS);
            mRefreshSharesInProgress = savedInstanceState.getBoolean(KEY_REFRESH_SHARES_IN_PROGRESS);
           
        } else {
            mWaitingToPreview = null;
            mSyncInProgress = false;
            mRefreshSharesInProgress = false;
        }        

        /// USER INTERFACE

        // Inflate and set the layout view
        setContentView(R.layout.files);    
        mDualPane = getResources().getBoolean(R.bool.large_land_layout);
        mLeftFragmentContainer = findViewById(R.id.left_fragment_container);
        mRightFragmentContainer = findViewById(R.id.right_fragment_container);
        if (savedInstanceState == null) {
            createMinFragments();
        }

        // Action bar setup
        mDirectories = new CustomArrayAdapter<String>(this, R.layout.sherlock_spinner_dropdown_item);
        getSupportActionBar().setHomeButtonEnabled(true);       // mandatory since Android ICS, according to the official documentation
        setSupportProgressBarIndeterminateVisibility(mSyncInProgress || mRefreshSharesInProgress);    // always AFTER setContentView(...) ; to work around bug in its implementation
        
        Log_OC.d(TAG, "onCreate() end");
    }
    
    @Override
    protected void onStart() {
        super.onStart();
        getSupportActionBar().setIcon(DisplayUtils.getSeasonalIconId());
    }

    @Override
    protected void onDestroy() {
        super.onDestroy();
        if (mDownloadConnection != null)
            unbindService(mDownloadConnection);
        if (mUploadConnection != null)
            unbindService(mUploadConnection);
    }


    /**
     *  Called when the ownCloud {@link Account} associated to the Activity was just updated.
     */ 
    @Override
    protected void onAccountSet(boolean stateWasRecovered) {
        super.onAccountSet(stateWasRecovered);
        if (getAccount() != null) {
            /// Check whether the 'main' OCFile handled by the Activity is contained in the current Account
            OCFile file = getFile();
            // get parent from path
            String parentPath = "";
            if (file != null) {
                if (file.isDown() && file.getLastSyncDateForProperties() == 0) {
                    // upload in progress - right now, files are not inserted in the local cache until the upload is successful
                    // get parent from path
                    parentPath = file.getRemotePath().substring(0, file.getRemotePath().lastIndexOf(file.getFileName()));
                    if (getStorageManager().getFileByPath(parentPath) ==  null)
                        file = null; // not able to know the directory where the file is uploading
                } else {
                    file = getStorageManager().getFileByPath(file.getRemotePath());   // currentDir = null if not in the current Account
                }
            }
            if (file == null) {
                // fall back to root folder
                file = getStorageManager().getFileByPath(OCFile.ROOT_PATH);  // never returns null
            }
            setFile(file);
            setNavigationListWithFolder(file);
            
            if (!stateWasRecovered) {
                Log_OC.e(TAG, "Initializing Fragments in onAccountChanged..");
                initFragmentsWithFile();
                if (file.isFolder()) {
                    startSyncFolderOperation(file);
                }
                
            } else {
                updateFragmentsVisibility(!file.isFolder());
                updateNavigationElementsInActionBar(file.isFolder() ? null : file);
            }
        }
    }


    private void setNavigationListWithFolder(OCFile file) {
        mDirectories.clear();
        OCFile fileIt = file;
        String parentPath;
        while(fileIt != null && fileIt.getFileName() != OCFile.ROOT_PATH) {
            if (fileIt.isFolder()) {
                mDirectories.add(fileIt.getFileName());
            }
            // get parent from path
            parentPath = fileIt.getRemotePath().substring(0, fileIt.getRemotePath().lastIndexOf(fileIt.getFileName()));
            fileIt = getStorageManager().getFileByPath(parentPath);
        }
        mDirectories.add(OCFile.PATH_SEPARATOR);
    }


    private void createMinFragments() {
        OCFileListFragment listOfFiles = new OCFileListFragment();
        FragmentTransaction transaction = getSupportFragmentManager().beginTransaction();
        transaction.add(R.id.left_fragment_container, listOfFiles, TAG_LIST_OF_FILES);
        transaction.commit();
    }

    private void initFragmentsWithFile() {
        if (getAccount() != null && getFile() != null) {
            /// First fragment
            OCFileListFragment listOfFiles = getListOfFilesFragment(); 
            if (listOfFiles != null) {
                listOfFiles.listDirectory(getCurrentDir());   
            } else {
                Log.e(TAG, "Still have a chance to lose the initializacion of list fragment >(");
            }
            
            /// Second fragment
            OCFile file = getFile(); 
            Fragment secondFragment = chooseInitialSecondFragment(file);
            if (secondFragment != null) {
                setSecondFragment(secondFragment);
                updateFragmentsVisibility(true);
                updateNavigationElementsInActionBar(file);
                
            } else {
                cleanSecondFragment();
            }

        } else {
            Log.wtf(TAG, "initFragments() called with invalid NULLs!");
            if (getAccount() == null) {
                Log.wtf(TAG, "\t account is NULL");
            }
            if (getFile() == null) {
                Log.wtf(TAG, "\t file is NULL");
            }
        }
    }

    private Fragment chooseInitialSecondFragment(OCFile file) {
        Fragment secondFragment = null;
        if (file != null && !file.isFolder()) {
            if (file.isDown() && PreviewMediaFragment.canBePreviewed(file) 
                    && file.getLastSyncDateForProperties() > 0  // temporal fix
                    ) {
                int startPlaybackPosition = getIntent().getIntExtra(PreviewVideoActivity.EXTRA_START_POSITION, 0);
                boolean autoplay = getIntent().getBooleanExtra(PreviewVideoActivity.EXTRA_AUTOPLAY, true);
                secondFragment = new PreviewMediaFragment(file, getAccount(), startPlaybackPosition, autoplay);

            } else {
                secondFragment = new FileDetailFragment(file, getAccount());
            }
        }
        return secondFragment;
    }


    /**
     * Replaces the second fragment managed by the activity with the received as
     * a parameter.
     * 
     * Assumes never will be more than two fragments managed at the same time. 
     * 
     * @param fragment      New second Fragment to set.
     */
    private void setSecondFragment(Fragment fragment) {
        FragmentTransaction transaction = getSupportFragmentManager().beginTransaction();
        transaction.replace(R.id.right_fragment_container, fragment, TAG_SECOND_FRAGMENT);
        transaction.commit();
    }


    private void updateFragmentsVisibility(boolean existsSecondFragment) {
        if (mDualPane) {
            if (mLeftFragmentContainer.getVisibility() != View.VISIBLE) {
                mLeftFragmentContainer.setVisibility(View.VISIBLE);
            }
            if (mRightFragmentContainer.getVisibility() != View.VISIBLE) {
                mRightFragmentContainer.setVisibility(View.VISIBLE);
            }

        } else if (existsSecondFragment) {
            if (mLeftFragmentContainer.getVisibility() != View.GONE) {
                mLeftFragmentContainer.setVisibility(View.GONE);
            }
            if (mRightFragmentContainer.getVisibility() != View.VISIBLE) {
                mRightFragmentContainer.setVisibility(View.VISIBLE);
            }

        } else {
            if (mLeftFragmentContainer.getVisibility() != View.VISIBLE) {
                mLeftFragmentContainer.setVisibility(View.VISIBLE);
            }
            if (mRightFragmentContainer.getVisibility() != View.GONE) {
                mRightFragmentContainer.setVisibility(View.GONE);
            }
        }
    }


    private OCFileListFragment getListOfFilesFragment() {
        Fragment listOfFiles = getSupportFragmentManager().findFragmentByTag(FileDisplayActivity.TAG_LIST_OF_FILES);
        if (listOfFiles != null) {
            return (OCFileListFragment)listOfFiles;
        }
        Log_OC.wtf(TAG, "Access to unexisting list of files fragment!!");
        return null;
    }

    protected FileFragment getSecondFragment() {
        Fragment second = getSupportFragmentManager().findFragmentByTag(FileDisplayActivity.TAG_SECOND_FRAGMENT);
        if (second != null) {
            return (FileFragment)second;
        }
        return null;
    }

    public void cleanSecondFragment() {
        Fragment second = getSecondFragment();
        if (second != null) {
            FragmentTransaction tr = getSupportFragmentManager().beginTransaction();
            tr.remove(second);
            tr.commit();
        }
        updateFragmentsVisibility(false);
        updateNavigationElementsInActionBar(null);
    }

    protected void refeshListOfFilesFragment() {
        OCFileListFragment fileListFragment = getListOfFilesFragment();
        if (fileListFragment != null) { 
            fileListFragment.listDirectory();
        }
    }

    protected void refreshSecondFragment(String downloadEvent, String downloadedRemotePath, boolean success) {
        FileFragment secondFragment = getSecondFragment();
        boolean waitedPreview = (mWaitingToPreview != null && mWaitingToPreview.getRemotePath().equals(downloadedRemotePath));
        if (secondFragment != null && secondFragment instanceof FileDetailFragment) {
            FileDetailFragment detailsFragment = (FileDetailFragment) secondFragment;
            OCFile fileInFragment = detailsFragment.getFile();
            if (fileInFragment != null && !downloadedRemotePath.equals(fileInFragment.getRemotePath())) {
                // the user browsed to other file ; forget the automatic preview 
                mWaitingToPreview = null;

            } else if (downloadEvent.equals(FileDownloader.getDownloadAddedMessage())) {
                // grant that the right panel updates the progress bar
                detailsFragment.listenForTransferProgress();
                detailsFragment.updateFileDetails(true, false);

            } else if (downloadEvent.equals(FileDownloader.getDownloadFinishMessage())) {
                //  update the right panel
                boolean detailsFragmentChanged = false;
                if (waitedPreview) {
                    if (success) {
                        mWaitingToPreview = getStorageManager().getFileById(mWaitingToPreview.getFileId());   // update the file from database, for the local storage path
                        if (PreviewMediaFragment.canBePreviewed(mWaitingToPreview)) {
                            startMediaPreview(mWaitingToPreview, 0, true);
                            detailsFragmentChanged = true;
                        } else {
                            getFileOperationsHelper().openFile(mWaitingToPreview, this);
                        }
                    }
                    mWaitingToPreview = null;
                }
                if (!detailsFragmentChanged) {
                    detailsFragment.updateFileDetails(false, (success));
                }
            }
        }
    }

    @Override
    public boolean onCreateOptionsMenu(Menu menu) {
        MenuInflater inflater = getSherlock().getMenuInflater();
        inflater.inflate(R.menu.main_menu, menu);
        return true;
    }

    @Override
    public boolean onOptionsItemSelected(MenuItem item) {
        boolean retval = true;
        switch (item.getItemId()) {
        case R.id.action_create_dir: {
            EditNameDialog dialog = EditNameDialog.newInstance(getString(R.string.uploader_info_dirname), "", -1, -1, this);
            dialog.show(getSupportFragmentManager(), "createdirdialog");
            break;
        }
        case R.id.action_sync_account: {
            startSynchronization();
            break;
        }
        case R.id.action_upload: {
            showDialog(DIALOG_CHOOSE_UPLOAD_SOURCE);
            break;
        }
        case R.id.action_settings: {
            Intent settingsIntent = new Intent(this, Preferences.class);
            startActivity(settingsIntent);
            break;
        }
        case android.R.id.home: {
            FileFragment second = getSecondFragment();
            OCFile currentDir = getCurrentDir();
            if((currentDir != null && currentDir.getParentId() != 0) || 
                    (second != null && second.getFile() != null)) {                
                onBackPressed(); 
                
            }
            break;
        }
        default:
            retval = super.onOptionsItemSelected(item);
        }
        return retval;
    }

    private void startSynchronization() {
        Log_OC.e(TAG, "Got to start sync");
        if (android.os.Build.VERSION.SDK_INT < android.os.Build.VERSION_CODES.KITKAT) {
            Log_OC.e(TAG, "Canceling all syncs for " + MainApp.getAuthority());
            ContentResolver.cancelSync(null, MainApp.getAuthority());   // cancel the current synchronizations of any ownCloud account
            Bundle bundle = new Bundle();
            bundle.putBoolean(ContentResolver.SYNC_EXTRAS_MANUAL, true);
            bundle.putBoolean(ContentResolver.SYNC_EXTRAS_EXPEDITED, true);
            Log_OC.e(TAG, "Requesting sync for " + getAccount().name + " at " + MainApp.getAuthority());
            ContentResolver.requestSync(
                    getAccount(),
                    MainApp.getAuthority(), bundle);
        } else {
            Log_OC.e(TAG, "Requesting sync for " + getAccount().name + " at " + MainApp.getAuthority() + " with new API");
            SyncRequest.Builder builder = new SyncRequest.Builder();
            builder.setSyncAdapter(getAccount(), MainApp.getAuthority());
            builder.setExpedited(true);
            builder.setManual(true);
            builder.syncOnce();
            SyncRequest request = builder.build();
            ContentResolver.requestSync(request);
        }
    }


    @Override
    public boolean onNavigationItemSelected(int itemPosition, long itemId) {
        if (itemPosition != 0) {
            String targetPath = "";
            for (int i=itemPosition; i < mDirectories.getCount() - 1; i++) {
                targetPath = mDirectories.getItem(i) + OCFile.PATH_SEPARATOR + targetPath; 
            }
            targetPath = OCFile.PATH_SEPARATOR + targetPath;
            OCFile targetFolder = getStorageManager().getFileByPath(targetPath);
            if (targetFolder != null) {
                browseTo(targetFolder);
            }
            
            // the next operation triggers a new call to this method, but it's necessary to 
            // ensure that the name exposed in the action bar is the current directory when the 
            // user selected it in the navigation list
            if (getSupportActionBar().getNavigationMode() == ActionBar.NAVIGATION_MODE_LIST  && itemPosition != 0) 
                getSupportActionBar().setSelectedNavigationItem(0);
        }
        return true;
    }

    /**
     * Called, when the user selected something for uploading
     */
    protected void onActivityResult(int requestCode, int resultCode, Intent data) {
        super.onActivityResult(requestCode, resultCode, data);

        if (requestCode == ACTION_SELECT_CONTENT_FROM_APPS && (resultCode == RESULT_OK || resultCode == UploadFilesActivity.RESULT_OK_AND_MOVE)) {
            requestSimpleUpload(data, resultCode);

        } else if (requestCode == ACTION_SELECT_MULTIPLE_FILES && (resultCode == RESULT_OK || resultCode == UploadFilesActivity.RESULT_OK_AND_MOVE)) {
            requestMultipleUpload(data, resultCode);

        }
    }

    private void requestMultipleUpload(Intent data, int resultCode) {
        String[] filePaths = data.getStringArrayExtra(UploadFilesActivity.EXTRA_CHOSEN_FILES);
        if (filePaths != null) {
            String[] remotePaths = new String[filePaths.length];
            String remotePathBase = "";
            for (int j = mDirectories.getCount() - 2; j >= 0; --j) {
                remotePathBase += OCFile.PATH_SEPARATOR + mDirectories.getItem(j);
            }
            if (!remotePathBase.endsWith(OCFile.PATH_SEPARATOR))
                remotePathBase += OCFile.PATH_SEPARATOR;
            for (int j = 0; j< remotePaths.length; j++) {
                remotePaths[j] = remotePathBase + (new File(filePaths[j])).getName();
            }

            Intent i = new Intent(this, FileUploader.class);
            i.putExtra(FileUploader.KEY_ACCOUNT, getAccount());
            i.putExtra(FileUploader.KEY_LOCAL_FILE, filePaths);
            i.putExtra(FileUploader.KEY_REMOTE_FILE, remotePaths);
            i.putExtra(FileUploader.KEY_UPLOAD_TYPE, FileUploader.UPLOAD_MULTIPLE_FILES);
            if (resultCode == UploadFilesActivity.RESULT_OK_AND_MOVE)
                i.putExtra(FileUploader.KEY_LOCAL_BEHAVIOUR, FileUploader.LOCAL_BEHAVIOUR_MOVE);
            startService(i);

        } else {
            Log_OC.d(TAG, "User clicked on 'Update' with no selection");
            Toast t = Toast.makeText(this, getString(R.string.filedisplay_no_file_selected), Toast.LENGTH_LONG);
            t.show();
            return;
        }
    }


    private void requestSimpleUpload(Intent data, int resultCode) {
        String filepath = null;
        try {
            Uri selectedImageUri = data.getData();

            String filemanagerstring = selectedImageUri.getPath();
            String selectedImagePath = getPath(selectedImageUri);

            if (selectedImagePath != null)
                filepath = selectedImagePath;
            else
                filepath = filemanagerstring;

        } catch (Exception e) {
            Log_OC.e(TAG, "Unexpected exception when trying to read the result of Intent.ACTION_GET_CONTENT", e);
            e.printStackTrace();

        } finally {
            if (filepath == null) {
                Log_OC.e(TAG, "Couldnt resolve path to file");
                Toast t = Toast.makeText(this, getString(R.string.filedisplay_unexpected_bad_get_content), Toast.LENGTH_LONG);
                t.show();
                return;
            }
        }

        Intent i = new Intent(this, FileUploader.class);
        i.putExtra(FileUploader.KEY_ACCOUNT,
                getAccount());
        String remotepath = new String();
        for (int j = mDirectories.getCount() - 2; j >= 0; --j) {
            remotepath += OCFile.PATH_SEPARATOR + mDirectories.getItem(j);
        }
        if (!remotepath.endsWith(OCFile.PATH_SEPARATOR))
            remotepath += OCFile.PATH_SEPARATOR;
        remotepath += new File(filepath).getName();

        i.putExtra(FileUploader.KEY_LOCAL_FILE, filepath);
        i.putExtra(FileUploader.KEY_REMOTE_FILE, remotepath);
        i.putExtra(FileUploader.KEY_UPLOAD_TYPE, FileUploader.UPLOAD_SINGLE_FILE);
        if (resultCode == UploadFilesActivity.RESULT_OK_AND_MOVE)
            i.putExtra(FileUploader.KEY_LOCAL_BEHAVIOUR, FileUploader.LOCAL_BEHAVIOUR_MOVE);
        startService(i);
    }

    @Override
    public void onBackPressed() {
        OCFileListFragment listOfFiles = getListOfFilesFragment(); 
        if (mDualPane || getSecondFragment() == null) {
            if (listOfFiles != null) {  // should never be null, indeed
                if (mDirectories.getCount() <= 1) {
                    finish();
                    return;
                }
                int levelsUp = listOfFiles.onBrowseUp();
                for (int i=0; i < levelsUp && mDirectories.getCount() > 1 ; i++) {
                    popDirname();
                }
            }
        }
        if (listOfFiles != null) {  // should never be null, indeed
            setFile(listOfFiles.getCurrentFile());
        }
        cleanSecondFragment();

    }

    @Override
    protected void onSaveInstanceState(Bundle outState) {
        // responsibility of restore is preferred in onCreate() before than in onRestoreInstanceState when there are Fragments involved
        Log_OC.e(TAG, "onSaveInstanceState() start");
        super.onSaveInstanceState(outState);
        outState.putParcelable(FileDisplayActivity.KEY_WAITING_TO_PREVIEW, mWaitingToPreview);
        outState.putBoolean(FileDisplayActivity.KEY_SYNC_IN_PROGRESS, mSyncInProgress);
        outState.putBoolean(FileDisplayActivity.KEY_REFRESH_SHARES_IN_PROGRESS, mRefreshSharesInProgress);

        Log_OC.d(TAG, "onSaveInstanceState() end");
    }
    


    @Override
    protected void onResume() {
        super.onResume();
        Log_OC.e(TAG, "onResume() start");

        // Listen for sync messages
        IntentFilter syncIntentFilter = new IntentFilter(FileSyncAdapter.EVENT_FULL_SYNC_START);
        syncIntentFilter.addAction(FileSyncAdapter.EVENT_FULL_SYNC_END);
        syncIntentFilter.addAction(FileSyncAdapter.EVENT_FOLDER_SIZE_SYNCED);
        syncIntentFilter.addAction(FileSyncAdapter.EVENT_FOLDER_CONTENTS_SYNCED);
        syncIntentFilter.addAction(SynchronizeFolderOperation.EVENT_SINGLE_FOLDER_SYNCED);
        mSyncBroadcastReceiver = new SyncBroadcastReceiver();
        //registerReceiver(mSyncBroadcastReceiver, syncIntentFilter);
        LocalBroadcastManager.getInstance(this).registerReceiver(mSyncBroadcastReceiver, syncIntentFilter);

        // Listen for upload messages
        IntentFilter uploadIntentFilter = new IntentFilter(FileUploader.getUploadFinishMessage());
        mUploadFinishReceiver = new UploadFinishReceiver();
        registerReceiver(mUploadFinishReceiver, uploadIntentFilter);

        // Listen for download messages
        IntentFilter downloadIntentFilter = new IntentFilter(FileDownloader.getDownloadAddedMessage());
        downloadIntentFilter.addAction(FileDownloader.getDownloadFinishMessage());
        mDownloadFinishReceiver = new DownloadFinishReceiver();
        registerReceiver(mDownloadFinishReceiver, downloadIntentFilter);
        
        // Listen for messages from the OperationsService
        IntentFilter operationsIntentFilter = new IntentFilter(OperationsService.ACTION_OPERATION_ADDED);
        operationsIntentFilter.addAction(OperationsService.ACTION_OPERATION_FINISHED);
        mOperationsServiceReceiver = new OperationsServiceReceiver();
        LocalBroadcastManager.getInstance(this).registerReceiver(mOperationsServiceReceiver, operationsIntentFilter);
    
        Log_OC.d(TAG, "onResume() end");
    }


    @Override
    protected void onPause() {
        super.onPause();
        Log_OC.e(TAG, "onPause() start");
        if (mSyncBroadcastReceiver != null) {
            //unregisterReceiver(mSyncBroadcastReceiver);
            LocalBroadcastManager.getInstance(this).unregisterReceiver(mSyncBroadcastReceiver);
            mSyncBroadcastReceiver = null;
        }
        if (mUploadFinishReceiver != null) {
            unregisterReceiver(mUploadFinishReceiver);
            mUploadFinishReceiver = null;
        }
        if (mDownloadFinishReceiver != null) {
            unregisterReceiver(mDownloadFinishReceiver);
            mDownloadFinishReceiver = null;
        }
        if (mOperationsServiceReceiver != null) {
            LocalBroadcastManager.getInstance(this).unregisterReceiver(mOperationsServiceReceiver);
            mOperationsServiceReceiver = null;
        }
        Log_OC.d(TAG, "onPause() end");
    }


    @Override
    protected void onPrepareDialog(int id, Dialog dialog, Bundle args) {
        if (id == DIALOG_SSL_VALIDATOR && mLastSslUntrustedServerResult != null) {
            ((SslValidatorDialog)dialog).updateResult(mLastSslUntrustedServerResult);
        }
    }


    @Override
    protected Dialog onCreateDialog(int id) {
        Dialog dialog = null;
        AlertDialog.Builder builder;
        switch (id) {
        case DIALOG_SHORT_WAIT: {
            ProgressDialog working_dialog = new ProgressDialog(this);
            working_dialog.setMessage(getResources().getString(
                    R.string.wait_a_moment));
            working_dialog.setIndeterminate(true);
            working_dialog.setCancelable(false);
            dialog = working_dialog;
            break;
        }
        case DIALOG_CHOOSE_UPLOAD_SOURCE: {

            String[] items = null;

            String[] allTheItems = { getString(R.string.actionbar_upload_files),
                    getString(R.string.actionbar_upload_from_apps),
                    getString(R.string.actionbar_failed_instant_upload) };

            String[] commonItems = { getString(R.string.actionbar_upload_files),
                    getString(R.string.actionbar_upload_from_apps) };

            if (InstantUploadActivity.IS_ENABLED)
                items = allTheItems;
            else 
                items = commonItems;

            builder = new AlertDialog.Builder(this);
            builder.setTitle(R.string.actionbar_upload);
            builder.setItems(items, new DialogInterface.OnClickListener() {
                public void onClick(DialogInterface dialog, int item) {
                    if (item == 0) {
                        // if (!mDualPane) {
                            Intent action = new Intent(FileDisplayActivity.this, UploadFilesActivity.class);
                            action.putExtra(UploadFilesActivity.EXTRA_ACCOUNT, FileDisplayActivity.this.getAccount());
                            startActivityForResult(action, ACTION_SELECT_MULTIPLE_FILES);
                            // } else {
                            // TODO create and handle new fragment
                            // LocalFileListFragment
                            // }
                    } else if (item == 1) {
                        Intent action = new Intent(Intent.ACTION_GET_CONTENT);
                        action = action.setType("*/*").addCategory(Intent.CATEGORY_OPENABLE);
                        startActivityForResult(Intent.createChooser(action, getString(R.string.upload_chooser_title)),
                                ACTION_SELECT_CONTENT_FROM_APPS);
                    } else if (item == 2 && InstantUploadActivity.IS_ENABLED) {
                        Intent action = new Intent(FileDisplayActivity.this, InstantUploadActivity.class);
                        action.putExtra(FileUploader.KEY_ACCOUNT, FileDisplayActivity.this.getAccount());
                        startActivity(action);
                    }
                }
            });
            dialog = builder.create();
            break;
        }
        case DIALOG_SSL_VALIDATOR: {
            dialog = SslValidatorDialog.newInstance(this, mLastSslUntrustedServerResult, this);
            break;
        }
        case DIALOG_CERT_NOT_SAVED: {
            builder = new AlertDialog.Builder(this);
            builder.setMessage(getResources().getString(R.string.ssl_validator_not_saved));
            builder.setCancelable(false);
            builder.setPositiveButton(R.string.common_ok, new DialogInterface.OnClickListener() {
                @Override
                public void onClick(DialogInterface dialog, int which) {
                    dialog.dismiss();
                };
            });
            dialog = builder.create();
            break;
        }
        default:
            dialog = null;
        }

        return dialog;
    }


    /**
     * Translates a content URI of an image to a physical path
     * on the disk
     * @param uri The URI to resolve
     * @return The path to the image or null if it could not be found
     */
    public String getPath(Uri uri) {
        String[] projection = { MediaStore.Images.Media.DATA };
        Cursor cursor = managedQuery(uri, projection, null, null, null);
        if (cursor != null) {
            int column_index = cursor
                    .getColumnIndexOrThrow(MediaStore.Images.Media.DATA);
            cursor.moveToFirst();
            return cursor.getString(column_index);
        } 
        return null;
    }

    /**
     * Pushes a directory to the drop down list
     * @param directory to push
     * @throws IllegalArgumentException If the {@link OCFile#isFolder()} returns false.
     */
    public void pushDirname(OCFile directory) {
        if(!directory.isFolder()){
            throw new IllegalArgumentException("Only directories may be pushed!");
        }
        mDirectories.insert(directory.getFileName(), 0);
        setFile(directory);
    }

    /**
     * Pops a directory name from the drop down list
     * @return True, unless the stack is empty
     */
    public boolean popDirname() {
        mDirectories.remove(mDirectories.getItem(0));
        return !mDirectories.isEmpty();
    }

    // Custom array adapter to override text colors
    private class CustomArrayAdapter<T> extends ArrayAdapter<T> {

        public CustomArrayAdapter(FileDisplayActivity ctx, int view) {
            super(ctx, view);
        }

        public View getView(int position, View convertView, ViewGroup parent) {
            View v = super.getView(position, convertView, parent);

            ((TextView) v).setTextColor(getResources().getColorStateList(
                    android.R.color.white));
            
            fixRoot((TextView) v );
            return v;
        }

        public View getDropDownView(int position, View convertView,
                ViewGroup parent) {
            View v = super.getDropDownView(position, convertView, parent);

            ((TextView) v).setTextColor(getResources().getColorStateList(
                    android.R.color.white));

            fixRoot((TextView) v );
            return v;
        }

        private void fixRoot(TextView v) {
            if (v.getText().equals(OCFile.PATH_SEPARATOR)) {
                v.setText(R.string.default_display_name_for_root_folder);
            }
        }

    }

    private class SyncBroadcastReceiver extends BroadcastReceiver {

        /**
         * {@link BroadcastReceiver} to enable syncing feedback in UI
         */
        @Override
        public void onReceive(Context context, Intent intent) {
            String event = intent.getAction();
            String accountName = intent.getStringExtra(FileSyncAdapter.EXTRA_ACCOUNT_NAME);
            String synchFolderRemotePath = intent.getStringExtra(FileSyncAdapter.EXTRA_FOLDER_PATH); 
            RemoteOperationResult synchResult = (RemoteOperationResult)intent.getSerializableExtra(FileSyncAdapter.EXTRA_RESULT);
            boolean sameAccount = (getAccount() != null && accountName.equals(getAccount().name) && getStorageManager() != null); 

            if (sameAccount) {
                
                if (!FileSyncAdapter.EVENT_FULL_SYNC_START.equals(event)) {
                    OCFile currentFile = (getFile() == null) ? null : getStorageManager().getFileByPath(getFile().getRemotePath());
                    OCFile currentDir = (getCurrentDir() == null) ? null : getStorageManager().getFileByPath(getCurrentDir().getRemotePath());

                    if (currentDir == null) {
                        // current folder was removed from the server 
                        Toast.makeText( FileDisplayActivity.this, 
                                        String.format(getString(R.string.sync_current_folder_was_removed), mDirectories.getItem(0)), 
                                        Toast.LENGTH_LONG)
                            .show();
                        browseToRoot();
                        
                    } else {
                        if (currentFile == null && !getFile().isFolder()) {
                            // currently selected file was removed in the server, and now we know it
                            cleanSecondFragment();
                            currentFile = currentDir;
                        }
                    
                        if (synchFolderRemotePath != null && currentDir.getRemotePath().equals(synchFolderRemotePath)) {
                            OCFileListFragment fileListFragment = getListOfFilesFragment();
                            if (fileListFragment != null) {
                                fileListFragment.listDirectory(currentDir);
                            }
                        }
                        setFile(currentFile);
                    }
                    
                    mSyncInProgress = (!FileSyncAdapter.EVENT_FULL_SYNC_END.equals(event) && 
                                        !SynchronizeFolderOperation.EVENT_SINGLE_FOLDER_SYNCED.equals(event) &&
                                        (synchResult == null || synchResult.isSuccess())) ;
                    
                    if (synchResult != null && 
                        synchResult.isSuccess() &&
                            (SynchronizeFolderOperation.EVENT_SINGLE_FOLDER_SYNCED.equals(event) || 
                                FileSyncAdapter.EVENT_FOLDER_CONTENTS_SYNCED.equals(event)
                            ) &&
                            !mRefreshSharesInProgress &&
                            getFileOperationsHelper().isSharedSupported(FileDisplayActivity.this)
                        ) {
                        startGetShares();
                    }
                    
                }
                //removeStickyBroadcast(intent);
                setSupportProgressBarIndeterminateVisibility(mSyncInProgress || mRefreshSharesInProgress);
            }
            
            if (synchResult != null) {
                if (synchResult.getCode().equals(RemoteOperationResult.ResultCode.SSL_RECOVERABLE_PEER_UNVERIFIED)) {
                    mLastSslUntrustedServerResult = synchResult;
                    showDialog(DIALOG_SSL_VALIDATOR); 
                }
            }
        }
    }
    

    private class UploadFinishReceiver extends BroadcastReceiver {
        /**
         * Once the file upload has finished -> update view
         *  @author David A. Velasco
         * {@link BroadcastReceiver} to enable upload feedback in UI
         */
        @Override
        public void onReceive(Context context, Intent intent) {
            String uploadedRemotePath = intent.getStringExtra(FileDownloader.EXTRA_REMOTE_PATH);
            String accountName = intent.getStringExtra(FileUploader.ACCOUNT_NAME);
            boolean sameAccount = getAccount() != null && accountName.equals(getAccount().name);
            OCFile currentDir = getCurrentDir();
            boolean isDescendant = (currentDir != null) && (uploadedRemotePath != null) && (uploadedRemotePath.startsWith(currentDir.getRemotePath()));
            if (sameAccount && isDescendant) {
                refeshListOfFilesFragment();
            }
        }

    }


    /**
     * Class waiting for broadcast events from the {@link FielDownloader} service.
     * 
     * Updates the UI when a download is started or finished, provided that it is relevant for the
     * current folder.
     */
    private class DownloadFinishReceiver extends BroadcastReceiver {
        @Override
        public void onReceive(Context context, Intent intent) {
            boolean sameAccount = isSameAccount(context, intent);
            String downloadedRemotePath = intent.getStringExtra(FileDownloader.EXTRA_REMOTE_PATH);
            boolean isDescendant = isDescendant(downloadedRemotePath);

            if (sameAccount && isDescendant) {
                refeshListOfFilesFragment();
                refreshSecondFragment(intent.getAction(), downloadedRemotePath, intent.getBooleanExtra(FileDownloader.EXTRA_DOWNLOAD_RESULT, false));
            }

            removeStickyBroadcast(intent);
        }

        private boolean isDescendant(String downloadedRemotePath) {
            OCFile currentDir = getCurrentDir();
            return (currentDir != null && downloadedRemotePath != null && downloadedRemotePath.startsWith(currentDir.getRemotePath()));
        }

        private boolean isSameAccount(Context context, Intent intent) {
            String accountName = intent.getStringExtra(FileDownloader.ACCOUNT_NAME);
            return (accountName != null && getAccount() != null && accountName.equals(getAccount().name));
        }
    }
    
    
    /**
     * Class waiting for broadcast events from the {@link OperationsService}.
     * 
     * Updates the list of files when a get for shares is finished; at this moment the refresh of shares is the only
     * operation performed in {@link OperationsService}.
     * 
     * In the future will handle the progress or finalization of all the operations performed in {@link OperationsService}, 
     * probably all the operations associated to the app model. 
     */
    private class OperationsServiceReceiver extends BroadcastReceiver {

        @Override
        public void onReceive(Context context, Intent intent) {
            if (OperationsService.ACTION_OPERATION_ADDED.equals(intent.getAction())) {
                
            } else if (OperationsService.ACTION_OPERATION_FINISHED.equals(intent.getAction())) {
                mRefreshSharesInProgress = false;
                
                Account account = intent.getParcelableExtra(OperationsService.EXTRA_ACCOUNT);
                RemoteOperationResult getSharesResult = (RemoteOperationResult)intent.getSerializableExtra(OperationsService.EXTRA_RESULT);
                if (getAccount() != null && account.name.equals(getAccount().name)
                        && getStorageManager() != null
                        ) {
                    refeshListOfFilesFragment();
                }
                if ((getSharesResult != null) &&
                        RemoteOperationResult.ResultCode.SSL_RECOVERABLE_PEER_UNVERIFIED.equals(getSharesResult.getCode())) {
                    mLastSslUntrustedServerResult = getSharesResult;
                    showDialog(DIALOG_SSL_VALIDATOR); 
                }

                setSupportProgressBarIndeterminateVisibility(mRefreshSharesInProgress || mSyncInProgress);
            }
            
        }
            
    }

    public void browseToRoot() {
        OCFileListFragment listOfFiles = getListOfFilesFragment(); 
        if (listOfFiles != null) {  // should never be null, indeed
            while (mDirectories.getCount() > 1) {
                popDirname();
            }
            OCFile root = getStorageManager().getFileByPath(OCFile.ROOT_PATH);
            listOfFiles.listDirectory(root);
            setFile(listOfFiles.getCurrentFile());
            startSyncFolderOperation(root);
        }
        cleanSecondFragment();
    }
    
    
    public void browseTo(OCFile folder) {
        if (folder == null || !folder.isFolder()) {
            throw new IllegalArgumentException("Trying to browse to invalid folder " + folder);
        }
        OCFileListFragment listOfFiles = getListOfFilesFragment(); 
        if (listOfFiles != null) {
            setNavigationListWithFolder(folder);
            listOfFiles.listDirectory(folder);
            setFile(listOfFiles.getCurrentFile());
            startSyncFolderOperation(folder);
        } else {
            Log_OC.e(TAG, "Unexpected null when accessing list fragment");
        }
        cleanSecondFragment();
    }


    /**
     * {@inheritDoc}
     * 
     * Updates action bar and second fragment, if in dual pane mode.
     */
    @Override
    public void onBrowsedDownTo(OCFile directory) {
        pushDirname(directory);
        cleanSecondFragment();
        
        // Sync Folder
        startSyncFolderOperation(directory);
        
    }

    /**
     * Opens the image gallery showing the image {@link OCFile} received as parameter.
     * 
     * @param file                      Image {@link OCFile} to show.
     */
    @Override
    public void startImagePreview(OCFile file) {
        Intent showDetailsIntent = new Intent(this, PreviewImageActivity.class);
        showDetailsIntent.putExtra(EXTRA_FILE, file);
        showDetailsIntent.putExtra(EXTRA_ACCOUNT, getAccount());
        startActivity(showDetailsIntent);
    }

    /**
     * Stars the preview of an already down media {@link OCFile}.
     * 
     * @param file                      Media {@link OCFile} to preview.
     * @param startPlaybackPosition     Media position where the playback will be started, in milliseconds.
     * @param autoplay                  When 'true', the playback will start without user interactions.
     */
    @Override
    public void startMediaPreview(OCFile file, int startPlaybackPosition, boolean autoplay) {
        Fragment mediaFragment = new PreviewMediaFragment(file, getAccount(), startPlaybackPosition, autoplay);
        setSecondFragment(mediaFragment);
        updateFragmentsVisibility(true);
        updateNavigationElementsInActionBar(file);
        setFile(file);
    }

    /**
     * Requests the download of the received {@link OCFile} , updates the UI
     * to monitor the download progress and prepares the activity to preview
     * or open the file when the download finishes.
     * 
     * @param file          {@link OCFile} to download and preview.
     */
    @Override
    public void startDownloadForPreview(OCFile file) {
        Fragment detailFragment = new FileDetailFragment(file, getAccount());
        setSecondFragment(detailFragment);
        mWaitingToPreview = file;
        requestForDownload();
        updateFragmentsVisibility(true);
        updateNavigationElementsInActionBar(file);
        setFile(file);
    }


    /**
     * Shows the information of the {@link OCFile} received as a 
     * parameter in the second fragment.
     * 
     * @param file          {@link OCFile} whose details will be shown
     */
    @Override
    public void showDetails(OCFile file) {
        Fragment detailFragment = new FileDetailFragment(file, getAccount());
        setSecondFragment(detailFragment);
        updateFragmentsVisibility(true);
        updateNavigationElementsInActionBar(file);
        setFile(file);
    }


    /**
     * TODO
     */
    private void updateNavigationElementsInActionBar(OCFile chosenFile) {
        ActionBar actionBar = getSupportActionBar(); 
        if (chosenFile == null || mDualPane) {
            // only list of files - set for browsing through folders
            OCFile currentDir = getCurrentDir();
            boolean noRoot = (currentDir != null && currentDir.getParentId() != 0);
            actionBar.setDisplayHomeAsUpEnabled(noRoot);
            actionBar.setDisplayShowTitleEnabled(!noRoot); 
            if (!noRoot) {
                actionBar.setTitle(getString(R.string.default_display_name_for_root_folder));
            }
            actionBar.setNavigationMode(!noRoot ? ActionBar.NAVIGATION_MODE_STANDARD : ActionBar.NAVIGATION_MODE_LIST);
            actionBar.setListNavigationCallbacks(mDirectories, this);   // assuming mDirectories is updated

        } else {
            actionBar.setDisplayHomeAsUpEnabled(true);
            actionBar.setDisplayShowTitleEnabled(true);
            actionBar.setTitle(chosenFile.getFileName());
            actionBar.setNavigationMode(ActionBar.NAVIGATION_MODE_STANDARD);
        }
    }


    /**
     * {@inheritDoc}
     */
    @Override
    public void onFileStateChanged() {
        refeshListOfFilesFragment();
        updateNavigationElementsInActionBar(getSecondFragment().getFile());
    }


    /**
     * {@inheritDoc}
     */
    @Override
    public FileDownloaderBinder getFileDownloaderBinder() {
        return mDownloaderBinder;
    }


    /**
     * {@inheritDoc}
     */
    @Override
    public FileUploaderBinder getFileUploaderBinder() {
        return mUploaderBinder;
    }


    /** Defines callbacks for service binding, passed to bindService() */
    private class ListServiceConnection implements ServiceConnection {

        @Override
        public void onServiceConnected(ComponentName component, IBinder service) {
            if (component.equals(new ComponentName(FileDisplayActivity.this, FileDownloader.class))) {
                Log_OC.d(TAG, "Download service connected");
                mDownloaderBinder = (FileDownloaderBinder) service;
                if (mWaitingToPreview != null) {
                    requestForDownload();
                }

            } else if (component.equals(new ComponentName(FileDisplayActivity.this, FileUploader.class))) {
                Log_OC.d(TAG, "Upload service connected");
                mUploaderBinder = (FileUploaderBinder) service;
            } else {
                return;
            }
            // a new chance to get the mDownloadBinder through getFileDownloadBinder() - THIS IS A MESS
            OCFileListFragment listOfFiles = getListOfFilesFragment(); 
            if (listOfFiles != null) {
                listOfFiles.listDirectory();
            }
            FileFragment secondFragment = getSecondFragment();
            if (secondFragment != null && secondFragment instanceof FileDetailFragment) {
                FileDetailFragment detailFragment = (FileDetailFragment)secondFragment;
                detailFragment.listenForTransferProgress();
                detailFragment.updateFileDetails(false, false);
            }
        }

        @Override
        public void onServiceDisconnected(ComponentName component) {
            if (component.equals(new ComponentName(FileDisplayActivity.this, FileDownloader.class))) {
                Log_OC.d(TAG, "Download service disconnected");
                mDownloaderBinder = null;
            } else if (component.equals(new ComponentName(FileDisplayActivity.this, FileUploader.class))) {
                Log_OC.d(TAG, "Upload service disconnected");
                mUploaderBinder = null;
            }
        }
    };    



    /**
     * Launch an intent to request the PIN code to the user before letting him use the app
     */
    private void requestPinCode() {
        boolean pinStart = false;
        SharedPreferences appPrefs = PreferenceManager.getDefaultSharedPreferences(getApplicationContext());
        pinStart = appPrefs.getBoolean("set_pincode", false);
        if (pinStart) {
            Intent i = new Intent(getApplicationContext(), PinCodeActivity.class);
            i.putExtra(PinCodeActivity.EXTRA_ACTIVITY, "FileDisplayActivity");
            startActivity(i);
        }
    }


    @Override
    public void onSavedCertificate() {
        startSyncFolderOperation(getCurrentDir());                
    }


    @Override
    public void onFailedSavingCertificate() {
        showDialog(DIALOG_CERT_NOT_SAVED);
    }


    /**
     * Updates the view associated to the activity after the finish of some operation over files
     * in the current account.
     * 
     * @param operation     Removal operation performed.
     * @param result        Result of the removal.
     */
    @Override
    public void onRemoteOperationFinish(RemoteOperation operation, RemoteOperationResult result) {
        super.onRemoteOperationFinish(operation, result);
        
        if (operation instanceof RemoveFileOperation) {
            onRemoveFileOperationFinish((RemoveFileOperation)operation, result);

        } else if (operation instanceof RenameFileOperation) {
            onRenameFileOperationFinish((RenameFileOperation)operation, result);

        } else if (operation instanceof SynchronizeFileOperation) {
            onSynchronizeFileOperationFinish((SynchronizeFileOperation)operation, result);

        } else if (operation instanceof CreateFolderOperation) {
            onCreateFolderOperationFinish((CreateFolderOperation)operation, result);
<<<<<<< HEAD
            
        } else if (operation instanceof CreateShareOperation) {
            onCreateShareOperationFinish((CreateShareOperation) operation, result);
            
        } else if (operation instanceof UnshareLinkOperation) {
            onUnshareLinkOperationFinish((UnshareLinkOperation)operation, result);
        
        } 
=======
        
        } else if (operation instanceof CreateShareOperation) {
            onCreateShareOperationFinish((CreateShareOperation) operation, result);
        }
>>>>>>> 3662fda2
        
    }

    
    private void onCreateShareOperationFinish(CreateShareOperation operation, RemoteOperationResult result) {
        if (result.isSuccess()) {
            refreshShowDetails();
            refeshListOfFilesFragment();
        }
    }

<<<<<<< HEAD
    
    private void onUnshareLinkOperationFinish(UnshareLinkOperation operation, RemoteOperationResult result) {
        if (result.isSuccess()) {
            refreshShowDetails();
            refeshListOfFilesFragment();
        }
    }
    
    private void refreshShowDetails() {
        FileFragment details = getSecondFragment();
        if (details != null) {
            OCFile file = details.getFile();
            if (file != null) {
                file = getStorageManager().getFileByPath(file.getRemotePath()); {
                    if (!(details instanceof PreviewMediaFragment || details instanceof PreviewImageFragment)) {
                        showDetails(file);
                    } else if (details instanceof PreviewMediaFragment) {                        
                        startMediaPreview(file, 0, false);
                    } 
                }
                invalidateOptionsMenu();
            }
        }
    }
=======
    private void onCreateShareOperationFinish(CreateShareOperation operation, RemoteOperationResult result) {
        if (result.isSuccess()) {
            refeshListOfFilesFragment();
        }
    }

>>>>>>> 3662fda2
    
    /**
     * Updates the view associated to the activity after the finish of an operation trying to remove a 
     * file. 
     * 
     * @param operation     Removal operation performed.
     * @param result        Result of the removal.
     */
    private void onRemoveFileOperationFinish(RemoveFileOperation operation, RemoteOperationResult result) {
        dismissLoadingDialog();
        if (result.isSuccess()) {
            Toast msg = Toast.makeText(this, R.string.remove_success_msg, Toast.LENGTH_LONG);
            msg.show();
            OCFile removedFile = operation.getFile();
            getSecondFragment();
            FileFragment second = getSecondFragment();
            if (second != null && removedFile.equals(second.getFile())) {
                cleanSecondFragment();
            }
            if (getStorageManager().getFileById(removedFile.getParentId()).equals(getCurrentDir())) {
                refeshListOfFilesFragment();
            }

        } else {
            Toast msg = Toast.makeText(this, R.string.remove_fail_msg, Toast.LENGTH_LONG); 
            msg.show();
            if (result.isSslRecoverableException()) {
                mLastSslUntrustedServerResult = result;
                showDialog(DIALOG_SSL_VALIDATOR); 
            }
        }
    }

    /**
     * Updates the view associated to the activity after the finish of an operation trying create a new folder
     * 
     * @param operation     Creation operation performed.
     * @param result        Result of the creation.
     */
    private void onCreateFolderOperationFinish(CreateFolderOperation operation, RemoteOperationResult result) {
        if (result.isSuccess()) {
            dismissLoadingDialog();
            refeshListOfFilesFragment();

        } else {
            dismissLoadingDialog();
            if (result.getCode() == ResultCode.INVALID_CHARACTER_IN_NAME) {
                Toast.makeText(FileDisplayActivity.this, R.string.filename_forbidden_characters, Toast.LENGTH_LONG).show();
            } else {
            try {
                Toast msg = Toast.makeText(FileDisplayActivity.this, R.string.create_dir_fail_msg, Toast.LENGTH_LONG); 
                msg.show();

            } catch (NotFoundException e) {
                Log_OC.e(TAG, "Error while trying to show fail message " , e);
            }
            }
        }
    }


    /**
     * Updates the view associated to the activity after the finish of an operation trying to rename a 
     * file. 
     * 
     * @param operation     Renaming operation performed.
     * @param result        Result of the renaming.
     */
    private void onRenameFileOperationFinish(RenameFileOperation operation, RemoteOperationResult result) {
        dismissLoadingDialog();
        OCFile renamedFile = operation.getFile();
        if (result.isSuccess()) {
            if (mDualPane) {
                FileFragment details = getSecondFragment();
                if (details != null && details instanceof FileDetailFragment && renamedFile.equals(details.getFile()) ) {
                    ((FileDetailFragment) details).updateFileDetails(renamedFile, getAccount());
                }
            }
            if (getStorageManager().getFileById(renamedFile.getParentId()).equals(getCurrentDir())) {
                refeshListOfFilesFragment();
            }

        } else {
            if (result.getCode().equals(ResultCode.INVALID_LOCAL_FILE_NAME)) {
                Toast msg = Toast.makeText(this, R.string.rename_local_fail_msg, Toast.LENGTH_LONG); 
                msg.show();
                // TODO throw again the new rename dialog
            } if (result.getCode().equals(ResultCode.INVALID_CHARACTER_IN_NAME)) {
                Toast msg = Toast.makeText(this, R.string.filename_forbidden_characters, Toast.LENGTH_LONG); 
                msg.show();
            } else {
                Toast msg = Toast.makeText(this, R.string.rename_server_fail_msg, Toast.LENGTH_LONG); 
                msg.show();
                if (result.isSslRecoverableException()) {
                    mLastSslUntrustedServerResult = result;
                    showDialog(DIALOG_SSL_VALIDATOR); 
                }
            }
        }
    }


    private void onSynchronizeFileOperationFinish(SynchronizeFileOperation operation, RemoteOperationResult result) {
        dismissLoadingDialog();
        OCFile syncedFile = operation.getLocalFile();
        if (!result.isSuccess()) {
            if (result.getCode() == ResultCode.SYNC_CONFLICT) {
                Intent i = new Intent(this, ConflictsResolveActivity.class);
                i.putExtra(ConflictsResolveActivity.EXTRA_FILE, syncedFile);
                i.putExtra(ConflictsResolveActivity.EXTRA_ACCOUNT, getAccount());
                startActivity(i);

            } 

        } else {
            if (operation.transferWasRequested()) {
                refeshListOfFilesFragment();
                onTransferStateChanged(syncedFile, true, true);

            } else {
                Toast msg = Toast.makeText(this, R.string.sync_file_nothing_to_do_msg, Toast.LENGTH_LONG); 
                msg.show();
            }
        }
    }


    /**
     * {@inheritDoc}
     */
    @Override
    public void onTransferStateChanged(OCFile file, boolean downloading, boolean uploading) {
        if (mDualPane) {
            FileFragment details = getSecondFragment();
            if (details != null && details instanceof FileDetailFragment && file.equals(details.getFile()) ) {
                if (downloading || uploading) {
                    ((FileDetailFragment)details).updateFileDetails(file, getAccount());
                } else {
                    ((FileDetailFragment)details).updateFileDetails(false, true);
                }
            }
        }
    }


    public void onDismiss(EditNameDialog dialog) {
        if (dialog.getResult()) {
            String newDirectoryName = dialog.getNewFilename().trim();
            Log_OC.d(TAG, "'create directory' dialog dismissed with new name " + newDirectoryName);
            if (newDirectoryName.length() > 0) {
                String path = getCurrentDir().getRemotePath();

                // Create directory
                path += newDirectoryName + OCFile.PATH_SEPARATOR;
                RemoteOperation operation = new CreateFolderOperation(path, false, getStorageManager());
                operation.execute(  getAccount(), 
                        FileDisplayActivity.this, 
                        FileDisplayActivity.this, 
                        getHandler(),
                        FileDisplayActivity.this);

                showLoadingDialog();
            }
        }
    }


    private void requestForDownload() {
        Account account = getAccount();
        if (!mDownloaderBinder.isDownloading(account, mWaitingToPreview)) {
            Intent i = new Intent(this, FileDownloader.class);
            i.putExtra(FileDownloader.EXTRA_ACCOUNT, account);
            i.putExtra(FileDownloader.EXTRA_FILE, mWaitingToPreview);
            startService(i);
        }
    }


    private OCFile getCurrentDir() {
        OCFile file = getFile();
        if (file != null) {
            if (file.isFolder()) {
                return file;
            } else if (getStorageManager() != null) {
                String parentPath = file.getRemotePath().substring(0, file.getRemotePath().lastIndexOf(file.getFileName()));
                return getStorageManager().getFileByPath(parentPath);
            }
        }
        return null;
    }
    
    public void startSyncFolderOperation(OCFile folder) {
        long currentSyncTime = System.currentTimeMillis(); 
        
        mSyncInProgress = true;
                
        // perform folder synchronization
        RemoteOperation synchFolderOp = new SynchronizeFolderOperation( folder,  
                                                                        currentSyncTime, 
                                                                        false,
                                                                        getStorageManager(), 
                                                                        getAccount(), 
                                                                        getApplicationContext()
                                                                      );
        synchFolderOp.execute(getAccount(), this, null, null, this);
        
        setSupportProgressBarIndeterminateVisibility(true);
    }

    
    private void startGetShares() {
        // Get shared files/folders
        Intent intent = new Intent(this, OperationsService.class);
        intent.putExtra(OperationsService.EXTRA_ACCOUNT, getAccount());
        startService(intent);
        
        mRefreshSharesInProgress = true;
    }
<<<<<<< HEAD
    
    

=======
>>>>>>> 3662fda2

}<|MERGE_RESOLUTION|>--- conflicted
+++ resolved
@@ -100,11 +100,7 @@
  * @author David A. Velasco
  */
 
-<<<<<<< HEAD
-public class FileDisplayActivity extends FileActivity implements
-=======
 public class FileDisplayActivity extends HookActivity implements
->>>>>>> 3662fda2
 OCFileListFragment.ContainerActivity, FileDetailFragment.ContainerActivity, OnNavigationListener, OnSslValidatorListener, EditNameDialogListener {
 
     private ArrayAdapter<String> mDirectories;
@@ -1323,7 +1319,6 @@
 
         } else if (operation instanceof CreateFolderOperation) {
             onCreateFolderOperationFinish((CreateFolderOperation)operation, result);
-<<<<<<< HEAD
             
         } else if (operation instanceof CreateShareOperation) {
             onCreateShareOperationFinish((CreateShareOperation) operation, result);
@@ -1332,12 +1327,6 @@
             onUnshareLinkOperationFinish((UnshareLinkOperation)operation, result);
         
         } 
-=======
-        
-        } else if (operation instanceof CreateShareOperation) {
-            onCreateShareOperationFinish((CreateShareOperation) operation, result);
-        }
->>>>>>> 3662fda2
         
     }
 
@@ -1349,7 +1338,6 @@
         }
     }
 
-<<<<<<< HEAD
     
     private void onUnshareLinkOperationFinish(UnshareLinkOperation operation, RemoteOperationResult result) {
         if (result.isSuccess()) {
@@ -1374,14 +1362,6 @@
             }
         }
     }
-=======
-    private void onCreateShareOperationFinish(CreateShareOperation operation, RemoteOperationResult result) {
-        if (result.isSuccess()) {
-            refeshListOfFilesFragment();
-        }
-    }
-
->>>>>>> 3662fda2
     
     /**
      * Updates the view associated to the activity after the finish of an operation trying to remove a 
@@ -1600,11 +1580,8 @@
         
         mRefreshSharesInProgress = true;
     }
-<<<<<<< HEAD
-    
-    
-
-=======
->>>>>>> 3662fda2
+    
+    
+
 
 }