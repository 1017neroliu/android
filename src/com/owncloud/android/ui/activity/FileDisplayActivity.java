--- conflicted
+++ resolved
@@ -179,13 +179,9 @@
             mWaitingToPreview = (OCFile) savedInstanceState.getParcelable(
                     FileDisplayActivity.KEY_WAITING_TO_PREVIEW);
             mSyncInProgress = savedInstanceState.getBoolean(KEY_SYNC_IN_PROGRESS);
-<<<<<<< HEAD
             mLastSyncFailed = savedInstanceState.getBoolean(KEY_LAST_SYNC_FAILED);
-            mWaitingToSend = (OCFile) savedInstanceState.getParcelable(FileDisplayActivity.KEY_WAITING_TO_SEND);
-=======
             mWaitingToSend = (OCFile) savedInstanceState.getParcelable(
                     FileDisplayActivity.KEY_WAITING_TO_SEND);
->>>>>>> 136db6a7
            
         } else {
             mWaitingToPreview = null;
@@ -234,11 +230,8 @@
     protected void onStart() {
         Log_OC.v(TAG, "onStart() start");
         super.onStart();
-<<<<<<< HEAD
         updateIcon();
-=======
         Log_OC.v(TAG, "onStart() end");
->>>>>>> 136db6a7
     }
 
     @Override
@@ -794,13 +787,9 @@
         super.onSaveInstanceState(outState);
         outState.putParcelable(FileDisplayActivity.KEY_WAITING_TO_PREVIEW, mWaitingToPreview);
         outState.putBoolean(FileDisplayActivity.KEY_SYNC_IN_PROGRESS, mSyncInProgress);
-<<<<<<< HEAD
         outState.putBoolean(FileDisplayActivity.KEY_LAST_SYNC_FAILED, mLastSyncFailed);
-        //outState.putBoolean(FileDisplayActivity.KEY_REFRESH_SHARES_IN_PROGRESS, mRefreshSharesInProgress);
-=======
         //outState.putBoolean(FileDisplayActivity.KEY_REFRESH_SHARES_IN_PROGRESS,
         // mRefreshSharesInProgress);
->>>>>>> 136db6a7
         outState.putParcelable(FileDisplayActivity.KEY_WAITING_TO_SEND, mWaitingToSend);
 
         Log_OC.v(TAG, "onSaveInstanceState() end");
@@ -824,14 +813,9 @@
         IntentFilter syncIntentFilter = new IntentFilter(FileSyncAdapter.EVENT_FULL_SYNC_START);
         syncIntentFilter.addAction(FileSyncAdapter.EVENT_FULL_SYNC_END);
         syncIntentFilter.addAction(FileSyncAdapter.EVENT_FULL_SYNC_FOLDER_CONTENTS_SYNCED);
-<<<<<<< HEAD
-        syncIntentFilter.addAction(SynchronizeFolderOperation.EVENT_SINGLE_FOLDER_CONTENTS_SYNCED);
-        syncIntentFilter.addAction(SynchronizeFolderOperation.EVENT_SINGLE_FOLDER_SHARES_SYNCED);
-        syncIntentFilter.addAction(SynchronizeFolderOperation.EVENT_SINGLE_FOLDER_SYNC_FAILED);
-=======
+        syncIntentFilter.addAction(RefreshFolderOperation.EVENT_SINGLE_FOLDER_SYNC_FAILED);
         syncIntentFilter.addAction(RefreshFolderOperation.EVENT_SINGLE_FOLDER_CONTENTS_SYNCED);
         syncIntentFilter.addAction(RefreshFolderOperation.EVENT_SINGLE_FOLDER_SHARES_SYNCED);
->>>>>>> 136db6a7
         mSyncBroadcastReceiver = new SyncBroadcastReceiver();
         registerReceiver(mSyncBroadcastReceiver, syncIntentFilter);
         //LocalBroadcastManager.getInstance(this).registerReceiver(mSyncBroadcastReceiver,
@@ -869,7 +853,7 @@
             unregisterReceiver(mDownloadFinishReceiver);
             mDownloadFinishReceiver = null;
         }
-        
+
         super.onPause();
         Log_OC.v(TAG, "onPause() end");
     }
@@ -886,12 +870,7 @@
                 String event = intent.getAction();
                 Log_OC.d(TAG, "Received broadcast " + event);
                 String accountName = intent.getStringExtra(FileSyncAdapter.EXTRA_ACCOUNT_NAME);
-<<<<<<< HEAD
-                String synchFolderRemotePath = intent.getStringExtra(FileSyncAdapter.EXTRA_FOLDER_PATH); 
-                RemoteOperationResult synchResult = (RemoteOperationResult)intent.getSerializableExtra(FileSyncAdapter.EXTRA_RESULT);
-                boolean sameAccount = (getAccount() != null && accountName.equals(getAccount().name) && getStorageManager() != null); 
-
-=======
+
                 String synchFolderRemotePath =
                         intent.getStringExtra(FileSyncAdapter.EXTRA_FOLDER_PATH);
                 RemoteOperationResult synchResult =
@@ -899,10 +878,9 @@
                                 FileSyncAdapter.EXTRA_RESULT);
                 boolean sameAccount = (getAccount() != null &&
                         accountName.equals(getAccount().name) && getStorageManager() != null);
-    
->>>>>>> 136db6a7
+
                 if (sameAccount) {
-                    if (SynchronizeFolderOperation.EVENT_SINGLE_FOLDER_SYNC_FAILED.
+                    if (RefreshFolderOperation.EVENT_SINGLE_FOLDER_SYNC_FAILED.
                             equals(event)) {
                         mSyncInProgress = false;
                         mLastSyncFailed = true;
