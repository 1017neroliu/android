/* ownCloud Android client application
 *   Copyright (C) 2011  Bartek Przybylski
 *   Copyright (C) 2012-2013 ownCloud Inc.
 *
 *   This program is free software: you can redistribute it and/or modify
 *   it under the terms of the GNU General Public License version 2,
 *   as published by the Free Software Foundation.
 *
 *   This program is distributed in the hope that it will be useful,
 *   but WITHOUT ANY WARRANTY; without even the implied warranty of
 *   MERCHANTABILITY or FITNESS FOR A PARTICULAR PURPOSE.  See the
 *   GNU General Public License for more details.
 *
 *   You should have received a copy of the GNU General Public License
 *   along with this program.  If not, see <http://www.gnu.org/licenses/>.
 *
 */

package com.owncloud.android.ui.activity;

import java.io.File;

import android.accounts.Account;
import android.app.AlertDialog;
import android.app.Dialog;
import android.app.ProgressDialog;
import android.content.BroadcastReceiver;
import android.content.ComponentName;
import android.content.ContentResolver;
import android.content.Context;
import android.content.DialogInterface;
import android.content.Intent;
import android.content.IntentFilter;
import android.content.ServiceConnection;
import android.content.SharedPreferences;
import android.content.SyncRequest;
import android.content.res.Resources.NotFoundException;
import android.database.Cursor;
import android.net.Uri;
import android.os.Bundle;
import android.os.IBinder;
import android.preference.PreferenceManager;
import android.provider.MediaStore;
import android.support.v4.app.Fragment;
import android.support.v4.app.FragmentManager;
import android.support.v4.app.FragmentTransaction;
//import android.support.v4.content.LocalBroadcastManager;
import android.util.Log;
import android.view.View;
import android.view.ViewGroup;
import android.widget.ArrayAdapter;
import android.widget.TextView;
import android.widget.Toast;

import com.actionbarsherlock.app.ActionBar;
import com.actionbarsherlock.app.ActionBar.OnNavigationListener;
import com.actionbarsherlock.view.Menu;
import com.actionbarsherlock.view.MenuInflater;
import com.actionbarsherlock.view.MenuItem;
import com.actionbarsherlock.view.Window;
import com.owncloud.android.MainApp;
import com.owncloud.android.R;
import com.owncloud.android.datamodel.OCFile;
import com.owncloud.android.files.services.FileDownloader;
import com.owncloud.android.files.services.FileObserverService;
import com.owncloud.android.files.services.FileUploader;
import com.owncloud.android.files.services.FileDownloader.FileDownloaderBinder;
import com.owncloud.android.files.services.FileUploader.FileUploaderBinder;
import com.owncloud.android.operations.CreateFolderOperation;

import com.owncloud.android.lib.common.network.CertificateCombinedException;
import com.owncloud.android.lib.common.operations.RemoteOperation;
import com.owncloud.android.lib.common.operations.RemoteOperationResult;
import com.owncloud.android.lib.common.operations.RemoteOperationResult.ResultCode;
import com.owncloud.android.operations.CreateShareOperation;
import com.owncloud.android.operations.RemoveFileOperation;
import com.owncloud.android.operations.RenameFileOperation;
import com.owncloud.android.operations.SynchronizeFileOperation;
import com.owncloud.android.operations.SynchronizeFolderOperation;
import com.owncloud.android.operations.UnshareLinkOperation;
import com.owncloud.android.syncadapter.FileSyncAdapter;
import com.owncloud.android.ui.dialog.EditNameDialog;
import com.owncloud.android.ui.dialog.SslUntrustedCertDialog;
import com.owncloud.android.ui.dialog.EditNameDialog.EditNameDialogListener;
import com.owncloud.android.ui.dialog.SslUntrustedCertDialog.OnSslUntrustedCertListener;
import com.owncloud.android.ui.fragment.FileDetailFragment;
import com.owncloud.android.ui.fragment.FileFragment;
import com.owncloud.android.ui.fragment.OCFileListFragment;
import com.owncloud.android.ui.preview.PreviewImageActivity;
import com.owncloud.android.ui.preview.PreviewImageFragment;
import com.owncloud.android.ui.preview.PreviewMediaFragment;
import com.owncloud.android.ui.preview.PreviewVideoActivity;
import com.owncloud.android.utils.DisplayUtils;
import com.owncloud.android.utils.Log_OC;


/**
 * Displays, what files the user has available in his ownCloud.
 * 
 * @author Bartek Przybylski
 * @author David A. Velasco
 */

public class FileDisplayActivity extends HookActivity implements
FileFragment.ContainerActivity, OnNavigationListener, 
OnSslUntrustedCertListener, EditNameDialogListener {

    private ArrayAdapter<String> mDirectories;

    private SyncBroadcastReceiver mSyncBroadcastReceiver;
    private UploadFinishReceiver mUploadFinishReceiver;
    private DownloadFinishReceiver mDownloadFinishReceiver;
    private RemoteOperationResult mLastSslUntrustedServerResult = null;

    private boolean mDualPane;
    private View mLeftFragmentContainer;
    private View mRightFragmentContainer;

    private static final String KEY_WAITING_TO_PREVIEW = "WAITING_TO_PREVIEW";
    private static final String KEY_SYNC_IN_PROGRESS = "SYNC_IN_PROGRESS";
    private static final String KEY_WAITING_TO_SEND = "WAITING_TO_SEND";

    public static final int DIALOG_SHORT_WAIT = 0;
    private static final int DIALOG_CHOOSE_UPLOAD_SOURCE = 1;
    private static final int DIALOG_CERT_NOT_SAVED = 2;
    
    public static final String ACTION_DETAILS = "com.owncloud.android.ui.activity.action.DETAILS";

    private static final int ACTION_SELECT_CONTENT_FROM_APPS = 1;
    private static final int ACTION_SELECT_MULTIPLE_FILES = 2;

    private static final String TAG = FileDisplayActivity.class.getSimpleName();

    private static final String TAG_LIST_OF_FILES = "LIST_OF_FILES";
    private static final String TAG_SECOND_FRAGMENT = "SECOND_FRAGMENT";

    private OCFile mWaitingToPreview;
    
    private boolean mSyncInProgress = false;

    private String DIALOG_UNTRUSTED_CERT;
    
    private OCFile mWaitingToSend;

    @Override
    protected void onCreate(Bundle savedInstanceState) {
        Log_OC.d(TAG, "onCreate() start");
        requestWindowFeature(Window.FEATURE_INDETERMINATE_PROGRESS);

        super.onCreate(savedInstanceState); // this calls onAccountChanged() when ownCloud Account is valid

        // PIN CODE request ;  best location is to decide, let's try this first
        if (getIntent().getAction() != null && getIntent().getAction().equals(Intent.ACTION_MAIN) && savedInstanceState == null) {
            requestPinCode();
        } else if (getIntent().getAction() == null && savedInstanceState == null) {
            requestPinCode();
        }

        /// file observer
        Intent observer_intent = new Intent(this, FileObserverService.class);
        observer_intent.putExtra(FileObserverService.KEY_FILE_CMD, FileObserverService.CMD_INIT_OBSERVED_LIST);
        startService(observer_intent);

        /// Load of saved instance state
        if(savedInstanceState != null) {
            mWaitingToPreview = (OCFile) savedInstanceState.getParcelable(FileDisplayActivity.KEY_WAITING_TO_PREVIEW);
            mSyncInProgress = savedInstanceState.getBoolean(KEY_SYNC_IN_PROGRESS);
            mWaitingToSend = (OCFile) savedInstanceState.getParcelable(FileDisplayActivity.KEY_WAITING_TO_SEND);
           
        } else {
            mWaitingToPreview = null;
            mSyncInProgress = false;
            mWaitingToSend = null;
        }        

        /// USER INTERFACE

        // Inflate and set the layout view
        setContentView(R.layout.files);    
        mDualPane = getResources().getBoolean(R.bool.large_land_layout);
        mLeftFragmentContainer = findViewById(R.id.left_fragment_container);
        mRightFragmentContainer = findViewById(R.id.right_fragment_container);
        if (savedInstanceState == null) {
            createMinFragments();
        } else {
            Log_OC.d(TAG, "Init the secondFragment again");
            if (mDualPane) {
                initFragmentsWithFile();                
            }
        }

        // Action bar setup
        mDirectories = new CustomArrayAdapter<String>(this, R.layout.sherlock_spinner_dropdown_item);
        getSupportActionBar().setHomeButtonEnabled(true);       // mandatory since Android ICS, according to the official documentation
        setSupportProgressBarIndeterminateVisibility(mSyncInProgress /*|| mRefreshSharesInProgress*/);    // always AFTER setContentView(...) ; to work around bug in its implementation
        
        Log_OC.d(TAG, "onCreate() end");
    }
    
    @Override
    protected void onStart() {
        super.onStart();
        getSupportActionBar().setIcon(DisplayUtils.getSeasonalIconId());
<<<<<<< HEAD
=======
        /*
        refreshListOfFilesFragment();
        */
>>>>>>> 69fa5b91
    }

    @Override
    protected void onDestroy() {
        super.onDestroy();
    }

    /**
     *  Called when the ownCloud {@link Account} associated to the Activity was just updated.
     */ 
    @Override
    protected void onAccountSet(boolean stateWasRecovered) {
        super.onAccountSet(stateWasRecovered);
        if (getAccount() != null) {
            /// Check whether the 'main' OCFile handled by the Activity is contained in the current Account
            OCFile file = getFile();
            // get parent from path
            String parentPath = "";
            if (file != null) {
                if (file.isDown() && file.getLastSyncDateForProperties() == 0) {
                    // upload in progress - right now, files are not inserted in the local cache until the upload is successful
                    // get parent from path
                    parentPath = file.getRemotePath().substring(0, file.getRemotePath().lastIndexOf(file.getFileName()));
                    if (getStorageManager().getFileByPath(parentPath) ==  null)
                        file = null; // not able to know the directory where the file is uploading
                } else {
                    file = getStorageManager().getFileByPath(file.getRemotePath());   // currentDir = null if not in the current Account
                }
            }
            if (file == null) {
                // fall back to root folder
                file = getStorageManager().getFileByPath(OCFile.ROOT_PATH);  // never returns null
            }
            setFile(file);
            setNavigationListWithFolder(file);
            
            if (!stateWasRecovered) {
                Log_OC.e(TAG, "Initializing Fragments in onAccountChanged..");
                initFragmentsWithFile();
                if (file.isFolder()) {
                    startSyncFolderOperation(file);
                }
                
            } else {
                updateFragmentsVisibility(!file.isFolder());
                updateNavigationElementsInActionBar(file.isFolder() ? null : file);
            }
        }
    }


    private void setNavigationListWithFolder(OCFile file) {
        mDirectories.clear();
        OCFile fileIt = file;
        String parentPath;
        while(fileIt != null && fileIt.getFileName() != OCFile.ROOT_PATH) {
            if (fileIt.isFolder()) {
                mDirectories.add(fileIt.getFileName());
            }
            // get parent from path
            parentPath = fileIt.getRemotePath().substring(0, fileIt.getRemotePath().lastIndexOf(fileIt.getFileName()));
            fileIt = getStorageManager().getFileByPath(parentPath);
        }
        mDirectories.add(OCFile.PATH_SEPARATOR);
    }


    private void createMinFragments() {
        OCFileListFragment listOfFiles = new OCFileListFragment();
        FragmentTransaction transaction = getSupportFragmentManager().beginTransaction();
        transaction.add(R.id.left_fragment_container, listOfFiles, TAG_LIST_OF_FILES);
        transaction.commit();
    }
    
    private void initFragmentsWithFile() {
        if (getAccount() != null && getFile() != null) {
            /// First fragment
            OCFileListFragment listOfFiles = getListOfFilesFragment(); 
            if (listOfFiles != null) {
                listOfFiles.listDirectory(getCurrentDir());   
            } else {
                Log.e(TAG, "Still have a chance to lose the initializacion of list fragment >(");
            }
            
            /// Second fragment
            OCFile file = getFile(); 
            Fragment secondFragment = chooseInitialSecondFragment(file);
            if (secondFragment != null) {
                setSecondFragment(secondFragment);
                updateFragmentsVisibility(true);
                updateNavigationElementsInActionBar(file);
                
            } else {
                cleanSecondFragment();
            }

        } else {
            Log.wtf(TAG, "initFragments() called with invalid NULLs!");
            if (getAccount() == null) {
                Log.wtf(TAG, "\t account is NULL");
            }
            if (getFile() == null) {
                Log.wtf(TAG, "\t file is NULL");
            }
        }
    }

    private Fragment chooseInitialSecondFragment(OCFile file) {
        Fragment secondFragment = null;
        if (file != null && !file.isFolder()) {
            if (file.isDown() && PreviewMediaFragment.canBePreviewed(file) 
                    && file.getLastSyncDateForProperties() > 0  // temporal fix
                    ) {
                int startPlaybackPosition = getIntent().getIntExtra(PreviewVideoActivity.EXTRA_START_POSITION, 0);
                boolean autoplay = getIntent().getBooleanExtra(PreviewVideoActivity.EXTRA_AUTOPLAY, true);
                secondFragment = new PreviewMediaFragment(file, getAccount(), startPlaybackPosition, autoplay);

            } else {
                secondFragment = new FileDetailFragment(file, getAccount());
            }
        }
        return secondFragment;
    }


    /**
     * Replaces the second fragment managed by the activity with the received as
     * a parameter.
     * 
     * Assumes never will be more than two fragments managed at the same time. 
     * 
     * @param fragment      New second Fragment to set.
     */
    private void setSecondFragment(Fragment fragment) {
        FragmentTransaction transaction = getSupportFragmentManager().beginTransaction();
        transaction.replace(R.id.right_fragment_container, fragment, TAG_SECOND_FRAGMENT);
        transaction.commit();
    }


    private void updateFragmentsVisibility(boolean existsSecondFragment) {
        if (mDualPane) {
            if (mLeftFragmentContainer.getVisibility() != View.VISIBLE) {
                mLeftFragmentContainer.setVisibility(View.VISIBLE);
            }
            if (mRightFragmentContainer.getVisibility() != View.VISIBLE) {
                mRightFragmentContainer.setVisibility(View.VISIBLE);
            }

        } else if (existsSecondFragment) {
            if (mLeftFragmentContainer.getVisibility() != View.GONE) {
                mLeftFragmentContainer.setVisibility(View.GONE);
            }
            if (mRightFragmentContainer.getVisibility() != View.VISIBLE) {
                mRightFragmentContainer.setVisibility(View.VISIBLE);
            }

        } else {
            if (mLeftFragmentContainer.getVisibility() != View.VISIBLE) {
                mLeftFragmentContainer.setVisibility(View.VISIBLE);
            }
            if (mRightFragmentContainer.getVisibility() != View.GONE) {
                mRightFragmentContainer.setVisibility(View.GONE);
            }
        }
    }


    private OCFileListFragment getListOfFilesFragment() {
        Fragment listOfFiles = getSupportFragmentManager().findFragmentByTag(FileDisplayActivity.TAG_LIST_OF_FILES);
        if (listOfFiles != null) {
            return (OCFileListFragment)listOfFiles;
        }
        Log_OC.wtf(TAG, "Access to unexisting list of files fragment!!");
        return null;
    }

    protected FileFragment getSecondFragment() {
        Fragment second = getSupportFragmentManager().findFragmentByTag(FileDisplayActivity.TAG_SECOND_FRAGMENT);
        if (second != null) {
            return (FileFragment)second;
        }
        return null;
    }

    protected void cleanSecondFragment() {
        Fragment second = getSecondFragment();
        if (second != null) {
            FragmentTransaction tr = getSupportFragmentManager().beginTransaction();
            tr.remove(second);
            tr.commit();
        }
        updateFragmentsVisibility(false);
        updateNavigationElementsInActionBar(null);
    }

<<<<<<< HEAD
    protected void refeshListOfFilesFragment() {
=======
    protected void refreshListOfFilesFragment() {
>>>>>>> 69fa5b91
        OCFileListFragment fileListFragment = getListOfFilesFragment();
        if (fileListFragment != null) { 
            fileListFragment.listDirectory();
        }
    }

    protected void refreshSecondFragment(String downloadEvent, String downloadedRemotePath, boolean success) {
        FileFragment secondFragment = getSecondFragment();
        boolean waitedPreview = (mWaitingToPreview != null && mWaitingToPreview.getRemotePath().equals(downloadedRemotePath));
        if (secondFragment != null && secondFragment instanceof FileDetailFragment) {
            FileDetailFragment detailsFragment = (FileDetailFragment) secondFragment;
            OCFile fileInFragment = detailsFragment.getFile();
            if (fileInFragment != null && !downloadedRemotePath.equals(fileInFragment.getRemotePath())) {
                // the user browsed to other file ; forget the automatic preview 
                mWaitingToPreview = null;

            } else if (downloadEvent.equals(FileDownloader.getDownloadAddedMessage())) {
                // grant that the right panel updates the progress bar
                detailsFragment.listenForTransferProgress();
                detailsFragment.updateFileDetails(true, false);

            } else if (downloadEvent.equals(FileDownloader.getDownloadFinishMessage())) {
                //  update the right panel
                boolean detailsFragmentChanged = false;
                if (waitedPreview) {
                    if (success) {
                        mWaitingToPreview = getStorageManager().getFileById(mWaitingToPreview.getFileId());   // update the file from database, for the local storage path
                        if (PreviewMediaFragment.canBePreviewed(mWaitingToPreview)) {
                            startMediaPreview(mWaitingToPreview, 0, true);
                            detailsFragmentChanged = true;
                        } else {
                            getFileOperationsHelper().openFile(mWaitingToPreview);
                        }
                    }
                    mWaitingToPreview = null;
                }
                if (!detailsFragmentChanged) {
                    detailsFragment.updateFileDetails(false, (success));
                }
            }
        }
    }

    @Override
    public boolean onCreateOptionsMenu(Menu menu) {
        MenuInflater inflater = getSherlock().getMenuInflater();
        inflater.inflate(R.menu.main_menu, menu);
        return true;
    }

    @Override
    public boolean onOptionsItemSelected(MenuItem item) {
        boolean retval = true;
        switch (item.getItemId()) {
        case R.id.action_create_dir: {
            EditNameDialog dialog = EditNameDialog.newInstance(getString(R.string.uploader_info_dirname), "", -1, -1, this);
            dialog.show(getSupportFragmentManager(), "createdirdialog");
            break;
        }
        case R.id.action_sync_account: {
            startSynchronization();
            break;
        }
        case R.id.action_upload: {
            showDialog(DIALOG_CHOOSE_UPLOAD_SOURCE);
            break;
        }
        case R.id.action_settings: {
            Intent settingsIntent = new Intent(this, Preferences.class);
            startActivity(settingsIntent);
            break;
        }
        case android.R.id.home: {
            FileFragment second = getSecondFragment();
            OCFile currentDir = getCurrentDir();
            if((currentDir != null && currentDir.getParentId() != 0) || 
                    (second != null && second.getFile() != null)) {                
                onBackPressed(); 
                
            }
            break;
        }
        default:
            retval = super.onOptionsItemSelected(item);
        }
        return retval;
    }

    private void startSynchronization() {
        Log_OC.e(TAG, "Got to start sync");
        if (android.os.Build.VERSION.SDK_INT < android.os.Build.VERSION_CODES.KITKAT) {
            Log_OC.e(TAG, "Canceling all syncs for " + MainApp.getAuthority());
            ContentResolver.cancelSync(null, MainApp.getAuthority());   // cancel the current synchronizations of any ownCloud account
            Bundle bundle = new Bundle();
            bundle.putBoolean(ContentResolver.SYNC_EXTRAS_MANUAL, true);
            bundle.putBoolean(ContentResolver.SYNC_EXTRAS_EXPEDITED, true);
            Log_OC.e(TAG, "Requesting sync for " + getAccount().name + " at " + MainApp.getAuthority());
            ContentResolver.requestSync(
                    getAccount(),
                    MainApp.getAuthority(), bundle);
        } else {
            Log_OC.e(TAG, "Requesting sync for " + getAccount().name + " at " + MainApp.getAuthority() + " with new API");
            SyncRequest.Builder builder = new SyncRequest.Builder();
            builder.setSyncAdapter(getAccount(), MainApp.getAuthority());
            builder.setExpedited(true);
            builder.setManual(true);
            builder.syncOnce();
            SyncRequest request = builder.build();
            ContentResolver.requestSync(request);
        }
    }


    @Override
    public boolean onNavigationItemSelected(int itemPosition, long itemId) {
        if (itemPosition != 0) {
            String targetPath = "";
            for (int i=itemPosition; i < mDirectories.getCount() - 1; i++) {
                targetPath = mDirectories.getItem(i) + OCFile.PATH_SEPARATOR + targetPath; 
            }
            targetPath = OCFile.PATH_SEPARATOR + targetPath;
            OCFile targetFolder = getStorageManager().getFileByPath(targetPath);
            if (targetFolder != null) {
                browseTo(targetFolder);
            }
            
            // the next operation triggers a new call to this method, but it's necessary to 
            // ensure that the name exposed in the action bar is the current directory when the 
            // user selected it in the navigation list
            if (getSupportActionBar().getNavigationMode() == ActionBar.NAVIGATION_MODE_LIST  && itemPosition != 0) 
                getSupportActionBar().setSelectedNavigationItem(0);
        }
        return true;
    }

    /**
     * Called, when the user selected something for uploading
     */
    protected void onActivityResult(int requestCode, int resultCode, Intent data) {
        super.onActivityResult(requestCode, resultCode, data);

        if (requestCode == ACTION_SELECT_CONTENT_FROM_APPS && (resultCode == RESULT_OK || resultCode == UploadFilesActivity.RESULT_OK_AND_MOVE)) {
            requestSimpleUpload(data, resultCode);

        } else if (requestCode == ACTION_SELECT_MULTIPLE_FILES && (resultCode == RESULT_OK || resultCode == UploadFilesActivity.RESULT_OK_AND_MOVE)) {
            requestMultipleUpload(data, resultCode);

        }
    }

    private void requestMultipleUpload(Intent data, int resultCode) {
        String[] filePaths = data.getStringArrayExtra(UploadFilesActivity.EXTRA_CHOSEN_FILES);
        if (filePaths != null) {
            String[] remotePaths = new String[filePaths.length];
            String remotePathBase = "";
            for (int j = mDirectories.getCount() - 2; j >= 0; --j) {
                remotePathBase += OCFile.PATH_SEPARATOR + mDirectories.getItem(j);
            }
            if (!remotePathBase.endsWith(OCFile.PATH_SEPARATOR))
                remotePathBase += OCFile.PATH_SEPARATOR;
            for (int j = 0; j< remotePaths.length; j++) {
                remotePaths[j] = remotePathBase + (new File(filePaths[j])).getName();
            }

            Intent i = new Intent(this, FileUploader.class);
            i.putExtra(FileUploader.KEY_ACCOUNT, getAccount());
            i.putExtra(FileUploader.KEY_LOCAL_FILE, filePaths);
            i.putExtra(FileUploader.KEY_REMOTE_FILE, remotePaths);
            i.putExtra(FileUploader.KEY_UPLOAD_TYPE, FileUploader.UPLOAD_MULTIPLE_FILES);
            if (resultCode == UploadFilesActivity.RESULT_OK_AND_MOVE)
                i.putExtra(FileUploader.KEY_LOCAL_BEHAVIOUR, FileUploader.LOCAL_BEHAVIOUR_MOVE);
            startService(i);

        } else {
            Log_OC.d(TAG, "User clicked on 'Update' with no selection");
            Toast t = Toast.makeText(this, getString(R.string.filedisplay_no_file_selected), Toast.LENGTH_LONG);
            t.show();
            return;
        }
    }


    private void requestSimpleUpload(Intent data, int resultCode) {
        String filepath = null;
        try {
            Uri selectedImageUri = data.getData();

            String filemanagerstring = selectedImageUri.getPath();
            String selectedImagePath = getPath(selectedImageUri);

            if (selectedImagePath != null)
                filepath = selectedImagePath;
            else
                filepath = filemanagerstring;

        } catch (Exception e) {
            Log_OC.e(TAG, "Unexpected exception when trying to read the result of Intent.ACTION_GET_CONTENT", e);
            e.printStackTrace();

        } finally {
            if (filepath == null) {
                Log_OC.e(TAG, "Couldnt resolve path to file");
                Toast t = Toast.makeText(this, getString(R.string.filedisplay_unexpected_bad_get_content), Toast.LENGTH_LONG);
                t.show();
                return;
            }
        }

        Intent i = new Intent(this, FileUploader.class);
        i.putExtra(FileUploader.KEY_ACCOUNT,
                getAccount());
        String remotepath = new String();
        for (int j = mDirectories.getCount() - 2; j >= 0; --j) {
            remotepath += OCFile.PATH_SEPARATOR + mDirectories.getItem(j);
        }
        if (!remotepath.endsWith(OCFile.PATH_SEPARATOR))
            remotepath += OCFile.PATH_SEPARATOR;
        remotepath += new File(filepath).getName();

        i.putExtra(FileUploader.KEY_LOCAL_FILE, filepath);
        i.putExtra(FileUploader.KEY_REMOTE_FILE, remotepath);
        i.putExtra(FileUploader.KEY_UPLOAD_TYPE, FileUploader.UPLOAD_SINGLE_FILE);
        if (resultCode == UploadFilesActivity.RESULT_OK_AND_MOVE)
            i.putExtra(FileUploader.KEY_LOCAL_BEHAVIOUR, FileUploader.LOCAL_BEHAVIOUR_MOVE);
        startService(i);
    }

    @Override
    public void onBackPressed() {
        OCFileListFragment listOfFiles = getListOfFilesFragment(); 
        if (mDualPane || getSecondFragment() == null) {
            if (listOfFiles != null) {  // should never be null, indeed
                if (mDirectories.getCount() <= 1) {
                    finish();
                    return;
                }
                int levelsUp = listOfFiles.onBrowseUp();
                for (int i=0; i < levelsUp && mDirectories.getCount() > 1 ; i++) {
                    popDirname();
                }
            }
        }
        if (listOfFiles != null) {  // should never be null, indeed
            setFile(listOfFiles.getCurrentFile());
        }
        cleanSecondFragment();

    }

    @Override
    protected void onSaveInstanceState(Bundle outState) {
        // responsibility of restore is preferred in onCreate() before than in onRestoreInstanceState when there are Fragments involved
        Log_OC.e(TAG, "onSaveInstanceState() start");
        super.onSaveInstanceState(outState);
        outState.putParcelable(FileDisplayActivity.KEY_WAITING_TO_PREVIEW, mWaitingToPreview);
        outState.putBoolean(FileDisplayActivity.KEY_SYNC_IN_PROGRESS, mSyncInProgress);
        //outState.putBoolean(FileDisplayActivity.KEY_REFRESH_SHARES_IN_PROGRESS, mRefreshSharesInProgress);
        outState.putParcelable(FileDisplayActivity.KEY_WAITING_TO_SEND, mWaitingToSend);

        Log_OC.d(TAG, "onSaveInstanceState() end");
    }
    


    @Override
    protected void onResume() {
        super.onResume();
        Log_OC.e(TAG, "onResume() start");

        // Listen for sync messages
        IntentFilter syncIntentFilter = new IntentFilter(FileSyncAdapter.EVENT_FULL_SYNC_START);
        syncIntentFilter.addAction(FileSyncAdapter.EVENT_FULL_SYNC_END);
        syncIntentFilter.addAction(FileSyncAdapter.EVENT_FULL_SYNC_FOLDER_CONTENTS_SYNCED);
        syncIntentFilter.addAction(SynchronizeFolderOperation.EVENT_SINGLE_FOLDER_CONTENTS_SYNCED);
        syncIntentFilter.addAction(SynchronizeFolderOperation.EVENT_SINGLE_FOLDER_SHARES_SYNCED);
        mSyncBroadcastReceiver = new SyncBroadcastReceiver();
        registerReceiver(mSyncBroadcastReceiver, syncIntentFilter);
        //LocalBroadcastManager.getInstance(this).registerReceiver(mSyncBroadcastReceiver, syncIntentFilter);

        // Listen for upload messages
        IntentFilter uploadIntentFilter = new IntentFilter(FileUploader.getUploadFinishMessage());
        mUploadFinishReceiver = new UploadFinishReceiver();
        registerReceiver(mUploadFinishReceiver, uploadIntentFilter);

        // Listen for download messages
        IntentFilter downloadIntentFilter = new IntentFilter(FileDownloader.getDownloadAddedMessage());
        downloadIntentFilter.addAction(FileDownloader.getDownloadFinishMessage());
        mDownloadFinishReceiver = new DownloadFinishReceiver();
        registerReceiver(mDownloadFinishReceiver, downloadIntentFilter);
        
        Log_OC.d(TAG, "onResume() end");
    }


    @Override
    protected void onPause() {
        super.onPause();
        Log_OC.e(TAG, "onPause() start");
        if (mSyncBroadcastReceiver != null) {
            unregisterReceiver(mSyncBroadcastReceiver);
            //LocalBroadcastManager.getInstance(this).unregisterReceiver(mSyncBroadcastReceiver);
            mSyncBroadcastReceiver = null;
        }
        if (mUploadFinishReceiver != null) {
            unregisterReceiver(mUploadFinishReceiver);
            mUploadFinishReceiver = null;
        }
        if (mDownloadFinishReceiver != null) {
            unregisterReceiver(mDownloadFinishReceiver);
            mDownloadFinishReceiver = null;
        }
        Log_OC.d(TAG, "onPause() end");
    }


    @Override
    protected Dialog onCreateDialog(int id) {
        Dialog dialog = null;
        AlertDialog.Builder builder;
        switch (id) {
        case DIALOG_SHORT_WAIT: {
            ProgressDialog working_dialog = new ProgressDialog(this);
            working_dialog.setMessage(getResources().getString(
                    R.string.wait_a_moment));
            working_dialog.setIndeterminate(true);
            working_dialog.setCancelable(false);
            dialog = working_dialog;
            break;
        }
        case DIALOG_CHOOSE_UPLOAD_SOURCE: {

            String[] items = null;

            String[] allTheItems = { getString(R.string.actionbar_upload_files),
                    getString(R.string.actionbar_upload_from_apps),
                    getString(R.string.actionbar_failed_instant_upload) };

            String[] commonItems = { getString(R.string.actionbar_upload_files),
                    getString(R.string.actionbar_upload_from_apps) };

            if (InstantUploadActivity.IS_ENABLED)
                items = allTheItems;
            else 
                items = commonItems;

            builder = new AlertDialog.Builder(this);
            builder.setTitle(R.string.actionbar_upload);
            builder.setItems(items, new DialogInterface.OnClickListener() {
                public void onClick(DialogInterface dialog, int item) {
                    if (item == 0) {
                        // if (!mDualPane) {
                            Intent action = new Intent(FileDisplayActivity.this, UploadFilesActivity.class);
                            action.putExtra(UploadFilesActivity.EXTRA_ACCOUNT, FileDisplayActivity.this.getAccount());
                            startActivityForResult(action, ACTION_SELECT_MULTIPLE_FILES);
                            // } else {
                            // TODO create and handle new fragment
                            // LocalFileListFragment
                            // }
                    } else if (item == 1) {
                        Intent action = new Intent(Intent.ACTION_GET_CONTENT);
                        action = action.setType("*/*").addCategory(Intent.CATEGORY_OPENABLE);
                        startActivityForResult(Intent.createChooser(action, getString(R.string.upload_chooser_title)),
                                ACTION_SELECT_CONTENT_FROM_APPS);
                    } else if (item == 2 && InstantUploadActivity.IS_ENABLED) {
                        Intent action = new Intent(FileDisplayActivity.this, InstantUploadActivity.class);
                        action.putExtra(FileUploader.KEY_ACCOUNT, FileDisplayActivity.this.getAccount());
                        startActivity(action);
                    }
                }
            });
            dialog = builder.create();
            break;
        }
        case DIALOG_CERT_NOT_SAVED: {
            builder = new AlertDialog.Builder(this);
            builder.setMessage(getResources().getString(R.string.ssl_validator_not_saved));
            builder.setCancelable(false);
            builder.setPositiveButton(R.string.common_ok, new DialogInterface.OnClickListener() {
                @Override
                public void onClick(DialogInterface dialog, int which) {
                    dialog.dismiss();
                };
            });
            dialog = builder.create();
            break;
        }
        default:
            dialog = null;
        }

        return dialog;
    }


    /**
     * Translates a content URI of an image to a physical path
     * on the disk
     * @param uri The URI to resolve
     * @return The path to the image or null if it could not be found
     */
    public String getPath(Uri uri) {
        String[] projection = { MediaStore.Images.Media.DATA };
        Cursor cursor = managedQuery(uri, projection, null, null, null);
        if (cursor != null) {
            int column_index = cursor
                    .getColumnIndexOrThrow(MediaStore.Images.Media.DATA);
            cursor.moveToFirst();
            return cursor.getString(column_index);
        } 
        return null;
    }

    /**
     * Pushes a directory to the drop down list
     * @param directory to push
     * @throws IllegalArgumentException If the {@link OCFile#isFolder()} returns false.
     */
    public void pushDirname(OCFile directory) {
        if(!directory.isFolder()){
            throw new IllegalArgumentException("Only directories may be pushed!");
        }
        mDirectories.insert(directory.getFileName(), 0);
        setFile(directory);
    }

    /**
     * Pops a directory name from the drop down list
     * @return True, unless the stack is empty
     */
    public boolean popDirname() {
        mDirectories.remove(mDirectories.getItem(0));
        return !mDirectories.isEmpty();
    }

    // Custom array adapter to override text colors
    private class CustomArrayAdapter<T> extends ArrayAdapter<T> {

        public CustomArrayAdapter(FileDisplayActivity ctx, int view) {
            super(ctx, view);
        }

        public View getView(int position, View convertView, ViewGroup parent) {
            View v = super.getView(position, convertView, parent);

            ((TextView) v).setTextColor(getResources().getColorStateList(
                    android.R.color.white));
            
            fixRoot((TextView) v );
            return v;
        }

        public View getDropDownView(int position, View convertView,
                ViewGroup parent) {
            View v = super.getDropDownView(position, convertView, parent);

            ((TextView) v).setTextColor(getResources().getColorStateList(
                    android.R.color.white));

            fixRoot((TextView) v );
            return v;
        }

        private void fixRoot(TextView v) {
            if (v.getText().equals(OCFile.PATH_SEPARATOR)) {
                v.setText(R.string.default_display_name_for_root_folder);
            }
        }

    }

    private class SyncBroadcastReceiver extends BroadcastReceiver {

        /**
         * {@link BroadcastReceiver} to enable syncing feedback in UI
         */
        @Override
        public void onReceive(Context context, Intent intent) {
            try {
                String event = intent.getAction();
                Log_OC.d(TAG, "Received broadcast " + event);
                String accountName = intent.getStringExtra(FileSyncAdapter.EXTRA_ACCOUNT_NAME);
                String synchFolderRemotePath = intent.getStringExtra(FileSyncAdapter.EXTRA_FOLDER_PATH); 
                RemoteOperationResult synchResult = (RemoteOperationResult)intent.getSerializableExtra(FileSyncAdapter.EXTRA_RESULT);
                boolean sameAccount = (getAccount() != null && accountName.equals(getAccount().name) && getStorageManager() != null); 
    
                if (sameAccount) {
                    
                    if (FileSyncAdapter.EVENT_FULL_SYNC_START.equals(event)) {
                        mSyncInProgress = true;
                        
                    } else {
                        OCFile currentFile = (getFile() == null) ? null : getStorageManager().getFileByPath(getFile().getRemotePath());
                        OCFile currentDir = (getCurrentDir() == null) ? null : getStorageManager().getFileByPath(getCurrentDir().getRemotePath());
    
                        if (currentDir == null) {
                            // current folder was removed from the server 
                            Toast.makeText( FileDisplayActivity.this, 
                                            String.format(getString(R.string.sync_current_folder_was_removed), mDirectories.getItem(0)), 
                                            Toast.LENGTH_LONG)
                                .show();
                            browseToRoot();
                            
                        } else {
                            if (currentFile == null && !getFile().isFolder()) {
                                // currently selected file was removed in the server, and now we know it
                                cleanSecondFragment();
                                currentFile = currentDir;
                            }

<<<<<<< HEAD
=======
                            
>>>>>>> 69fa5b91
                            if (synchFolderRemotePath != null && currentDir.getRemotePath().equals(synchFolderRemotePath)) {
                                OCFileListFragment fileListFragment = getListOfFilesFragment();
                                if (fileListFragment != null) {
                                    fileListFragment.listDirectory(currentDir);
                                }
                            }
<<<<<<< HEAD
=======
                            
>>>>>>> 69fa5b91
                            setFile(currentFile);
                        }
                        
                        mSyncInProgress = (!FileSyncAdapter.EVENT_FULL_SYNC_END.equals(event) && !SynchronizeFolderOperation.EVENT_SINGLE_FOLDER_SHARES_SYNCED.equals(event));
                                
                        }
                        removeStickyBroadcast(intent);
                        Log_OC.d(TAG, "Setting progress visibility to " + mSyncInProgress);
                        setSupportProgressBarIndeterminateVisibility(mSyncInProgress /*|| mRefreshSharesInProgress*/);
                }
                
                if (synchResult != null) {
                    if (synchResult.getCode().equals(RemoteOperationResult.ResultCode.SSL_RECOVERABLE_PEER_UNVERIFIED)) {
                        mLastSslUntrustedServerResult = synchResult;
                    }
                }
            } catch (RuntimeException e) {
                // avoid app crashes after changing the serial id of RemoteOperationResult 
                // in owncloud library with broadcast notifications pending to process
                removeStickyBroadcast(intent);
            }
        }
    }
    

    /**
     * Once the file upload has finished -> update view
     */
    private class UploadFinishReceiver extends BroadcastReceiver {
        /**
         * Once the file upload has finished -> update view
         *  @author David A. Velasco
         * {@link BroadcastReceiver} to enable upload feedback in UI
         */
        @Override
        public void onReceive(Context context, Intent intent) {
            String uploadedRemotePath = intent.getStringExtra(FileDownloader.EXTRA_REMOTE_PATH);
            String accountName = intent.getStringExtra(FileUploader.ACCOUNT_NAME);
            boolean sameAccount = getAccount() != null && accountName.equals(getAccount().name);
            OCFile currentDir = getCurrentDir();
            boolean isDescendant = (currentDir != null) && (uploadedRemotePath != null) && 
                    (uploadedRemotePath.startsWith(currentDir.getRemotePath()));
            
            if (sameAccount && isDescendant) {
<<<<<<< HEAD
                refeshListOfFilesFragment();
=======
                
                refreshListOfFilesFragment();
                
>>>>>>> 69fa5b91
            }
            
            boolean uploadWasFine = intent.getBooleanExtra(FileUploader.EXTRA_UPLOAD_RESULT, false);
            boolean renamedInUpload = getFile().getRemotePath().
                    equals(intent.getStringExtra(FileUploader.EXTRA_OLD_REMOTE_PATH));
            boolean sameFile = getFile().getRemotePath().equals(uploadedRemotePath) || 
                    renamedInUpload;
            FileFragment details = getSecondFragment();
            boolean detailFragmentIsShown = (details != null && 
                    details instanceof FileDetailFragment);
            
            if (sameAccount && sameFile && detailFragmentIsShown) {
                if (uploadWasFine) {
                    setFile(getStorageManager().getFileByPath(uploadedRemotePath));
                }
                if (renamedInUpload) {
                    String newName = (new File(uploadedRemotePath)).getName();
                    Toast msg = Toast.makeText(
                            context, 
                            String.format(
                                    getString(R.string.filedetails_renamed_in_upload_msg), 
                                    newName), 
                            Toast.LENGTH_LONG);
                    msg.show();
                }
                ((FileDetailFragment)details).updateFileDetails(false, false);
                
                // Force the preview if the file is an image
                if (uploadWasFine && PreviewImageFragment.canBePreviewed(getFile())) {
                    startImagePreview(getFile());
                } // TODO what about other kind of previews?
            }
        
            removeStickyBroadcast(intent);
            
        }
        
    }


    /**
     * Class waiting for broadcast events from the {@link FielDownloader} service.
     * 
     * Updates the UI when a download is started or finished, provided that it is relevant for the
     * current folder.
     */
    private class DownloadFinishReceiver extends BroadcastReceiver {
        @Override
        public void onReceive(Context context, Intent intent) {
            boolean sameAccount = isSameAccount(context, intent);
            String downloadedRemotePath = intent.getStringExtra(FileDownloader.EXTRA_REMOTE_PATH);
            boolean isDescendant = isDescendant(downloadedRemotePath);

            if (sameAccount && isDescendant) {
<<<<<<< HEAD
                refeshListOfFilesFragment();
=======
                
                refreshListOfFilesFragment();
                
>>>>>>> 69fa5b91
                refreshSecondFragment(intent.getAction(), downloadedRemotePath, intent.getBooleanExtra(FileDownloader.EXTRA_DOWNLOAD_RESULT, false));
            }

            if (mWaitingToSend != null) {
                mWaitingToSend = getStorageManager().getFileByPath(mWaitingToSend.getRemotePath()); // Update the file to send
                if (mWaitingToSend.isDown()) { 
                    sendDownloadedFile();
                }
            }
            
            removeStickyBroadcast(intent);
        }

        private boolean isDescendant(String downloadedRemotePath) {
            OCFile currentDir = getCurrentDir();
            return (currentDir != null && downloadedRemotePath != null && downloadedRemotePath.startsWith(currentDir.getRemotePath()));
        }

        private boolean isSameAccount(Context context, Intent intent) {
            String accountName = intent.getStringExtra(FileDownloader.ACCOUNT_NAME);
            return (accountName != null && getAccount() != null && accountName.equals(getAccount().name));
        }
    }
    
    
    public void browseToRoot() {
        OCFileListFragment listOfFiles = getListOfFilesFragment(); 
        if (listOfFiles != null) {  // should never be null, indeed
            while (mDirectories.getCount() > 1) {
                popDirname();
            }
            OCFile root = getStorageManager().getFileByPath(OCFile.ROOT_PATH);
            listOfFiles.listDirectory(root);
            setFile(listOfFiles.getCurrentFile());
            startSyncFolderOperation(root);
        }
        cleanSecondFragment();
    }
    
    
    public void browseTo(OCFile folder) {
        if (folder == null || !folder.isFolder()) {
            throw new IllegalArgumentException("Trying to browse to invalid folder " + folder);
        }
        OCFileListFragment listOfFiles = getListOfFilesFragment(); 
        if (listOfFiles != null) {
            setNavigationListWithFolder(folder);
            listOfFiles.listDirectory(folder);
            setFile(listOfFiles.getCurrentFile());
            startSyncFolderOperation(folder);
        } else {
            Log_OC.e(TAG, "Unexpected null when accessing list fragment");
        }
        cleanSecondFragment();
    }


    /**
     * {@inheritDoc}
     * 
     * Updates action bar and second fragment, if in dual pane mode.
     */
    @Override
    public void onBrowsedDownTo(OCFile directory) {
        pushDirname(directory);
        cleanSecondFragment();
        
        // Sync Folder
        startSyncFolderOperation(directory);
        
    }

    /**
     * Shows the information of the {@link OCFile} received as a 
     * parameter in the second fragment.
     * 
     * @param file          {@link OCFile} whose details will be shown
     */
    @Override
    public void showDetails(OCFile file) {
        Fragment detailFragment = new FileDetailFragment(file, getAccount());
        setSecondFragment(detailFragment);
        updateFragmentsVisibility(true);
        updateNavigationElementsInActionBar(file);
        setFile(file);
    }


    /**
     * TODO
     */
    private void updateNavigationElementsInActionBar(OCFile chosenFile) {
        ActionBar actionBar = getSupportActionBar(); 
        if (chosenFile == null || mDualPane) {
            // only list of files - set for browsing through folders
            OCFile currentDir = getCurrentDir();
            boolean noRoot = (currentDir != null && currentDir.getParentId() != 0);
            actionBar.setDisplayHomeAsUpEnabled(noRoot);
            actionBar.setDisplayShowTitleEnabled(!noRoot); 
            if (!noRoot) {
                actionBar.setTitle(getString(R.string.default_display_name_for_root_folder));
            }
            actionBar.setNavigationMode(!noRoot ? ActionBar.NAVIGATION_MODE_STANDARD : ActionBar.NAVIGATION_MODE_LIST);
            actionBar.setListNavigationCallbacks(mDirectories, this);   // assuming mDirectories is updated

        } else {
            actionBar.setDisplayHomeAsUpEnabled(true);
            actionBar.setDisplayShowTitleEnabled(true);
            actionBar.setTitle(chosenFile.getFileName());
            actionBar.setNavigationMode(ActionBar.NAVIGATION_MODE_STANDARD);
        }
    }


<<<<<<< HEAD
=======
    // TODO: delete this method??
//    /**
//     * {@inheritDoc}
//     */
//    
//    @Override
//    public void onFileStateChanged() {
//        /* TODO WIP COMMENT 
//        refeshListOfFilesFragment();
//        updateNavigationElementsInActionBar(getSecondFragment().getFile());
//        */
//    }
//    


>>>>>>> 69fa5b91
    @Override
    protected ServiceConnection newTransferenceServiceConnection() {
        return new ListServiceConnection();
    }

    /** Defines callbacks for service binding, passed to bindService() */
    private class ListServiceConnection implements ServiceConnection {

        @Override
        public void onServiceConnected(ComponentName component, IBinder service) {
            if (component.equals(new ComponentName(FileDisplayActivity.this, FileDownloader.class))) {
                Log_OC.d(TAG, "Download service connected");
                mDownloaderBinder = (FileDownloaderBinder) service;
                if (mWaitingToPreview != null) {
                    requestForDownload();
                }

            } else if (component.equals(new ComponentName(FileDisplayActivity.this, FileUploader.class))) {
                Log_OC.d(TAG, "Upload service connected");
                mUploaderBinder = (FileUploaderBinder) service;
            } else {
                return;
            }
            // a new chance to get the mDownloadBinder through getFileDownloadBinder() - THIS IS A MESS
            OCFileListFragment listOfFiles = getListOfFilesFragment(); 
            if (listOfFiles != null) {
                listOfFiles.listDirectory();
            }
            FileFragment secondFragment = getSecondFragment();
            if (secondFragment != null && secondFragment instanceof FileDetailFragment) {
                FileDetailFragment detailFragment = (FileDetailFragment)secondFragment;
                detailFragment.listenForTransferProgress();
                detailFragment.updateFileDetails(false, false);
            }
        }

        @Override
        public void onServiceDisconnected(ComponentName component) {
            if (component.equals(new ComponentName(FileDisplayActivity.this, FileDownloader.class))) {
                Log_OC.d(TAG, "Download service disconnected");
                mDownloaderBinder = null;
            } else if (component.equals(new ComponentName(FileDisplayActivity.this, FileUploader.class))) {
                Log_OC.d(TAG, "Upload service disconnected");
                mUploaderBinder = null;
            }
        }
    };    



    /**
     * Launch an intent to request the PIN code to the user before letting him use the app
     */
    private void requestPinCode() {
        boolean pinStart = false;
        SharedPreferences appPrefs = PreferenceManager.getDefaultSharedPreferences(getApplicationContext());
        pinStart = appPrefs.getBoolean("set_pincode", false);
        if (pinStart) {
            Intent i = new Intent(getApplicationContext(), PinCodeActivity.class);
            i.putExtra(PinCodeActivity.EXTRA_ACTIVITY, "FileDisplayActivity");
            startActivity(i);
        }
    }


    @Override
    public void onSavedCertificate() {
        startSyncFolderOperation(getCurrentDir());                
    }


    @Override
    public void onFailedSavingCertificate() {
        showDialog(DIALOG_CERT_NOT_SAVED);
    }

    @Override
    public void onCancelCertificate() {
        // nothing to do
    }

    /**
     * Updates the view associated to the activity after the finish of some operation over files
     * in the current account.
     * 
     * @param operation     Removal operation performed.
     * @param result        Result of the removal.
     */
    @Override
    public void onRemoteOperationFinish(RemoteOperation operation, RemoteOperationResult result) {
        super.onRemoteOperationFinish(operation, result);
        
        if (operation instanceof RemoveFileOperation) {
            onRemoveFileOperationFinish((RemoveFileOperation)operation, result);

        } else if (operation instanceof RenameFileOperation) {
            onRenameFileOperationFinish((RenameFileOperation)operation, result);

        } else if (operation instanceof SynchronizeFileOperation) {
            onSynchronizeFileOperationFinish((SynchronizeFileOperation)operation, result);

        } else if (operation instanceof CreateFolderOperation) {
            onCreateFolderOperationFinish((CreateFolderOperation)operation, result);
            
        } else if (operation instanceof CreateShareOperation) {
            onCreateShareOperationFinish((CreateShareOperation) operation, result);
            
        } else if (operation instanceof UnshareLinkOperation) {
            onUnshareLinkOperationFinish((UnshareLinkOperation)operation, result);
        
        } 
        
    }

    
    private void onCreateShareOperationFinish(CreateShareOperation operation, RemoteOperationResult result) {
        if (result.isSuccess()) {
            refreshShowDetails();
            refreshListOfFilesFragment();
        }
    }

    
    private void onUnshareLinkOperationFinish(UnshareLinkOperation operation, RemoteOperationResult result) {
        if (result.isSuccess()) {
            refreshShowDetails();
            refreshListOfFilesFragment();
            
        } else if (result.getCode() == ResultCode.SHARE_NOT_FOUND) {
            cleanSecondFragment();
            refreshListOfFilesFragment();
        }
    }
    
    private void refreshShowDetails() {
        FileFragment details = getSecondFragment();
        if (details != null) {
            OCFile file = details.getFile();
            if (file != null) {
                file = getStorageManager().getFileByPath(file.getRemotePath()); 
                if (details instanceof PreviewMediaFragment) {
                    // Refresh  OCFile of the fragment
                    ((PreviewMediaFragment) details).updateFile(file);
                } else {
                    showDetails(file);
                } 
            }
            invalidateOptionsMenu();
        } 
    }
    
    /**
     * Updates the view associated to the activity after the finish of an operation trying to remove a 
     * file. 
     * 
     * @param operation     Removal operation performed.
     * @param result        Result of the removal.
     */
    private void onRemoveFileOperationFinish(RemoveFileOperation operation, RemoteOperationResult result) {
        dismissLoadingDialog();
        if (result.isSuccess()) {
            Toast msg = Toast.makeText(this, R.string.remove_success_msg, Toast.LENGTH_LONG);
            msg.show();
            OCFile removedFile = operation.getFile();
            FileFragment second = getSecondFragment();
            if (second != null && removedFile.equals(second.getFile())) {
                cleanSecondFragment();
            }
            if (getStorageManager().getFileById(removedFile.getParentId()).equals(getCurrentDir())) {
                refreshListOfFilesFragment();
            }

        } else {
            Toast msg = Toast.makeText(this, R.string.remove_fail_msg, Toast.LENGTH_LONG); 
            msg.show();
            if (result.isSslRecoverableException()) {
                mLastSslUntrustedServerResult = result;
                showUntrustedCertDialog(mLastSslUntrustedServerResult);
            }
        }
    }
    
    
    /**
     * Updates the view associated to the activity after the finish of an operation trying create a new folder
     * 
     * @param operation     Creation operation performed.
     * @param result        Result of the creation.
     */
    private void onCreateFolderOperationFinish(CreateFolderOperation operation, RemoteOperationResult result) {
        if (result.isSuccess()) {
            dismissLoadingDialog();
            refreshListOfFilesFragment();
        } else {
            dismissLoadingDialog();
            if (result.getCode() == ResultCode.INVALID_CHARACTER_IN_NAME) {
                Toast.makeText(FileDisplayActivity.this, R.string.filename_forbidden_characters, Toast.LENGTH_LONG).show();
            } else {
            try {
                Toast msg = Toast.makeText(FileDisplayActivity.this, R.string.create_dir_fail_msg, Toast.LENGTH_LONG); 
                msg.show();

            } catch (NotFoundException e) {
                Log_OC.e(TAG, "Error while trying to show fail message " , e);
            }
            }
        }
    }


    /**
     * Updates the view associated to the activity after the finish of an operation trying to rename a 
     * file. 
     * 
     * @param operation     Renaming operation performed.
     * @param result        Result of the renaming.
     */
    private void onRenameFileOperationFinish(RenameFileOperation operation, RemoteOperationResult result) {
        dismissLoadingDialog();
        OCFile renamedFile = operation.getFile();
        if (result.isSuccess()) {
            FileFragment details = getSecondFragment();
            if (details != null && details instanceof FileDetailFragment && renamedFile.equals(details.getFile()) ) {
                ((FileDetailFragment) details).updateFileDetails(renamedFile, getAccount());
            }
            if (getStorageManager().getFileById(renamedFile.getParentId()).equals(getCurrentDir())) {
                refreshListOfFilesFragment();
            }

        } else {
            if (result.getCode().equals(ResultCode.INVALID_LOCAL_FILE_NAME)) {
                Toast msg = Toast.makeText(this, R.string.rename_local_fail_msg, Toast.LENGTH_LONG); 
                msg.show();
                // TODO throw again the new rename dialog
            } if (result.getCode().equals(ResultCode.INVALID_CHARACTER_IN_NAME)) {
                Toast msg = Toast.makeText(this, R.string.filename_forbidden_characters, Toast.LENGTH_LONG); 
                msg.show();
            } else {
                Toast msg = Toast.makeText(this, R.string.rename_server_fail_msg, Toast.LENGTH_LONG); 
                msg.show();
                if (result.isSslRecoverableException()) {
                    mLastSslUntrustedServerResult = result;
                    showUntrustedCertDialog(mLastSslUntrustedServerResult);
                }
            }
        }
    }

    private void onSynchronizeFileOperationFinish(SynchronizeFileOperation operation, RemoteOperationResult result) {
        dismissLoadingDialog();
        OCFile syncedFile = operation.getLocalFile();
        if (!result.isSuccess()) {
            if (result.getCode() == ResultCode.SYNC_CONFLICT) {
                Intent i = new Intent(this, ConflictsResolveActivity.class);
                i.putExtra(ConflictsResolveActivity.EXTRA_FILE, syncedFile);
                i.putExtra(ConflictsResolveActivity.EXTRA_ACCOUNT, getAccount());
                startActivity(i);

            } 
            
        } else {
            if (operation.transferWasRequested()) {
                /* WIP: delete this refresh?
                 * refreshListOfFilesFragment();
                 */
                onTransferStateChanged(syncedFile, true, true);
                
            } else {
                Toast msg = Toast.makeText(this, R.string.sync_file_nothing_to_do_msg, Toast.LENGTH_LONG); 
                msg.show();
            }
        }
    }

    
    /**
     * {@inheritDoc}
     */
    @Override
    public void onTransferStateChanged(OCFile file, boolean downloading, boolean uploading) {
        FileFragment details = getSecondFragment();
        if (details != null && details instanceof FileDetailFragment && file.equals(details.getFile()) ) {
            if (downloading || uploading) {
                ((FileDetailFragment)details).updateFileDetails(file, getAccount());
            } else {
                ((FileDetailFragment)details).updateFileDetails(false, true);
            }
        }
    }


    public void onDismiss(EditNameDialog dialog) {
        if (dialog.getResult()) {
            String newDirectoryName = dialog.getNewFilename().trim();
            Log_OC.d(TAG, "'create directory' dialog dismissed with new name " + newDirectoryName);
            if (newDirectoryName.length() > 0) {
                String path = getCurrentDir().getRemotePath();

                // Create directory
                path += newDirectoryName + OCFile.PATH_SEPARATOR;
                RemoteOperation operation = new CreateFolderOperation(path, false, getStorageManager());
                operation.execute(  getAccount(), 
                        FileDisplayActivity.this, 
                        FileDisplayActivity.this, 
                        getHandler(),
                        FileDisplayActivity.this);

                showLoadingDialog();
            }
        }
    }


    private void requestForDownload() {
        Account account = getAccount();
        if (!mDownloaderBinder.isDownloading(account, mWaitingToPreview)) {
            Intent i = new Intent(this, FileDownloader.class);
            i.putExtra(FileDownloader.EXTRA_ACCOUNT, account);
            i.putExtra(FileDownloader.EXTRA_FILE, mWaitingToPreview);
            startService(i);
        }
    }


    private OCFile getCurrentDir() {
        OCFile file = getFile();
        if (file != null) {
            if (file.isFolder()) {
                return file;
            } else if (getStorageManager() != null) {
                String parentPath = file.getRemotePath().substring(0, file.getRemotePath().lastIndexOf(file.getFileName()));
                return getStorageManager().getFileByPath(parentPath);
            }
        }
        return null;
    }
    
    public void startSyncFolderOperation(OCFile folder) {
        long currentSyncTime = System.currentTimeMillis(); 
        
        mSyncInProgress = true;
                
        // perform folder synchronization
        RemoteOperation synchFolderOp = new SynchronizeFolderOperation( folder,  
                                                                        currentSyncTime, 
                                                                        false,
                                                                        getFileOperationsHelper().isSharedSupported(),
                                                                        getStorageManager(), 
                                                                        getAccount(), 
                                                                        getApplicationContext()
                                                                      );
        synchFolderOp.execute(getAccount(), this, null, null, this);
        
        setSupportProgressBarIndeterminateVisibility(true);
    }

    /**
     * Show untrusted cert dialog 
     */
    public void showUntrustedCertDialog(RemoteOperationResult result) {
        // Show a dialog with the certificate info
        SslUntrustedCertDialog dialog = SslUntrustedCertDialog.newInstanceForFullSslError((CertificateCombinedException)result.getException());
        FragmentManager fm = getSupportFragmentManager();
        FragmentTransaction ft = fm.beginTransaction();
        dialog.show(ft, DIALOG_UNTRUSTED_CERT);
    }
    
    private void requestForDownload(OCFile file) {
        Account account = getAccount();
        if (!mDownloaderBinder.isDownloading(account, file)) {
            Intent i = new Intent(this, FileDownloader.class);
            i.putExtra(FileDownloader.EXTRA_ACCOUNT, account);
            i.putExtra(FileDownloader.EXTRA_FILE, file);
            startService(i);
        }
    }
    
    private void sendDownloadedFile(){
        getFileOperationsHelper().sendDownloadedFile(mWaitingToSend);
        mWaitingToSend = null;
    }

    
    /**
     * Requests the download of the received {@link OCFile} , updates the UI
     * to monitor the download progress and prepares the activity to send the file
     * when the download finishes.
     * 
     * @param file          {@link OCFile} to download and preview.
     */
    public void startDownloadForSending(OCFile file) {
        mWaitingToSend = file;
        requestForDownload(mWaitingToSend);
        boolean hasSecondFragment = (getSecondFragment()!= null);
        updateFragmentsVisibility(hasSecondFragment);
    }
    
    /**
     * Opens the image gallery showing the image {@link OCFile} received as parameter.
     * 
     * @param file                      Image {@link OCFile} to show.
     */
    public void startImagePreview(OCFile file) {
        Intent showDetailsIntent = new Intent(this, PreviewImageActivity.class);
        showDetailsIntent.putExtra(EXTRA_FILE, file);
        showDetailsIntent.putExtra(EXTRA_ACCOUNT, getAccount());
        startActivity(showDetailsIntent);
    }

    /**
     * Stars the preview of an already down media {@link OCFile}.
     * 
     * @param file                      Media {@link OCFile} to preview.
     * @param startPlaybackPosition     Media position where the playback will be started, in milliseconds.
     * @param autoplay                  When 'true', the playback will start without user interactions.
     */
    public void startMediaPreview(OCFile file, int startPlaybackPosition, boolean autoplay) {
        Fragment mediaFragment = new PreviewMediaFragment(file, getAccount(), startPlaybackPosition, autoplay);
        setSecondFragment(mediaFragment);
        updateFragmentsVisibility(true);
        updateNavigationElementsInActionBar(file);
        setFile(file);
    }

    /**
     * Requests the download of the received {@link OCFile} , updates the UI
     * to monitor the download progress and prepares the activity to preview
     * or open the file when the download finishes.
     * 
     * @param file          {@link OCFile} to download and preview.
     */
    public void startDownloadForPreview(OCFile file) {
        Fragment detailFragment = new FileDetailFragment(file, getAccount());
        setSecondFragment(detailFragment);
        mWaitingToPreview = file;
        requestForDownload();
        updateFragmentsVisibility(true);
        updateNavigationElementsInActionBar(file);
        setFile(file);
    }


    public void cancelTransference(OCFile file) {
        Account account = getAccount();
        if (mDownloaderBinder != null && mDownloaderBinder.isDownloading(account, file)) {
            mDownloaderBinder.cancel(account, file);
            onTransferStateChanged(file, false, false);

        } else if (mUploaderBinder != null && mUploaderBinder.isUploading(account, file)) {
            mUploaderBinder.cancel(account, file);
            if (!file.fileExists()) {
                cleanSecondFragment();
                
            } else {
                onTransferStateChanged(file, false, false);
            }
        }
    }
    
}<|MERGE_RESOLUTION|>--- conflicted
+++ resolved
@@ -201,12 +201,6 @@
     protected void onStart() {
         super.onStart();
         getSupportActionBar().setIcon(DisplayUtils.getSeasonalIconId());
-<<<<<<< HEAD
-=======
-        /*
-        refreshListOfFilesFragment();
-        */
->>>>>>> 69fa5b91
     }
 
     @Override
@@ -403,11 +397,7 @@
         updateNavigationElementsInActionBar(null);
     }
 
-<<<<<<< HEAD
-    protected void refeshListOfFilesFragment() {
-=======
     protected void refreshListOfFilesFragment() {
->>>>>>> 69fa5b91
         OCFileListFragment fileListFragment = getListOfFilesFragment();
         if (fileListFragment != null) { 
             fileListFragment.listDirectory();
@@ -917,20 +907,12 @@
                                 currentFile = currentDir;
                             }
 
-<<<<<<< HEAD
-=======
-                            
->>>>>>> 69fa5b91
                             if (synchFolderRemotePath != null && currentDir.getRemotePath().equals(synchFolderRemotePath)) {
                                 OCFileListFragment fileListFragment = getListOfFilesFragment();
                                 if (fileListFragment != null) {
                                     fileListFragment.listDirectory(currentDir);
                                 }
                             }
-<<<<<<< HEAD
-=======
-                            
->>>>>>> 69fa5b91
                             setFile(currentFile);
                         }
                         
@@ -975,13 +957,7 @@
                     (uploadedRemotePath.startsWith(currentDir.getRemotePath()));
             
             if (sameAccount && isDescendant) {
-<<<<<<< HEAD
-                refeshListOfFilesFragment();
-=======
-                
                 refreshListOfFilesFragment();
-                
->>>>>>> 69fa5b91
             }
             
             boolean uploadWasFine = intent.getBooleanExtra(FileUploader.EXTRA_UPLOAD_RESULT, false);
@@ -1036,13 +1012,7 @@
             boolean isDescendant = isDescendant(downloadedRemotePath);
 
             if (sameAccount && isDescendant) {
-<<<<<<< HEAD
-                refeshListOfFilesFragment();
-=======
-                
                 refreshListOfFilesFragment();
-                
->>>>>>> 69fa5b91
                 refreshSecondFragment(intent.getAction(), downloadedRemotePath, intent.getBooleanExtra(FileDownloader.EXTRA_DOWNLOAD_RESULT, false));
             }
 
@@ -1157,24 +1127,6 @@
     }
 
 
-<<<<<<< HEAD
-=======
-    // TODO: delete this method??
-//    /**
-//     * {@inheritDoc}
-//     */
-//    
-//    @Override
-//    public void onFileStateChanged() {
-//        /* TODO WIP COMMENT 
-//        refeshListOfFilesFragment();
-//        updateNavigationElementsInActionBar(getSecondFragment().getFile());
-//        */
-//    }
-//    
-
-
->>>>>>> 69fa5b91
     @Override
     protected ServiceConnection newTransferenceServiceConnection() {
         return new ListServiceConnection();
