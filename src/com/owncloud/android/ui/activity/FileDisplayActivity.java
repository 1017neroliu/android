/**
 *  ownCloud Android client application
 *
 *  @author Bartek Przybylski
 *  @author David A. Velasco
 *  @author David González Verdugo
 *  Copyright (C) 2011  Bartek Przybylski
 *  Copyright (C) 2016 ownCloud GmbH.
 *
 *  This program is free software: you can redistribute it and/or modify
 *  it under the terms of the GNU General Public License version 2,
 *  as published by the Free Software Foundation.
 *
 *  This program is distributed in the hope that it will be useful,
 *  but WITHOUT ANY WARRANTY; without even the implied warranty of
 *  MERCHANTABILITY or FITNESS FOR A PARTICULAR PURPOSE.  See the
 *  GNU General Public License for more details.
 *
 *  You should have received a copy of the GNU General Public License
 *  along with this program.  If not, see <http://www.gnu.org/licenses/>.
 */

package com.owncloud.android.ui.activity;

import android.Manifest;
import android.accounts.Account;
import android.accounts.AuthenticatorException;
import android.annotation.SuppressLint;
import android.annotation.TargetApi;
import android.content.BroadcastReceiver;
import android.content.ComponentName;
import android.content.ContentResolver;
import android.content.Context;
import android.content.DialogInterface;
import android.content.Intent;
import android.content.IntentFilter;
import android.content.ServiceConnection;
import android.content.SyncRequest;
import android.content.pm.PackageManager;
import android.content.res.Resources.NotFoundException;
import android.os.Build;
import android.os.Bundle;
import android.os.IBinder;
import android.os.Parcelable;
import android.support.design.widget.Snackbar;
import android.support.v4.app.Fragment;
import android.support.v4.app.FragmentManager;
import android.support.v4.app.FragmentTransaction;
import android.support.v4.content.ContextCompat;
import android.support.v4.content.LocalBroadcastManager;
import android.support.v7.app.AlertDialog;
import android.view.Menu;
import android.view.MenuInflater;
import android.view.MenuItem;
import android.view.View;

import com.owncloud.android.MainApp;
import com.owncloud.android.R;
import com.owncloud.android.datamodel.FileDataStorageManager;
import com.owncloud.android.datamodel.OCFile;
import com.owncloud.android.files.services.FileDownloader;
import com.owncloud.android.files.services.FileDownloader.FileDownloaderBinder;
import com.owncloud.android.files.services.FileUploader;
import com.owncloud.android.files.services.FileUploader.FileUploaderBinder;
import com.owncloud.android.files.services.IndexedForest;
import com.owncloud.android.files.services.TransferRequester;
import com.owncloud.android.lib.common.operations.RemoteOperation;
import com.owncloud.android.lib.common.operations.RemoteOperationResult;
import com.owncloud.android.lib.common.operations.RemoteOperationResult.ResultCode;
import com.owncloud.android.lib.common.utils.Log_OC;
import com.owncloud.android.operations.CopyFileOperation;
import com.owncloud.android.operations.CreateFolderOperation;
import com.owncloud.android.operations.MoveFileOperation;
import com.owncloud.android.operations.RefreshFolderOperation;
import com.owncloud.android.operations.RemoveFileOperation;
import com.owncloud.android.operations.RenameFileOperation;
import com.owncloud.android.operations.SynchronizeFileOperation;
import com.owncloud.android.operations.UploadFileOperation;
import com.owncloud.android.operations.common.SyncOperation;
import com.owncloud.android.services.observer.FileObserverService;
import com.owncloud.android.syncadapter.FileSyncAdapter;
import com.owncloud.android.ui.errorhandling.ErrorMessageAdapter;
import com.owncloud.android.ui.fragment.FileDetailFragment;
import com.owncloud.android.ui.fragment.FileFragment;
import com.owncloud.android.ui.fragment.OCFileListFragment;
import com.owncloud.android.ui.fragment.TaskRetainerFragment;
import com.owncloud.android.ui.helpers.UriUploader;
import com.owncloud.android.ui.preview.PreviewAudioFragment;
import com.owncloud.android.ui.preview.PreviewImageActivity;
import com.owncloud.android.ui.preview.PreviewImageFragment;
import com.owncloud.android.ui.preview.PreviewTextFragment;
import com.owncloud.android.ui.preview.PreviewVideoActivity;
import com.owncloud.android.ui.preview.PreviewVideoFragment;
import com.owncloud.android.utils.DisplayUtils;
import com.owncloud.android.utils.Extras;
import com.owncloud.android.utils.PermissionUtil;

import java.io.File;
import java.util.ArrayList;
import java.util.List;

import static com.owncloud.android.db.PreferenceManager.getSortOrder;

/**
 * Displays, what files the user has available in his ownCloud. This is the main view.
 */

public class FileDisplayActivity extends HookActivity
        implements FileFragment.ContainerActivity, OnEnforceableRefreshListener {

    private SyncBroadcastReceiver mSyncBroadcastReceiver;
    private UploadBroadcastReceiver mUploadBroadcastReceiver;
    private DownloadBroadcastReceiver mDownloadBroadcastReceiver;
    private RemoteOperationResult mLastSslUntrustedServerResult = null;

    private boolean mDualPane;
    private View mLeftFragmentContainer;
    private View mRightFragmentContainer;

    private static final String KEY_WAITING_TO_PREVIEW = "WAITING_TO_PREVIEW";
    private static final String KEY_SYNC_IN_PROGRESS = "SYNC_IN_PROGRESS";
    private static final String KEY_WAITING_TO_SEND = "WAITING_TO_SEND";

    public static final String ACTION_DETAILS = "com.owncloud.android.ui.activity.action.DETAILS";

    public static final int REQUEST_CODE__SELECT_CONTENT_FROM_APPS = REQUEST_CODE__LAST_SHARED + 1;
    public static final int REQUEST_CODE__SELECT_FILES_FROM_FILE_SYSTEM = REQUEST_CODE__LAST_SHARED + 2;
    public static final int REQUEST_CODE__MOVE_FILES = REQUEST_CODE__LAST_SHARED + 3;
    public static final int REQUEST_CODE__COPY_FILES = REQUEST_CODE__LAST_SHARED + 4;
    public static final int REQUEST_CODE__UPLOAD_FROM_CAMERA = REQUEST_CODE__LAST_SHARED + 5;

    private static final String TAG = FileDisplayActivity.class.getSimpleName();

    private static final String TAG_LIST_OF_FILES = "LIST_OF_FILES";
    private static final String TAG_SECOND_FRAGMENT = "SECOND_FRAGMENT";

    private OCFile mFileWaitingToPreview;

    private boolean mSyncInProgress = false;

    private OCFile mWaitingToSend;
    private SharedPreferences mAppPreferences;

    private LocalBroadcastManager mLocalBroadcastManager;

    private IndexedForest<FileDisplayActivity> mPendingCameraUploads = new IndexedForest<>();

    @Override
    protected void onCreate(Bundle savedInstanceState) {
        Log_OC.v(TAG, "onCreate() start");

        super.onCreate(savedInstanceState); // this calls onAccountChanged() when ownCloud Account
        // is valid

        // Shared application prefrences
        mAppPreferences = PreferenceManager.getDefaultSharedPreferences(this);

        /// grant that FileObserverService is watching favorite files
        if (savedInstanceState == null) {
            FileObserverService.initialize(this);
        }

        mLocalBroadcastManager = LocalBroadcastManager.getInstance(this);

        /// Load of saved instance state
        if (savedInstanceState != null) {
            mFileWaitingToPreview = (OCFile) savedInstanceState.getParcelable(
                    FileDisplayActivity.KEY_WAITING_TO_PREVIEW);
            mSyncInProgress = savedInstanceState.getBoolean(KEY_SYNC_IN_PROGRESS);
            mWaitingToSend = (OCFile) savedInstanceState.getParcelable(
                    FileDisplayActivity.KEY_WAITING_TO_SEND);
        } else {
            mFileWaitingToPreview = null;
            mSyncInProgress = false;
            mWaitingToSend = null;
        }

        /// USER INTERFACE

        // Inflate and set the layout view
        setContentView(R.layout.files);

        // setup toolbar
        setupToolbar();

        // setup drawer
        setupDrawer(R.id.nav_all_files);

        mDualPane = getResources().getBoolean(R.bool.large_land_layout);
        mLeftFragmentContainer = findViewById(R.id.left_fragment_container);
        mRightFragmentContainer = findViewById(R.id.right_fragment_container);

        // Action bar setup
        getSupportActionBar().setHomeButtonEnabled(true);

        // Init Fragment without UI to retain AsyncTask across configuration changes
        FragmentManager fm = getSupportFragmentManager();
        TaskRetainerFragment taskRetainerFragment =
                (TaskRetainerFragment) fm.findFragmentByTag(TaskRetainerFragment.FTAG_TASK_RETAINER_FRAGMENT);
        if (taskRetainerFragment == null) {
            taskRetainerFragment = new TaskRetainerFragment();
            fm.beginTransaction()
                    .add(taskRetainerFragment, TaskRetainerFragment.FTAG_TASK_RETAINER_FRAGMENT).commit();
        }   // else, Fragment already created and retained across configuration change

        Log_OC.v(TAG, "onCreate() end");
    }

    @Override
    protected void onPostCreate(Bundle savedInstanceState) {
        super.onPostCreate(savedInstanceState);

        if (PermissionUtil.checkSelfPermission(this, Manifest.permission.WRITE_EXTERNAL_STORAGE)) {
            // Check if we should show an explanation
            if (PermissionUtil.shouldShowRequestPermissionRationale(this,
                    Manifest.permission.WRITE_EXTERNAL_STORAGE)) {
                // Show explanation to the user and then request permission
                Snackbar snackbar = Snackbar.make(findViewById(R.id.ListLayout), R.string.permission_storage_access,
                        Snackbar.LENGTH_INDEFINITE)
                        .setAction(R.string.common_ok, new View.OnClickListener() {
                            @Override
                            public void onClick(View v) {
                                PermissionUtil.requestWriteExternalStoreagePermission(FileDisplayActivity.this);
                            }
                        });

                DisplayUtils.colorSnackbar(this, snackbar);

                snackbar.show();
            } else {
                // No explanation needed, request the permission.
                PermissionUtil.requestWriteExternalStoreagePermission(this);
            }
        }

        if (savedInstanceState == null) {
            createMinFragments();
        }

        setBackgroundText();
    }

    @Override
    public void onRequestPermissionsResult(int requestCode,
                                           String permissions[], int[] grantResults) {
        switch (requestCode) {
            case PermissionUtil.PERMISSIONS_WRITE_EXTERNAL_STORAGE: {
                // If request is cancelled, result arrays are empty.
                if (grantResults.length > 0
                        && grantResults[0] == PackageManager.PERMISSION_GRANTED) {
                    // permission was granted
                    startSyncFolderOperation(getFile(), false);
                } else {
                    // permission denied --> do nothing
                }
                return;
            }
        }
    }

    @Override
    protected void onStart() {
        Log_OC.v(TAG, "onStart() start");
        super.onStart();
        Log_OC.v(TAG, "onStart() end");
    }

    @Override
    protected void onStop() {
        Log_OC.v(TAG, "onStop() start");
        super.onStop();
        Log_OC.v(TAG, "onStop() end");
    }

    @Override
    protected void onDestroy() {
        Log_OC.v(TAG, "onDestroy() start");
        super.onDestroy();
        Log_OC.v(TAG, "onDestroy() end");
    }

    /**
     * Called when the ownCloud {@link Account} associated to the Activity was just updated.
     */
    @Override
    protected void onAccountSet(boolean stateWasRecovered) {
        super.onAccountSet(stateWasRecovered);
        if (getAccount() != null) {
            /// Check whether the 'main' OCFile handled by the Activity is contained in the
            // current Account
            OCFile file = getFile();
            // get parent from path
            String parentPath = "";
            if (file != null) {
                if (file.isDown() && file.getLastSyncDateForProperties() == 0) {
                    // upload in progress - right now, files are not inserted in the local
                    // cache until the upload is successful get parent from path
                    parentPath = file.getRemotePath().substring(0,
                            file.getRemotePath().lastIndexOf(file.getFileName()));
                    if (getStorageManager().getFileByPath(parentPath) == null)
                        file = null; // not able to know the directory where the file is uploading
                } else {
                    file = getStorageManager().getFileByPath(file.getRemotePath());
                    // currentDir = null if not in the current Account
                }
            }
            if (file == null) {
                // fall back to root folder
                file = getStorageManager().getFileByPath(OCFile.ROOT_PATH);  // never returns null
            }
            setFile(file);

            if (mAccountWasSet) {
                setAccountInDrawer(getAccount());
            }

            if (!stateWasRecovered) {
                Log_OC.d(TAG, "Initializing Fragments in onAccountChanged..");
                initFragmentsWithFile();
                if (file.isFolder()) {
                    startSyncFolderOperation(file, false);
                }

            } else {
                updateFragmentsVisibility(!file.isFolder());
                updateActionBarTitleAndHomeButton(file.isFolder() ? null : file);
            }
        }
    }

    private void createMinFragments() {
        OCFileListFragment listOfFiles = OCFileListFragment.newInstance(false, false, true);
        FragmentTransaction transaction = getSupportFragmentManager().beginTransaction();
        transaction.add(R.id.left_fragment_container, listOfFiles, TAG_LIST_OF_FILES);
        transaction.commit();
    }

    private void initFragmentsWithFile() {
        if (getAccount() != null && getFile() != null) {
            /// First fragment
            OCFileListFragment listOfFiles = getListOfFilesFragment();
            if (listOfFiles != null) {
                listOfFiles.listDirectory(getCurrentDir());
                // TODO Enable when "On Device" is recovered
                // listOfFiles.listDirectory(getCurrentDir(), MainApp.getOnlyOnDevice());

            } else {
                Log_OC.e(TAG, "Still have a chance to lose the initializacion of list fragment >(");
            }

            /// Second fragment
            OCFile file = getFile();
            Fragment secondFragment = chooseInitialSecondFragment(file);
            if (secondFragment != null) {
                setSecondFragment(secondFragment);
                updateFragmentsVisibility(true);
                updateActionBarTitleAndHomeButton(file);
            } else {
                cleanSecondFragment();
            }

        } else {
            Log_OC.e(TAG, "initFragments() called with invalid NULLs!");
            if (getAccount() == null) {
                Log_OC.e(TAG, "\t account is NULL");
            }
            if (getFile() == null) {
                Log_OC.e(TAG, "\t file is NULL");
            }
        }
    }

    /**
     * Choose the second fragment that is going to be shown
     * @param file used to decide which fragment should be chosen
     * @return a new second fragment instance if it has not been chosen before, or the fragment
     * previously chosen otherwhise
     */
    private Fragment chooseInitialSecondFragment(OCFile file) {

        Fragment secondFragment = getSupportFragmentManager().findFragmentByTag(TAG_SECOND_FRAGMENT);

        if (secondFragment == null) { // If second fragment has not been chosen yet, choose it
            if (file != null && !file.isFolder()) {
                if ((PreviewAudioFragment.canBePreviewed(file) || PreviewVideoFragment.canBePreviewed(file)) &&
                        file.getLastSyncDateForProperties() > 0  // temporal fix
                        ) {
                    int startPlaybackPosition =
                            getIntent().getIntExtra(PreviewVideoActivity.EXTRA_START_POSITION, 0);
                    boolean autoplay =
                            getIntent().getBooleanExtra(PreviewVideoActivity.EXTRA_AUTOPLAY, true);

                    if (PreviewAudioFragment.canBePreviewed(file)) {

                        secondFragment = PreviewAudioFragment.newInstance(
                                file,
                                getAccount(),
                                startPlaybackPosition,
                                autoplay
                        );

                    } else {

                        secondFragment = PreviewVideoFragment.newInstance(
                                file,
                                getAccount(),
                                startPlaybackPosition,
                                autoplay
                        );
                    }

                } else if (PreviewTextFragment.canBePreviewed(file)) {
                    secondFragment = PreviewTextFragment.newInstance(
                            file,
                            getAccount()
                    );

                } else {
                    secondFragment = FileDetailFragment.newInstance(file, getAccount());
                }
            }
        }

        return secondFragment;
    }


    /**
     * Replaces the second fragment managed by the activity with the received as
     * a parameter.
     * <p/>
     * Assumes never will be more than two fragments managed at the same time.
     *
     * @param fragment New second Fragment to set.
     */
    private void setSecondFragment(Fragment fragment) {
        FragmentTransaction transaction = getSupportFragmentManager().beginTransaction();
        transaction.replace(R.id.right_fragment_container, fragment, TAG_SECOND_FRAGMENT);
        transaction.commit();
    }


    private void updateFragmentsVisibility(boolean existsSecondFragment) {
        if (mDualPane) {
            if (mLeftFragmentContainer.getVisibility() != View.VISIBLE) {
                mLeftFragmentContainer.setVisibility(View.VISIBLE);
            }
            if (mRightFragmentContainer.getVisibility() != View.VISIBLE) {
                mRightFragmentContainer.setVisibility(View.VISIBLE);
            }

        } else if (existsSecondFragment) {
            if (mLeftFragmentContainer.getVisibility() != View.GONE) {
                mLeftFragmentContainer.setVisibility(View.GONE);
            }
            if (mRightFragmentContainer.getVisibility() != View.VISIBLE) {
                mRightFragmentContainer.setVisibility(View.VISIBLE);
            }

        } else {
            if (mLeftFragmentContainer.getVisibility() != View.VISIBLE) {
                mLeftFragmentContainer.setVisibility(View.VISIBLE);
            }
            if (mRightFragmentContainer.getVisibility() != View.GONE) {
                mRightFragmentContainer.setVisibility(View.GONE);
            }
        }
    }


    private OCFileListFragment getListOfFilesFragment() {
        Fragment listOfFiles = getSupportFragmentManager().findFragmentByTag(
                FileDisplayActivity.TAG_LIST_OF_FILES);
        if (listOfFiles != null) {
            return (OCFileListFragment) listOfFiles;
        }
        Log_OC.e(TAG, "Access to unexisting list of files fragment!!");
        return null;
    }

    public FileFragment getSecondFragment() {
        Fragment second = getSupportFragmentManager().findFragmentByTag(
                FileDisplayActivity.TAG_SECOND_FRAGMENT);
        if (second != null) {
            return (FileFragment) second;
        }
        return null;
    }

    protected void cleanSecondFragment() {
        Fragment second = getSecondFragment();
        if (second != null) {
            FragmentTransaction tr = getSupportFragmentManager().beginTransaction();
            tr.remove(second);
            tr.commit();
        }
        updateFragmentsVisibility(false);
        updateActionBarTitleAndHomeButton(null);
    }

    protected void refreshListOfFilesFragment(boolean reloadData) {
        OCFileListFragment fileListFragment = getListOfFilesFragment();
        if (fileListFragment != null) {
            fileListFragment.listDirectory(reloadData);
            // TODO Enable when "On Device" is recovered ?
            // fileListFragment.listDirectory(MainApp.getOnlyOnDevice());
        }
    }

    @Override
    public boolean onPrepareOptionsMenu(Menu menu) {
        boolean drawerOpen = isDrawerOpen();
        menu.findItem(R.id.action_sort).setVisible(!drawerOpen);
        menu.findItem(R.id.action_sync_account).setVisible(!drawerOpen);
        menu.findItem(R.id.action_switch_view).setVisible(!drawerOpen);

        return super.onPrepareOptionsMenu(menu);
    }

    @Override
    public boolean onCreateOptionsMenu(Menu menu) {
        MenuInflater inflater = getMenuInflater();

        // Prevent tapjacking
        View actionBarView = findViewById(R.id.action_bar);
        if (actionBarView != null) {
            actionBarView.setFilterTouchesWhenObscured(true);
        }

        inflater.inflate(R.menu.main_menu, menu);
        menu.findItem(R.id.action_create_dir).setVisible(false);
        return true;
    }


    @Override
    public boolean onOptionsItemSelected(MenuItem item) {
        boolean retval = true;
        switch (item.getItemId()) {
            case R.id.action_sync_account: {
                startSynchronization();
                break;
            }
            case android.R.id.home: {
                FileFragment second = getSecondFragment();
                OCFile currentDir = getCurrentDir();

                boolean inRootFolder = currentDir != null && currentDir.getParentId() == 0;
                boolean fileFragmentVisible = second != null && second.getFile() != null;

                if (!inRootFolder || (fileFragmentVisible && !mDualPane)) {
                    onBackPressed();
                } else if (isDrawerOpen()) {
                    closeDrawer();
                } else {
                    openDrawer();
                }
                break;
            }
            case R.id.action_sort: {
                Integer sortOrder = getSortOrder(this);

                AlertDialog.Builder builder = new AlertDialog.Builder(this);
                builder.setTitle(R.string.actionbar_sort_title)
                        .setSingleChoiceItems(R.array.actionbar_sort_by_options, sortOrder,
                                new DialogInterface.OnClickListener() {
                                    public void onClick(DialogInterface dialog, int which) {
                                        switch (which) {
                                            case 0:
                                                sortByName(true);
                                                break;
                                            case 1:
                                                sortByDate(false);
                                                break;
                                            case 2:
                                                sortBySize(false);
                                        }

                                        dialog.dismiss();
                                    }
                                });
                builder.create().show();
                break;
            }
            case R.id.action_switch_view: {
                if (getListOfFilesFragment().isGridView()) {
                    item.setTitle(getString(R.string.action_switch_grid_view));
                    item.setIcon(ContextCompat.getDrawable(getApplicationContext(),
                            R.drawable.ic_view_module));
                    getListOfFilesFragment().setListAsPreferred();
                } else {
                    item.setTitle(getApplicationContext().getString(R.string.action_switch_list_view));
                    item.setIcon(ContextCompat.getDrawable(getApplicationContext(),
                            R.drawable.ic_view_list));
                    getListOfFilesFragment().setGridAsPreferred();
                }
                return true;
            }
            default:
                retval = super.onOptionsItemSelected(item);
        }
        return retval;
    }

    private void startSynchronization() {
        Log_OC.d(TAG, "Got to start sync");
        if (android.os.Build.VERSION.SDK_INT < android.os.Build.VERSION_CODES.KITKAT) {
            Log_OC.d(TAG, "Canceling all syncs for " + MainApp.getAuthority());
            ContentResolver.cancelSync(null, MainApp.getAuthority());
            // cancel the current synchronizations of any ownCloud account
            Bundle bundle = new Bundle();
            bundle.putBoolean(ContentResolver.SYNC_EXTRAS_MANUAL, true);
            bundle.putBoolean(ContentResolver.SYNC_EXTRAS_EXPEDITED, true);
            Log_OC.d(TAG, "Requesting sync for " + getAccount().name + " at " +
                    MainApp.getAuthority());
            ContentResolver.requestSync(
                    getAccount(),
                    MainApp.getAuthority(), bundle);
        } else {
            Log_OC.d(TAG, "Requesting sync for " + getAccount().name + " at " +
                    MainApp.getAuthority() + " with new API");
            SyncRequest.Builder builder = new SyncRequest.Builder();
            builder.setSyncAdapter(getAccount(), MainApp.getAuthority());
            builder.setExpedited(true);
            builder.setManual(true);
            builder.syncOnce();

            // Fix bug in Android Lollipop when you click on refresh the whole account
            Bundle extras = new Bundle();
            builder.setExtras(extras);

            SyncRequest request = builder.build();
            ContentResolver.requestSync(request);
        }
    }

    /**
     * Called, when the user selected something for uploading
     */
    @TargetApi(Build.VERSION_CODES.JELLY_BEAN)
    @Override
    protected void onActivityResult(int requestCode, int resultCode, Intent data) {

        if (requestCode == REQUEST_CODE__SELECT_CONTENT_FROM_APPS &&
            (resultCode == RESULT_OK || resultCode == UploadFilesActivity.RESULT_OK_AND_MOVE)) {

            requestUploadOfContentFromApps(data, resultCode);

        } else if (requestCode == REQUEST_CODE__SELECT_FILES_FROM_FILE_SYSTEM &&
            (resultCode == RESULT_OK || resultCode == UploadFilesActivity.RESULT_OK_AND_MOVE)) {

            requestUploadOfFilesFromFileSystem(data, resultCode);

        } else if(requestCode == REQUEST_CODE__UPLOAD_FROM_CAMERA &&
                (resultCode == RESULT_OK || resultCode == UploadFilesActivity.RESULT_OK_AND_MOVE)){

            requestUploadOfFilesFromFileSystem(data,resultCode);
        } else if (requestCode == REQUEST_CODE__MOVE_FILES && resultCode == RESULT_OK) {
            final Intent fData = data;
            getHandler().postDelayed(
                    new Runnable() {
                        @Override
                        public void run() {
                            requestMoveOperation(fData);
                        }
                    },
                    DELAY_TO_REQUEST_OPERATIONS_LATER
            );

        } else if (requestCode == REQUEST_CODE__COPY_FILES && resultCode == RESULT_OK) {

            final Intent fData = data;
            final int fResultCode = resultCode;
            getHandler().postDelayed(
                    new Runnable() {
                        @Override
                        public void run() {
                            requestCopyOperation(fData);
                        }
                    },
                    DELAY_TO_REQUEST_OPERATIONS_LATER
            );

        } else {
            super.onActivityResult(requestCode, resultCode, data);
        }

    }

    private void requestUploadOfFilesFromFileSystem(Intent data, int resultCode) {
        String[] filePaths = data.getStringArrayExtra(UploadFilesActivity.EXTRA_CHOSEN_FILES);
        if (filePaths != null) {
            String[] remotePaths = new String[filePaths.length];
            String remotePathBase = getCurrentDir().getRemotePath();
            for (int j = 0; j < remotePaths.length; j++) {
                remotePaths[j] = remotePathBase + (new File(filePaths[j])).getName();
            }

            int behaviour = (resultCode == UploadFilesActivity.RESULT_OK_AND_MOVE) ? FileUploader
                    .LOCAL_BEHAVIOUR_MOVE : FileUploader.LOCAL_BEHAVIOUR_COPY;
            TransferRequester requester = new TransferRequester();
            requester.uploadNewFiles(
                    this,
                    getAccount(),
                    filePaths,
                    remotePaths,
                    null,           // MIME type will be detected from file name
                    behaviour,
                    false,          // do not create parent folder if not existent
                    UploadFileOperation.CREATED_BY_USER
            );

        } else {
            Log_OC.d(TAG, "User clicked on 'Update' with no selection");
            showSnackMessage(getString(R.string.filedisplay_no_file_selected));
        }
    }


    private void requestUploadOfContentFromApps(Intent contentIntent, int resultCode) {

        ArrayList<Parcelable> streamsToUpload = new ArrayList<>();

        //getClipData is only supported on api level 16+, Jelly Bean
        if (Build.VERSION.SDK_INT >= Build.VERSION_CODES.JELLY_BEAN &&
            contentIntent.getClipData() != null &&
            contentIntent.getClipData().getItemCount() > 0) {

            for (int i = 0; i < contentIntent.getClipData().getItemCount(); i++) {
                streamsToUpload.add(contentIntent.getClipData().getItemAt(i).getUri());
            }

        } else {
            streamsToUpload.add(contentIntent.getData());
        }

        int behaviour = (resultCode == UploadFilesActivity.RESULT_OK_AND_MOVE) ? FileUploader.LOCAL_BEHAVIOUR_MOVE :
                FileUploader.LOCAL_BEHAVIOUR_COPY;

        OCFile currentDir = getCurrentDir();
        String remotePath = (currentDir != null) ? currentDir.getRemotePath() : OCFile.ROOT_PATH;

        UriUploader uploader = new UriUploader(
                this,
                streamsToUpload,
                remotePath,
                getAccount(),
                behaviour,
                false, // Not show waiting dialog while file is being copied from private storage
                null  // Not needed copy temp task listener
        );

        uploader.uploadUris();

    }

    /**
     * Request the operation for moving the file/folder from one path to another
     *
     * @param data       Intent received
     */
    private void requestMoveOperation(Intent data) {
        OCFile folderToMoveAt = data.getParcelableExtra(FolderPickerActivity.EXTRA_FOLDER);
        ArrayList<OCFile> files = data.getParcelableArrayListExtra(FolderPickerActivity.EXTRA_FILES);
        getFileOperationsHelper().moveFiles(files, folderToMoveAt);
    }

    /**
     * Request the operation for copying the file/folder from one path to another
     *
     * @param data       Intent received
     */
    private void requestCopyOperation(Intent data) {
        OCFile folderToMoveAt = data.getParcelableExtra(FolderPickerActivity.EXTRA_FOLDER);
        ArrayList<OCFile> files = data.getParcelableArrayListExtra(FolderPickerActivity.EXTRA_FILES);
        getFileOperationsHelper().copyFiles(files, folderToMoveAt);
    }

    @Override
    public void onBackPressed() {
        boolean isFabOpen = isFabOpen();
        boolean isDrawerOpen = isDrawerOpen();

        /*
         * BackPressed priority/hierarchy:
         *    1. close drawer if opened
         *    2. close FAB if open (only if drawer isn't open)
         *    3. navigate up (only if drawer and FAB aren't open)
         */
        if(isDrawerOpen && isFabOpen) {
            // close drawer first
            super.onBackPressed();
        } else if(isDrawerOpen && !isFabOpen) {
            // close drawer
            super.onBackPressed();
        } else if (!isDrawerOpen && isFabOpen) {
            // close fab
            getListOfFilesFragment().getFabMain().collapse();
        } else {
            // all closed
            OCFileListFragment listOfFiles = getListOfFilesFragment();
            if (mDualPane || getSecondFragment() == null) {
                OCFile currentDir = getCurrentDir();
                if (currentDir == null || currentDir.getParentId() == FileDataStorageManager.ROOT_PARENT_ID) {
                    finish();
                    return;
                }
                if (listOfFiles != null) {  // should never be null, indeed
                    listOfFiles.onBrowseUp();
                }
            }
            if (listOfFiles != null) {  // should never be null, indeed
                setFile(listOfFiles.getCurrentFile());
                listOfFiles.listDirectory(false);
            }
            cleanSecondFragment();
        }
    }

    @Override
    protected void onSaveInstanceState(Bundle outState) {
        // responsibility of restore is preferred in onCreate() before than in
        // onRestoreInstanceState when there are Fragments involved
        Log_OC.v(TAG, "onSaveInstanceState() start");
        super.onSaveInstanceState(outState);
        outState.putParcelable(FileDisplayActivity.KEY_WAITING_TO_PREVIEW, mFileWaitingToPreview);
        outState.putBoolean(FileDisplayActivity.KEY_SYNC_IN_PROGRESS, mSyncInProgress);
        //outState.putBoolean(FileDisplayActivity.KEY_REFRESH_SHARES_IN_PROGRESS,
        // mRefreshSharesInProgress);
        outState.putParcelable(FileDisplayActivity.KEY_WAITING_TO_SEND, mWaitingToSend);

        Log_OC.v(TAG, "onSaveInstanceState() end");
    }

    @Override
    protected void onResume() {
        Log_OC.v(TAG, "onResume() start");
        super.onResume();

        // refresh list of files
        refreshListOfFilesFragment(true);

        // Listen for sync messages
        IntentFilter syncIntentFilter = new IntentFilter(FileSyncAdapter.EVENT_FULL_SYNC_START);
        syncIntentFilter.addAction(FileSyncAdapter.EVENT_FULL_SYNC_END);
        syncIntentFilter.addAction(FileSyncAdapter.EVENT_FULL_SYNC_FOLDER_CONTENTS_SYNCED);
        syncIntentFilter.addAction(RefreshFolderOperation.EVENT_SINGLE_FOLDER_CONTENTS_SYNCED);
        syncIntentFilter.addAction(RefreshFolderOperation.EVENT_SINGLE_FOLDER_SHARES_SYNCED);
        mSyncBroadcastReceiver = new SyncBroadcastReceiver();
        mLocalBroadcastManager.registerReceiver(mSyncBroadcastReceiver, syncIntentFilter);

        // Listen for upload messages
        IntentFilter uploadIntentFilter = new IntentFilter(FileUploader.getUploadFinishMessage());
        uploadIntentFilter.addAction(FileUploader.getUploadStartMessage());
        mUploadBroadcastReceiver = new UploadBroadcastReceiver();
        mLocalBroadcastManager.registerReceiver(mUploadBroadcastReceiver, uploadIntentFilter);

        // Listen for download messages
        IntentFilter downloadIntentFilter = new IntentFilter(
                FileDownloader.getDownloadAddedMessage());
        downloadIntentFilter.addAction(FileDownloader.getDownloadFinishMessage());
        mDownloadBroadcastReceiver = new DownloadBroadcastReceiver();
        mLocalBroadcastManager.registerReceiver(mDownloadBroadcastReceiver, downloadIntentFilter);

        Log_OC.v(TAG, "onResume() end");

    }


    @Override
    protected void onPause() {
        Log_OC.v(TAG, "onPause() start");
        if (mSyncBroadcastReceiver != null) {
            mLocalBroadcastManager.unregisterReceiver(mSyncBroadcastReceiver);
            mSyncBroadcastReceiver = null;
        }
        if (mUploadBroadcastReceiver != null) {
            mLocalBroadcastManager.unregisterReceiver(mUploadBroadcastReceiver);
            mUploadBroadcastReceiver = null;
        }
        if (mDownloadBroadcastReceiver != null) {
            mLocalBroadcastManager.unregisterReceiver(mDownloadBroadcastReceiver);
            mDownloadBroadcastReceiver = null;
        }

        super.onPause();
        Log_OC.v(TAG, "onPause() end");
    }

    public boolean isFabOpen() {
        if(getListOfFilesFragment() != null
                && getListOfFilesFragment().getFabMain() != null
                && getListOfFilesFragment().getFabMain().isExpanded()) {
            return true;
        } else {
            return false;
        }
    }

    private class SyncBroadcastReceiver extends BroadcastReceiver {

        /**
         * {@link BroadcastReceiver} to enable syncing feedback in UI
         */
        @Override
        public void onReceive(Context context, Intent intent) {
            String event = intent.getAction();
            Log_OC.d(TAG, "Received broadcast " + event);
            String accountName = intent.getStringExtra(FileSyncAdapter.EXTRA_ACCOUNT_NAME);

            String synchFolderRemotePath =
                    intent.getStringExtra(FileSyncAdapter.EXTRA_FOLDER_PATH);
            RemoteOperationResult synchResult =
                    (RemoteOperationResult) intent.getSerializableExtra(
                            FileSyncAdapter.EXTRA_RESULT);
            boolean sameAccount = (getAccount() != null &&
                    accountName.equals(getAccount().name) && getStorageManager() != null);

            if (sameAccount) {

                if (FileSyncAdapter.EVENT_FULL_SYNC_START.equals(event)) {
                    mSyncInProgress = true;

                } else {
                    OCFile currentFile = (getFile() == null) ? null :
                            getStorageManager().getFileByPath(getFile().getRemotePath());
                    OCFile currentDir = (getCurrentDir() == null) ? null :
                            getStorageManager().getFileByPath(getCurrentDir().getRemotePath());

                    if (currentDir == null) {
                        // current folder was removed from the server
                        showSnackMessage(
                            String.format(
                                getString(R.string.sync_current_folder_was_removed),
                                synchFolderRemotePath
                            )
                        );
                        browseToRoot();

                    } else {
                        if (currentFile == null && !getFile().isFolder()) {
                            // currently selected file was removed in the server, and now we
                            // know it
                            cleanSecondFragment();
                            currentFile = currentDir;
                        }

                        if (synchFolderRemotePath != null &&
                                currentDir.getRemotePath().equals(synchFolderRemotePath)) {
                            OCFileListFragment fileListFragment = getListOfFilesFragment();
                            if (fileListFragment != null) {
                                fileListFragment.listDirectory(true);
                                // TODO Enable when "On Device" is recovered ?
                                // fileListFragment.listDirectory(currentDir,
                                // MainApp.getOnlyOnDevice());
                            }
                        }
                        setFile(currentFile);
                    }

                    mSyncInProgress = (!FileSyncAdapter.EVENT_FULL_SYNC_END.equals(event) &&
                            !RefreshFolderOperation.EVENT_SINGLE_FOLDER_SHARES_SYNCED
                                    .equals(event));

                    if (RefreshFolderOperation.EVENT_SINGLE_FOLDER_CONTENTS_SYNCED.
                        equals(event)) {

                        if (synchResult != null && !synchResult.isSuccess()) {
                            /// TODO refactor and make common

                            if (ResultCode.UNAUTHORIZED.equals(synchResult.getCode()) ||
                                (synchResult.isException() && synchResult.getException()
                                    instanceof AuthenticatorException)) {

                                requestCredentialsUpdate();

                            } else if (RemoteOperationResult.ResultCode.
                                    SSL_RECOVERABLE_PEER_UNVERIFIED.equals(
                                synchResult.getCode())) {

                                showUntrustedCertDialog(synchResult);
                            }

                        }

                        if (synchFolderRemotePath.equals(OCFile.ROOT_PATH)) {
                            setAccountInDrawer(getAccount());
                        }
                    }

                }

                OCFileListFragment fileListFragment = getListOfFilesFragment();
                if (fileListFragment != null) {
                    fileListFragment.setProgressBarAsIndeterminate(mSyncInProgress);
                }
                Log_OC.d(TAG, "Setting progress visibility to " + mSyncInProgress);

                setBackgroundText();
            }

            if (synchResult != null) {
                if (synchResult.getCode().equals(
                        RemoteOperationResult.ResultCode.SSL_RECOVERABLE_PEER_UNVERIFIED)) {
                    mLastSslUntrustedServerResult = synchResult;
                } else if (synchResult.getCode().equals(RemoteOperationResult.ResultCode.SPECIFIC_SERVICE_UNAVAILABLE)) {
                    showSnackMessage(
                            ErrorMessageAdapter.getErrorCauseMessage(synchResult, null, getResources())
                    );
                }
            }
        }
    }

    /**
     * Show a text message on screen view for notifying user if content is
     * loading or folder is empty
     */
    private void setBackgroundText() {
        OCFileListFragment ocFileListFragment = getListOfFilesFragment();
        if (ocFileListFragment != null) {
            int message = R.string.file_list_loading;
            if (!mSyncInProgress) {
                // In case file list is empty
                message = R.string.file_list_empty;
            }
            ocFileListFragment.setMessageForEmptyList(getString(message));
        } else {
            Log_OC.e(TAG, "OCFileListFragment is null");
        }
    }

    /**
     * Once the file upload has finished -> update view
     */
    private class UploadBroadcastReceiver extends BroadcastReceiver {
        /**
         * Once the file upload has finished -> update view
         *
         * @author David A. Velasco
         * {@link BroadcastReceiver} to enable upload feedback in UI
         */
        @SuppressLint("StringFormatInvalid")
        @Override
        public void onReceive(Context context, Intent intent) {
            String uploadedRemotePath = intent.getStringExtra(Extras.EXTRA_REMOTE_PATH);
            String accountName = intent.getStringExtra(Extras.EXTRA_ACCOUNT_NAME);
            boolean sameAccount = getAccount() != null && accountName.equals(getAccount().name);
            OCFile currentDir = getCurrentDir();
            boolean isDescendant =
                (currentDir != null) &&
                (uploadedRemotePath != null) &&
                (uploadedRemotePath.startsWith(currentDir.getRemotePath()));
            boolean renamedInUpload = getFile().getRemotePath().equals(
                intent.getStringExtra(Extras.EXTRA_OLD_REMOTE_PATH)
            );
            boolean sameFile = renamedInUpload ||
                getFile().getRemotePath().equals(uploadedRemotePath);
            boolean success = intent.getBooleanExtra(Extras.EXTRA_UPLOAD_RESULT, false);

            if (sameAccount && isDescendant) {
                String linkedToRemotePath =
                        intent.getStringExtra(Extras.EXTRA_LINKED_TO_PATH);
                if (linkedToRemotePath == null || isAscendant(linkedToRemotePath)) {
                    refreshListOfFilesFragment(true);
                }
            }

            if (sameAccount && sameFile) {
                if (success) {
                    setFile(getStorageManager().getFileByPath(uploadedRemotePath));
                }
                refreshSecondFragment(
                    intent.getAction(),
                    success
                );
                if (renamedInUpload) {
                    String newName = (new File(uploadedRemotePath)).getName();
                    showSnackMessage(
                        String.format(
                            getString(R.string.filedetails_renamed_in_upload_msg),
                            newName
                        )
                    );
                    updateActionBarTitleAndHomeButton(getFile());
                }
            }
        }

        private void refreshSecondFragment(String uploadEvent, boolean success) {

            FileFragment secondFragment = getSecondFragment();

            if (secondFragment != null) {
                if (!success && !getFile().fileExists()) {
                    cleanSecondFragment();
                } else {
                    OCFile file = getFile();
                    boolean fragmentReplaced = false;
                    if (success && secondFragment instanceof FileDetailFragment) {
                        // start preview if previewable
                        fragmentReplaced = true;
                        if (PreviewImageFragment.canBePreviewed(file)) {
                            startImagePreview(file);
                        } else if (PreviewAudioFragment.canBePreviewed(file)) {
                            startAudioPreview(file, 0);
                        } else if (PreviewVideoFragment.canBePreviewed(file)) {
                            startVideoPreview(file, 0);
                        } else if (PreviewTextFragment.canBePreviewed(file)) {
                            startTextPreview(file);
                        } else {
                            fragmentReplaced = false;
                        }
                    }
                    if (!fragmentReplaced) {
                        secondFragment.onSyncEvent(uploadEvent, success, file);
                    }
                }
            }
        }

        // TODO refactor this receiver, and maybe DownloadBroadcastReceiver; this method is duplicated :S
        private boolean isAscendant(String linkedToRemotePath) {
            OCFile currentDir = getCurrentDir();
            return (
                    currentDir != null &&
                            currentDir.getRemotePath().startsWith(linkedToRemotePath)
            );
        }

    }


    /**
     * Class waiting for broadcast events from the {@link FileDownloader} service.
     * <p/>
     * Updates the UI when a download is started or finished, provided that it is relevant for the
     * current folder.
     */
    private class DownloadBroadcastReceiver extends BroadcastReceiver {

        @Override
        public void onReceive(Context context, Intent intent) {
            boolean sameAccount = isSameAccount(intent);
            String downloadedRemotePath =
                    intent.getStringExtra(Extras.EXTRA_REMOTE_PATH);
            boolean isDescendant = isDescendant(downloadedRemotePath);

            if (sameAccount && isDescendant) {
                String linkedToRemotePath =
                        intent.getStringExtra(Extras.EXTRA_LINKED_TO_PATH);
                if (linkedToRemotePath == null || isAscendant(linkedToRemotePath)) {
                    refreshListOfFilesFragment(true);
                }
                refreshSecondFragment(
                        intent.getAction(),
                        downloadedRemotePath,
                        intent.getBooleanExtra(Extras.EXTRA_DOWNLOAD_RESULT, false)
                );
                invalidateOptionsMenu();
            }

            if (mWaitingToSend != null) {
                mWaitingToSend =
                        getStorageManager().getFileByPath(mWaitingToSend.getRemotePath());
                if (mWaitingToSend.isDown()) {
                    sendDownloadedFile();
                }
            }
        }

        private boolean isDescendant(String downloadedRemotePath) {
            OCFile currentDir = getCurrentDir();
            return (
                    currentDir != null &&
                            downloadedRemotePath != null &&
                            downloadedRemotePath.startsWith(currentDir.getRemotePath())
            );
        }

        private boolean isAscendant(String linkedToRemotePath) {
            OCFile currentDir = getCurrentDir();
            return (
                    currentDir != null &&
                            currentDir.getRemotePath().startsWith(linkedToRemotePath)
            );
        }

        private boolean isSameAccount(Intent intent) {
            String accountName = intent.getStringExtra(Extras.EXTRA_ACCOUNT_NAME);
            return (accountName != null && getAccount() != null &&
                    accountName.equals(getAccount().name));
        }

        protected void refreshSecondFragment(String downloadEvent, String downloadedRemotePath,
                                             boolean success) {
            FileFragment secondFragment = getSecondFragment();
            if (secondFragment != null) {
                boolean fragmentReplaced = false;
                if (secondFragment instanceof FileDetailFragment) {
                    /// user was watching download progress
                    FileDetailFragment detailsFragment = (FileDetailFragment) secondFragment;
                    OCFile fileInFragment = detailsFragment.getFile();
                    if (fileInFragment != null &&
                        !downloadedRemotePath.equals(fileInFragment.getRemotePath())) {
                        // the user browsed to other file ; forget the automatic preview
                        mFileWaitingToPreview = null;

                    } else if (downloadEvent.equals(FileDownloader.getDownloadFinishMessage())) {
                        //  replace the right panel if waiting for preview
                        boolean waitedPreview = (
                            mFileWaitingToPreview != null &&
                                mFileWaitingToPreview.getRemotePath().equals(downloadedRemotePath)
                        );
                        if (waitedPreview) {
                            if (success) {
                                // update the file from database, to get the local storage path
                                mFileWaitingToPreview = getStorageManager().getFileById(
                                    mFileWaitingToPreview.getFileId()
                                );
                                fragmentReplaced = true;
                                if (PreviewAudioFragment.canBePreviewed(mFileWaitingToPreview)) {
                                    startAudioPreview(mFileWaitingToPreview, 0);
                                } else if (PreviewVideoFragment.canBePreviewed(mFileWaitingToPreview)) {
                                    startVideoPreview(mFileWaitingToPreview, 0);
                                } else if (PreviewTextFragment.canBePreviewed(mFileWaitingToPreview)) {
                                    startTextPreview(mFileWaitingToPreview);
                                } else {
                                    getFileOperationsHelper().openFile(mFileWaitingToPreview);
                                }
                            }
                            mFileWaitingToPreview = null;
                        }
                    }
                }
                if (!fragmentReplaced && downloadedRemotePath.equals(secondFragment.getFile().getRemotePath())) {
                    secondFragment.onSyncEvent(downloadEvent, success, null);
                }
            }
        }
    }


    public void browseToRoot() {
        OCFileListFragment listOfFiles = getListOfFilesFragment();
        if (listOfFiles != null) {  // should never be null, indeed
            OCFile root = getStorageManager().getFileByPath(OCFile.ROOT_PATH);
            listOfFiles.listDirectory(root);
            // TODO Enable when "On Device" is recovered ?
            // listOfFiles.listDirectory(root, MainApp.getOnlyOnDevice());
            setFile(listOfFiles.getCurrentFile());
            startSyncFolderOperation(root, false);
        }
        cleanSecondFragment();
    }


    /**
     * {@inheritDoc}
     * Updates action bar and second fragment, if in dual pane mode.
     */
    @Override
    public void onBrowsedDownTo(OCFile directory) {
        setFile(directory);
        cleanSecondFragment();
        // Sync Folder
        startSyncFolderOperation(directory, false);
    }

    /**
     * Shows the information of the {@link OCFile} received as a
     * parameter in the second fragment.
     *
     * @param file {@link OCFile} whose details will be shown
     */
    @Override
    public void showDetails(OCFile file) {
        Fragment detailFragment = FileDetailFragment.newInstance(file, getAccount());
        setSecondFragment(detailFragment);
        updateFragmentsVisibility(true);
        updateActionBarTitleAndHomeButton(file);
        setFile(file);
    }

    @Override
    protected void updateActionBarTitleAndHomeButton(OCFile chosenFile) {
        if (chosenFile == null) {
            chosenFile = getFile();     // if no file is passed, current file decides
        }
        if (mDualPane) {
            // in dual pane mode, keep the focus of title an action bar in the current folder
            super.updateActionBarTitleAndHomeButton(getCurrentDir());

        } else {
            super.updateActionBarTitleAndHomeButton(chosenFile);
        }

    }

    @Override
    protected ServiceConnection newTransferenceServiceConnection() {
        return new ListServiceConnection();
    }

    /**
     * Defines callbacks for service binding, passed to bindService()
     */
    private class ListServiceConnection implements ServiceConnection {

        @Override
        public void onServiceConnected(ComponentName component, IBinder service) {
            if (component.equals(new ComponentName(
                    FileDisplayActivity.this, FileDownloader.class))) {
                Log_OC.d(TAG, "Download service connected");
                mDownloaderBinder = (FileDownloaderBinder) service;

                if (mFileWaitingToPreview != null)
                    if (getStorageManager() != null) {
                        // update the file
                        mFileWaitingToPreview =
                                getStorageManager().getFileById(mFileWaitingToPreview.getFileId());
                        if (!mFileWaitingToPreview.isDown()) {
                             // If the file to preview isn't downloaded yet, check if it is being
                             // downloaded in this moment or not
                             requestForDownload();
                        }
                    }

                if (getFile() != null && mDownloaderBinder.isDownloading(getAccount(), getFile())) {

                    // If the file is being downloaded, assure that the fragment to show is details
                    // fragment, not the streaming video fragment which has been previously
                    // set in chooseInitialSecondFragment method

                    FileFragment secondFragment = getSecondFragment();
                    if (secondFragment != null && secondFragment instanceof PreviewVideoFragment) {
                        cleanSecondFragment();

                        showDetails(getFile());
                    }
                }

            } else if (component.equals(new ComponentName(FileDisplayActivity.this,
                    FileUploader.class))) {
                Log_OC.d(TAG, "Upload service connected");
                mUploaderBinder = (FileUploaderBinder) service;
            } else {
                return;
            }
            OCFileListFragment listOfFiles = getListOfFilesFragment();
            if (listOfFiles != null) {
                listOfFiles.listDirectory(false);
                // TODO Enable when "On Device" is recovered ?
                // listOfFiles.listDirectory(MainApp.getOnlyOnDevice());
            }
            FileFragment secondFragment = getSecondFragment();
            if (secondFragment != null) {
                secondFragment.onTransferServiceConnected();
            }
        }

        @Override
        public void onServiceDisconnected(ComponentName component) {
            if (component.equals(new ComponentName(FileDisplayActivity.this,
                    FileDownloader.class))) {
                Log_OC.d(TAG, "Download service disconnected");
                mDownloaderBinder = null;
            } else if (component.equals(new ComponentName(FileDisplayActivity.this,
                    FileUploader.class))) {
                Log_OC.d(TAG, "Upload service disconnected");
                mUploaderBinder = null;
            }
        }
    }

    /**
     * Updates the view associated to the activity after the finish of some operation over files
     * in the current account.
     *
     * @param operation Removal operation performed.
     * @param result    Result of the removal.
     */
    @Override
    public void onRemoteOperationFinish(RemoteOperation operation, RemoteOperationResult result) {
        super.onRemoteOperationFinish(operation, result);

        if (operation instanceof RemoveFileOperation) {
            onRemoveFileOperationFinish((RemoveFileOperation) operation, result);

        } else if (operation instanceof RenameFileOperation) {
            onRenameFileOperationFinish((RenameFileOperation) operation, result);

        } else if (operation instanceof SynchronizeFileOperation) {
            onSynchronizeFileOperationFinish((SynchronizeFileOperation) operation, result);

        } else if (operation instanceof CreateFolderOperation) {
            onCreateFolderOperationFinish((CreateFolderOperation) operation, result);

        } else if (operation instanceof MoveFileOperation) {
            onMoveFileOperationFinish((MoveFileOperation) operation, result);

        } else if (operation instanceof CopyFileOperation) {
            onCopyFileOperationFinish((CopyFileOperation) operation, result);
        }

    }

    /**
     * Updates the view associated to the activity after the finish of an operation trying to
     * remove a file.
     *
     * @param operation Removal operation performed.
     * @param result    Result of the removal.
     */
    private void onRemoveFileOperationFinish(RemoveFileOperation operation,
                                             RemoteOperationResult result) {

        showSnackMessage(
            ErrorMessageAdapter.getErrorCauseMessage(result, operation, getResources())
        );

        if (result.isSuccess()) {
            OCFile removedFile = operation.getFile();
            FileFragment second = getSecondFragment();
            if (second != null && removedFile.equals(second.getFile())) {
                if (second instanceof PreviewAudioFragment) {
                    ((PreviewAudioFragment) second).stopPreview();
                } else if (second instanceof PreviewVideoFragment) {
                    ((PreviewVideoFragment) second).releasePlayer();
                }
                setFile(getStorageManager().getFileById(removedFile.getParentId()));
                cleanSecondFragment();
            }
            if (getStorageManager().getFileById(removedFile.getParentId()).equals(getCurrentDir())) {
                refreshListOfFilesFragment(true);
            }
            invalidateOptionsMenu();
        } else {
            if (result.isSslRecoverableException()) {
                mLastSslUntrustedServerResult = result;
                showUntrustedCertDialog(mLastSslUntrustedServerResult);
            }
        }
    }


    /**
     * Updates the view associated to the activity after the finish of an operation trying to move a
     * file.
     *
     * @param operation Move operation performed.
     * @param result    Result of the move operation.
     */
    private void onMoveFileOperationFinish(MoveFileOperation operation,
                                           RemoteOperationResult result) {
        if (result.isSuccess()) {
            refreshListOfFilesFragment(true);
        } else {
            try {
                showSnackMessage(
                    ErrorMessageAdapter.getErrorCauseMessage(result, operation, getResources())
                );

            } catch (NotFoundException e) {
                Log_OC.e(TAG, "Error while trying to show fail message ", e);
            }
        }
    }

    /**
     * Updates the view associated to the activity after the finish of an operation trying to copy a
     * file.
     *
     * @param operation Copy operation performed.
     * @param result    Result of the copy operation.
     */
    private void onCopyFileOperationFinish(CopyFileOperation operation, RemoteOperationResult result) {
        if (result.isSuccess()) {
            refreshListOfFilesFragment(true);
        } else {
            try {
                showSnackMessage(
                    ErrorMessageAdapter.getErrorCauseMessage(result, operation, getResources())
                );

            } catch (NotFoundException e) {
                Log_OC.e(TAG, "Error while trying to show fail message ", e);
            }
        }
    }

    /**
     * Updates the view associated to the activity after the finish of an operation trying to rename
     * a file.
     *
     * @param operation Renaming operation performed.
     * @param result    Result of the renaming.
     */
    private void onRenameFileOperationFinish(RenameFileOperation operation,
                                             RemoteOperationResult result) {
        OCFile renamedFile = operation.getFile();
        if (result.isSuccess()) {
            FileFragment details = getSecondFragment();
            if (details != null && renamedFile.equals(details.getFile())) {
                renamedFile = getStorageManager().getFileById(renamedFile.getFileId());
                setFile(renamedFile);
                details.onFileMetadataChanged(renamedFile);
                updateActionBarTitleAndHomeButton(renamedFile);
            }

            if (getStorageManager().getFileById(renamedFile.getParentId()).equals(getCurrentDir())) {
                refreshListOfFilesFragment(true);
            }

        } else {
            showSnackMessage(
                ErrorMessageAdapter.getErrorCauseMessage(result, operation, getResources())
            );

            if (result.isSslRecoverableException()) {
                mLastSslUntrustedServerResult = result;
                showUntrustedCertDialog(mLastSslUntrustedServerResult);
            }
        }
    }


    private void onSynchronizeFileOperationFinish(SynchronizeFileOperation operation,
                                                  RemoteOperationResult result) {
        if (result.isSuccess()) {
            if (operation.transferWasRequested()) {
                // this block is probably useless duy
                OCFile syncedFile = operation.getLocalFile();
                refreshListOfFilesFragment(false);
                FileFragment secondFragment = getSecondFragment();
                if (secondFragment != null && syncedFile.equals(secondFragment.getFile())) {
                    secondFragment.onSyncEvent(FileDownloader.getDownloadAddedMessage(), false, null);
                    invalidateOptionsMenu();
                }

            } else if (getSecondFragment() == null) {
                showSnackMessage(
                    ErrorMessageAdapter.getErrorCauseMessage(result, operation, getResources())
                );
            }
        }

        /// no matter if sync was right or not - if there was no transfer and the file is down, OPEN it
        boolean waitedForPreview = (
            mFileWaitingToPreview != null &&
            mFileWaitingToPreview.equals(operation.getLocalFile())
            && mFileWaitingToPreview.isDown()
        );
        if (!operation.transferWasRequested() & waitedForPreview) {
            getFileOperationsHelper().openFile(mFileWaitingToPreview);
            mFileWaitingToPreview = null;
        }

    }

    /**
     * Updates the view associated to the activity after the finish of an operation trying create a
     * new folder
     *
     * @param operation Creation operation performed.
     * @param result    Result of the creation.
     */
    private void onCreateFolderOperationFinish(CreateFolderOperation operation,
                                               RemoteOperationResult result) {
        if (result.isSuccess()) {
            refreshListOfFilesFragment(true);
        } else {
            try {
                showSnackMessage(
                    ErrorMessageAdapter.getErrorCauseMessage(result, operation, getResources())
                );

            } catch (NotFoundException e) {
                Log_OC.e(TAG, "Error while trying to show fail message ", e);
            }
        }
    }

    private void requestForDownload() {
        Account account = getAccount();

        //if (!mFileWaitingToPreview.isDownloading()) {
        // If the file is not being downloaded, start the download
        if (!mDownloaderBinder.isDownloading(account, mFileWaitingToPreview)) {
            Intent i = new Intent(this, FileDownloader.class);
            i.putExtra(FileDownloader.EXTRA_ACCOUNT, account);
            i.putExtra(FileDownloader.EXTRA_FILE, mFileWaitingToPreview);
            startService(i);
        }
    }

    @Override
    public void onSavedCertificate() {
        startSyncFolderOperation(getCurrentDir(), false);
    }

    /**
     * Starts an operation to refresh the requested folder.
     *
     * The operation is run in a new background thread created on the fly.
     *
     * The refresh updates is a "light sync": properties of regular files in folder are updated (including
     * associated shares), but not their contents. Only the contents of files marked to be kept-in-sync are
     * synchronized too.
     *
     * @param folder     Folder to refresh.
     * @param ignoreETag If 'true', the data from the server will be fetched and sync'ed even if the eTag
     *                   didn't change.
     */
    public void startSyncFolderOperation(final OCFile folder, final boolean ignoreETag) {

        // the execution is slightly delayed to allow the activity get the window focus if it's being started
        // or if the method is called from a dialog that is being dismissed
        getHandler().postDelayed(
            new Runnable() {
                @Override
                public void run() {
                    if (hasWindowFocus()) {
                        mSyncInProgress = true;

                        // perform folder synchronization
                        SyncOperation synchFolderOp = new RefreshFolderOperation(
                            folder,
                            getFileOperationsHelper().isSharedSupported(),
                            ignoreETag,
                            getAccount(),
                            getApplicationContext()
                        );
                        synchFolderOp.execute(
                            getStorageManager(),
                            MainApp.getAppContext(),
                            null,   // unneeded, handling via SyncBroadcastReceiver
                            null
                        );

                        OCFileListFragment fileListFragment = getListOfFilesFragment();
                        if (fileListFragment != null) {
                            fileListFragment.setProgressBarAsIndeterminate(true);
                        }

                        setBackgroundText();
                    }   // else: NOTHING ; lets' not refresh when the user rotates the device but there is
                        // another window floating over
                }
            },
            DELAY_TO_REQUEST_OPERATIONS_LATER + 350
        );

    }

    private void requestForDownload(OCFile file) {
        Account account = getAccount();
        if (!mDownloaderBinder.isDownloading(account, mFileWaitingToPreview)) {
            Intent i = new Intent(this, FileDownloader.class);
            i.putExtra(FileDownloader.EXTRA_ACCOUNT, account);
            i.putExtra(FileDownloader.EXTRA_FILE, file);
            startService(i);
        }
    }

    private void sendDownloadedFile() {
        getFileOperationsHelper().sendDownloadedFile(mWaitingToSend);
        mWaitingToSend = null;
    }


    /**
     * Requests the download of the received {@link OCFile} , updates the UI
     * to monitor the download progress and prepares the activity to send the file
     * when the download finishes.
     *
     * @param file {@link OCFile} to download and preview.
     */
    public void startDownloadForSending(OCFile file) {
        mWaitingToSend = file;
        requestForDownload(mWaitingToSend);
        boolean hasSecondFragment = (getSecondFragment() != null);
        updateFragmentsVisibility(hasSecondFragment);
    }

    /**
     * Opens the image gallery showing the image {@link OCFile} received as parameter.
     *
     * @param file Image {@link OCFile} to show.
     */
    public void startImagePreview(OCFile file) {
        Intent showDetailsIntent = new Intent(this, PreviewImageActivity.class);
        showDetailsIntent.putExtra(EXTRA_FILE, file);
        showDetailsIntent.putExtra(EXTRA_ACCOUNT, getAccount());
        startActivity(showDetailsIntent);

    }

    /**
     * Stars the preview of an already down audio {@link OCFile}.
     *
     * @param file                  Media {@link OCFile} to preview.
     * @param startPlaybackPosition Media position where the playback will be started,
     *                              in milliseconds.
     */
    public void startAudioPreview(OCFile file, int startPlaybackPosition) {
        Fragment mediaFragment = PreviewAudioFragment.newInstance(
            file,
            getAccount(),
            startPlaybackPosition,
            true
        );
        setSecondFragment(mediaFragment);
        updateFragmentsVisibility(true);
        updateActionBarTitleAndHomeButton(file);
        setFile(file);
    }

    /**
     * Stars the preview of an already down video {@link OCFile}.
     *
     * @param file                  Media {@link OCFile} to preview.
     * @param startPlaybackPosition Media position where the playback will be started,
     *                              in milliseconds.
     */
    public void startVideoPreview(OCFile file, int startPlaybackPosition) {
        Fragment mediaFragment = PreviewVideoFragment.newInstance(
            file,
            getAccount(),
            startPlaybackPosition,
            true
        );
        setSecondFragment(mediaFragment);
        updateFragmentsVisibility(true);
        updateActionBarTitleAndHomeButton(file);
        setFile(file);
    }

    /**
     * Stars the preview of a text file {@link OCFile}.
     *
     * @param file Text {@link OCFile} to preview.
     */
    public void startTextPreview(OCFile file) {
        Fragment textPreviewFragment = PreviewTextFragment.newInstance(
            file,
            getAccount()
        );
        setSecondFragment(textPreviewFragment);
        updateFragmentsVisibility(true);
        updateActionBarTitleAndHomeButton(file);
        setFile(file);
    }

    /**
     * Requests the synchronization of the received {@link OCFile},
     * updates the UI to monitor the progress and prepares the activity
     * to preview or open the file when the download finishes.
     *
     * @param file {@link OCFile} to sync and open.
     */
    public void startSyncThenOpen(OCFile file) {
        FileDetailFragment detailFragment = FileDetailFragment.newInstance(file, getAccount());
        setSecondFragment(detailFragment);
        mFileWaitingToPreview = file;
        getFileOperationsHelper().syncFile(file);
        updateFragmentsVisibility(true);
        updateActionBarTitleAndHomeButton(file);
        setFile(file);
    }


    /**
     * Request stopping the upload/download operation in progress over the given {@link OCFile} file.
     *
     * @param file {@link OCFile} file which operation are wanted to be cancel
     */
    public void cancelTransference(OCFile file) {
        getFileOperationsHelper().cancelTransference(file);
        if (mFileWaitingToPreview != null &&
                mFileWaitingToPreview.getRemotePath().equals(file.getRemotePath())) {
            mFileWaitingToPreview = null;
        }
        if (mWaitingToSend != null &&
                mWaitingToSend.getRemotePath().equals(file.getRemotePath())) {
            mWaitingToSend = null;
        }
        refreshListOfFilesFragment(false);

        FileFragment secondFragment = getSecondFragment();
        if (secondFragment != null && file.equals(secondFragment.getFile())) {
            if (!file.fileExists()) {
                cleanSecondFragment();
            } else {
                secondFragment.onSyncEvent(
                    FileDownloader.getDownloadFinishMessage(),
                    false,
                    null
                );
            }
        }

        invalidateOptionsMenu();
    }

    /**
     * Request stopping all upload/download operations in progress over the given {@link OCFile} files.
     *
     * @param files list of {@link OCFile} files which operations are wanted to be cancel
     */
    public void cancelTransference(List<OCFile> files) {
        for(OCFile file: files) {
            cancelTransference(file);
        }
    }

    @Override
    public void onRefresh(boolean ignoreETag) {
        refreshList(ignoreETag);
    }

    @Override
    public void onRefresh() {
        refreshList(true);
    }

    private void refreshList(boolean ignoreETag) {
        OCFileListFragment listOfFiles = getListOfFilesFragment();
        if (listOfFiles != null) {
            OCFile folder = listOfFiles.getCurrentFile();
            if (folder != null) {
                /*mFile = mContainerActivity.getStorageManager().getFileById(mFile.getFileId());
                listDirectory(mFile);*/
                startSyncFolderOperation(folder, ignoreETag);
            }
        }
    }

    private void sortByDate(boolean ascending) {
        getListOfFilesFragment().sortByDate(ascending);
    }

    private void sortBySize(boolean ascending) {
        getListOfFilesFragment().sortBySize(ascending);
    }

    private void sortByName(boolean ascending) {
        getListOfFilesFragment().sortByName(ascending);
    }

<<<<<<< HEAD
=======
    private boolean isGridView() {
        return getListOfFilesFragment().isGridEnabled();
    }

>>>>>>> 04b20550
    public void allFilesOption() {
        browseToRoot();
    }
}<|MERGE_RESOLUTION|>--- conflicted
+++ resolved
@@ -35,6 +35,7 @@
 import android.content.Intent;
 import android.content.IntentFilter;
 import android.content.ServiceConnection;
+import android.content.SharedPreferences;
 import android.content.SyncRequest;
 import android.content.pm.PackageManager;
 import android.content.res.Resources.NotFoundException;
@@ -42,6 +43,7 @@
 import android.os.Bundle;
 import android.os.IBinder;
 import android.os.Parcelable;
+import android.preference.PreferenceManager;
 import android.support.design.widget.Snackbar;
 import android.support.v4.app.Fragment;
 import android.support.v4.app.FragmentManager;
@@ -53,6 +55,8 @@
 import android.view.MenuInflater;
 import android.view.MenuItem;
 import android.view.View;
+import android.widget.ProgressBar;
+import android.widget.Toast;
 
 import com.owncloud.android.MainApp;
 import com.owncloud.android.R;
@@ -106,7 +110,8 @@
  */
 
 public class FileDisplayActivity extends HookActivity
-        implements FileFragment.ContainerActivity, OnEnforceableRefreshListener {
+        implements FileFragment.ContainerActivity,
+        OnEnforceableRefreshListener {
 
     private SyncBroadcastReceiver mSyncBroadcastReceiver;
     private UploadBroadcastReceiver mUploadBroadcastReceiver;
@@ -116,6 +121,7 @@
     private boolean mDualPane;
     private View mLeftFragmentContainer;
     private View mRightFragmentContainer;
+    private ProgressBar mProgressBar;
 
     private static final String KEY_WAITING_TO_PREVIEW = "WAITING_TO_PREVIEW";
     private static final String KEY_SYNC_IN_PROGRESS = "SYNC_IN_PROGRESS";
@@ -236,6 +242,9 @@
         if (savedInstanceState == null) {
             createMinFragments();
         }
+
+        mProgressBar.setIndeterminate(mSyncInProgress);
+        // always AFTER setContentView(...) in onCreate(); to work around bug in its implementation
 
         setBackgroundText();
     }
@@ -357,6 +366,8 @@
                 updateActionBarTitleAndHomeButton(file);
             } else {
                 cleanSecondFragment();
+                if (file.isDown() && PreviewTextFragment.canBePreviewed(file))
+                    startTextPreview(file);
             }
 
         } else {
@@ -506,6 +517,8 @@
             // fileListFragment.listDirectory(MainApp.getOnlyOnDevice());
         }
     }
+
+
 
     @Override
     public boolean onPrepareOptionsMenu(Menu menu) {
@@ -1848,13 +1861,6 @@
         getListOfFilesFragment().sortByName(ascending);
     }
 
-<<<<<<< HEAD
-=======
-    private boolean isGridView() {
-        return getListOfFilesFragment().isGridEnabled();
-    }
-
->>>>>>> 04b20550
     public void allFilesOption() {
         browseToRoot();
     }
