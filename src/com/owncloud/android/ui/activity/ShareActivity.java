/**
 *   ownCloud Android client application
 *
 *   @author masensio
 *   @author David A. Velasco
 *   Copyright (C) 2015 ownCloud Inc.
 *
 *   This program is free software: you can redistribute it and/or modify
 *   it under the terms of the GNU General Public License version 2,
 *   as published by the Free Software Foundation.
 *
 *   This program is distributed in the hope that it will be useful,
 *   but WITHOUT ANY WARRANTY; without even the implied warranty of
 *   MERCHANTABILITY or FITNESS FOR A PARTICULAR PURPOSE.  See the
 *   GNU General Public License for more details.
 *
 *   You should have received a copy of the GNU General Public License
 *   along with this program.  If not, see <http://www.gnu.org/licenses/>.
 *
 */

package com.owncloud.android.ui.activity;

import android.app.SearchManager;
import android.content.Intent;
import android.net.Uri;
import android.os.Bundle;
import android.support.v4.app.DialogFragment;
import android.support.v4.app.Fragment;
import android.support.v4.app.FragmentTransaction;

import com.owncloud.android.R;
import com.owncloud.android.lib.common.utils.Log_OC;
import com.owncloud.android.operations.CreateShareViaLinkOperation;
import com.owncloud.android.operations.GetSharesForFileOperation;
import com.owncloud.android.providers.UsersAndGroupsSearchProvider;

import com.owncloud.android.lib.common.operations.RemoteOperation;
import com.owncloud.android.lib.common.operations.RemoteOperationResult;
import com.owncloud.android.datamodel.OCFile;
import com.owncloud.android.lib.resources.shares.OCShare;
import com.owncloud.android.lib.resources.shares.ShareType;
import com.owncloud.android.ui.dialog.ShareLinkToDialog;
import com.owncloud.android.ui.fragment.SearchShareesFragment;
import com.owncloud.android.ui.fragment.ShareFileFragment;
import com.owncloud.android.utils.GetShareWithUsersAsyncTask;

import org.apache.http.protocol.HTTP;


/**
 * Activity for sharing files
 */

public class ShareActivity extends FileActivity
        implements ShareFileFragment.OnShareFragmentInteractionListener,
        SearchShareesFragment.OnSearchFragmentInteractionListener {

    private static final String TAG = ShareActivity.class.getSimpleName();

    private static final String TAG_SHARE_FRAGMENT = "SHARE_FRAGMENT";
    private static final String TAG_SEARCH_FRAGMENT = "SEARCH_USER_AND_GROUPS_FRAGMENT";

    /** Tag for dialog */
    private static final String FTAG_CHOOSER_DIALOG = "CHOOSER_DIALOG";

    @Override
    protected void onCreate(Bundle savedInstanceState) {
        super.onCreate(savedInstanceState);

        setContentView(R.layout.share_activity);

        FragmentTransaction ft = getSupportFragmentManager().beginTransaction();

        if (savedInstanceState == null) {
            // Add Share fragment on first creation
            Fragment fragment = ShareFileFragment.newInstance(getFile(), getAccount());
            ft.replace(R.id.share_fragment_container, fragment, TAG_SHARE_FRAGMENT);
            ft.commit();
        }

    }

    protected void onAccountSet(boolean stateWasRecovered) {
        super.onAccountSet(stateWasRecovered);

        // Load data into the list
        Log_OC.d(TAG, "Refreshing lists on account set");
        refreshSharesFromStorageManager();

        // Request for a refresh of the data through the server (starts an Async Task)
        refreshUsersOrGroupsListFromServer();
    }


    @Override
    protected void onNewIntent(Intent intent) {
        // Verify the action and get the query
        if (Intent.ACTION_SEARCH.equals(intent.getAction())) {
            String query = intent.getStringExtra(SearchManager.QUERY);
            Log_OC.w(TAG, "Ignored Intent requesting to query for " + query);

        } else if (UsersAndGroupsSearchProvider.ACTION_SHARE_WITH.equals(intent.getAction())) {
            Uri data = intent.getData();
            String dataString = intent.getDataString();
            String shareWith = dataString.substring(dataString.lastIndexOf('/') + 1);
            doShareWith(
                    shareWith,
                    UsersAndGroupsSearchProvider.DATA_GROUP.equals(data.getAuthority())
            );

        } else {
            Log_OC.wtf(TAG, "Unexpected intent " + intent.toString());
        }
    }

    private void doShareWith(String shareeName, boolean isGroup) {
        getFileOperationsHelper().shareFileWithSharee(
                getFile(),
                shareeName,
                (isGroup ? ShareType.GROUP : ShareType.USER)
        );
    }

    @Override
    public void showSearchUsersAndGroups() {
        // replace ShareFragment with SearchFragment on demand
        FragmentTransaction ft = getSupportFragmentManager().beginTransaction();
        Fragment searchFragment = SearchShareesFragment.newInstance(getFile(), getAccount());
        ft.replace(R.id.share_fragment_container, searchFragment, TAG_SEARCH_FRAGMENT);
        ft.addToBackStack(null);    // BACK button will recover the ShareFragment
        ft.commit();
    }

    @Override
    // Call to Unshare operation
    public void unshareWith(OCShare share) {
        OCFile file = getFile();
        getFileOperationsHelper().unshareFileWithUserOrGroup(file, share.getShareType(), share.getShareWith());
    }

    /**
     * Get users and groups from the server to fill in the "share with" list
     */
    @Override
    public void refreshUsersOrGroupsListFromServer() {
        // Show loading
        showLoadingDialog(getString(R.string.common_loading));
        // Get Users and Groups
        GetShareWithUsersAsyncTask getTask = new GetShareWithUsersAsyncTask(this);
        Object[] params = {getFile(), getAccount(), getStorageManager()};
        getTask.execute(params);
    }

    /**
     * Updates the view associated to the activity after the finish of some operation over files
     * in the current account.
     *
     * @param operation Removal operation performed.
     * @param result    Result of the removal.
     */
    @Override
    public void onRemoteOperationFinish(RemoteOperation operation, RemoteOperationResult result) {
        super.onRemoteOperationFinish(operation, result);

        if (result.isSuccess() ||
            (operation instanceof GetSharesForFileOperation &&
                result.getCode() == RemoteOperationResult.ResultCode.SHARE_NOT_FOUND
            )
        ) {
            Log_OC.d(TAG, "Refreshing view on successful operation or finished refresh");
            refreshSharesFromStorageManager();
        }

<<<<<<< HEAD
        if (operation instanceof CreateShareViaLinkOperation) {
=======
        if (operation instanceof CreateShareViaLinkOperation && result.isSuccess()) {
>>>>>>> dadf31f5
            // Send link to the app
            String link = ((OCShare) (result.getData().get(0))).getShareLink();
            Log_OC.d(TAG, "Share link = " + link);

            Intent intentToShareLink = new Intent(Intent.ACTION_SEND);
            intentToShareLink.putExtra(Intent.EXTRA_TEXT, link);
            intentToShareLink.setType(HTTP.PLAIN_TEXT_TYPE);
            String[] packagesToExclude = new String[]{getPackageName()};
            DialogFragment chooserDialog = ShareLinkToDialog.newInstance(intentToShareLink, packagesToExclude);
            chooserDialog.show(getSupportFragmentManager(), FTAG_CHOOSER_DIALOG);
        }

    }


    /**
     * Updates the view, reading data from {@link com.owncloud.android.datamodel.FileDataStorageManager}
     */
    private void refreshSharesFromStorageManager() {

        ShareFileFragment shareFileFragment = getShareFileFragment();
        if (shareFileFragment != null
                && shareFileFragment.isAdded()) {   // only if added to the view hierarchy!!
            shareFileFragment.refreshCapabilitiesFromDB();
            shareFileFragment.refreshUsersOrGroupsListFromDB();
            shareFileFragment.refreshPublicShareFromDB();
        }

        SearchShareesFragment searchShareesFragment = getSearchFragment();
        if (searchShareesFragment != null &&
                searchShareesFragment.isAdded()) {  // only if added to the view hierarchy!!
            searchShareesFragment.refreshUsersOrGroupsListFromDB();
        }
    }

    /**
     * Shortcut to get access to the {@link ShareFileFragment} instance, if any
     *
     * @return  A {@link ShareFileFragment} instance, or null
     */
    private ShareFileFragment getShareFileFragment() {
        return (ShareFileFragment) getSupportFragmentManager().findFragmentByTag(TAG_SHARE_FRAGMENT);
    }

    /**
     * Shortcut to get access to the {@link SearchShareesFragment} instance, if any
     *
     * @return  A {@link SearchShareesFragment} instance, or null
     */
    private SearchShareesFragment getSearchFragment() {
        return (SearchShareesFragment) getSupportFragmentManager().findFragmentByTag(TAG_SEARCH_FRAGMENT);
    }

}<|MERGE_RESOLUTION|>--- conflicted
+++ resolved
@@ -172,11 +172,7 @@
             refreshSharesFromStorageManager();
         }
 
-<<<<<<< HEAD
-        if (operation instanceof CreateShareViaLinkOperation) {
-=======
         if (operation instanceof CreateShareViaLinkOperation && result.isSuccess()) {
->>>>>>> dadf31f5
             // Send link to the app
             String link = ((OCShare) (result.getData().get(0))).getShareLink();
             Log_OC.d(TAG, "Share link = " + link);
