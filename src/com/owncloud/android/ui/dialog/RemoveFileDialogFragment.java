--- conflicted
+++ resolved
@@ -105,36 +105,6 @@
     public void onCancel(String callerTag) {
         ComponentsGetter cg = (ComponentsGetter)getActivity();
         cg.getFileOperationsHelper().removeFile(mTargetFile, true);
-<<<<<<< HEAD
-        
-        FileDataStorageManager storageManager = cg.getStorageManager();
-        
-        boolean containsFavorite = false;
-        if (mTargetFile.isFolder()) {
-            Vector<OCFile> files = storageManager.getFolderContent(mTargetFile, false);
-            for(OCFile file: files) {
-                containsFavorite = file.isFavorite() || containsFavorite;
-
-                if (containsFavorite)
-                    break;
-            }
-        }
-
-        // Remove etag for parent, if file is a favorite
-        // or is a folder and contains favorite
-        if (mTargetFile.isFavorite() || containsFavorite) {
-            OCFile folder = null;
-            if (mTargetFile.isFolder()) {
-                folder = mTargetFile;
-            } else {
-                folder = storageManager.getFileById(mTargetFile.getParentId());
-            }
-            
-           folder.setEtag("");
-           storageManager.saveFile(folder);
-        }
-=======
->>>>>>> bba29647
     }
 
     @Override
