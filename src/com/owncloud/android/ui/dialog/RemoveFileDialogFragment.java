/**
 *   ownCloud Android client application
 *
 *   @author David A. Velasco
 *   Copyright (C) 2015 ownCloud Inc.
 *
 *   This program is free software: you can redistribute it and/or modify
 *   it under the terms of the GNU General Public License version 2,
 *   as published by the Free Software Foundation.
 *
 *   This program is distributed in the hope that it will be useful,
 *   but WITHOUT ANY WARRANTY; without even the implied warranty of
 *   MERCHANTABILITY or FITNESS FOR A PARTICULAR PURPOSE.  See the
 *   GNU General Public License for more details.
 *
 *   You should have received a copy of the GNU General Public License
 *   along with this program.  If not, see <http://www.gnu.org/licenses/>.
 *
 */

package com.owncloud.android.ui.dialog;

/**
 *  Dialog requiring confirmation before removing a given OCFile.  
 * 
 *  Triggers the removal according to the user response.
 */

import android.app.Dialog;
import android.os.Bundle;

import com.owncloud.android.R;
import com.owncloud.android.datamodel.FileDataStorageManager;
import com.owncloud.android.datamodel.OCFile;
import com.owncloud.android.ui.activity.ComponentsGetter;
import com.owncloud.android.ui.dialog.ConfirmationDialogFragment.ConfirmationDialogFragmentListener;

public class RemoveFileDialogFragment extends ConfirmationDialogFragment 
implements ConfirmationDialogFragmentListener {

    private OCFile mTargetFile;

    private static final String ARG_TARGET_FILE = "TARGET_FILE";

    /**
     * Public factory method to create new RemoveFileDialogFragment instances.
     * 
     * @param file            File to remove.
     * @return                Dialog ready to show.
     */
    public static RemoveFileDialogFragment newInstance(OCFile file) {
        RemoveFileDialogFragment frag = new RemoveFileDialogFragment();
        Bundle args = new Bundle();
        
        int messageStringId = R.string.confirmation_remove_file_alert;
<<<<<<< HEAD
        
        int posBtn = R.string.confirmation_remove_file_remote;
=======

>>>>>>> 4d7b8e24
        int negBtn = -1;
        if (file.isFolder()) {
            messageStringId = R.string.confirmation_remove_folder_alert;
            negBtn = R.string.confirmation_remove_local;
        } else if (file.isDown()) {
            negBtn = R.string.confirmation_remove_local;
        }
        
        args.putInt(ARG_CONF_RESOURCE_ID, messageStringId);
        args.putStringArray(ARG_CONF_ARGUMENTS, new String[]{file.getFileName()});
        args.putInt(ARG_POSITIVE_BTN_RES, R.string.common_yes);
        args.putInt(ARG_NEUTRAL_BTN_RES, R.string.common_no);
        args.putInt(ARG_NEGATIVE_BTN_RES, negBtn);
        args.putParcelable(ARG_TARGET_FILE, file);
        frag.setArguments(args);
        
        return frag;
    }
    
    @Override
    public Dialog onCreateDialog(Bundle savedInstanceState) {
        Dialog dialog = super.onCreateDialog(savedInstanceState);
        mTargetFile = getArguments().getParcelable(ARG_TARGET_FILE);
        
        setOnConfirmationListener(this);
        
        return dialog;
    }    

    /**
     * Performs the removal of the target file, both locally and in the server.
     */
    @Override
    public void onConfirmation(String callerTag) {
        ComponentsGetter cg = (ComponentsGetter)getActivity();
        FileDataStorageManager storageManager = cg.getStorageManager();
        if (storageManager.getFileById(mTargetFile.getFileId()) != null) {
            cg.getFileOperationsHelper().removeFile(mTargetFile, false);
        }
    }
    
    /**
     * Performs the removal of the local copy of the target file
     */
    @Override
    public void onCancel(String callerTag) {
        ComponentsGetter cg = (ComponentsGetter)getActivity();
        cg.getFileOperationsHelper().removeFile(mTargetFile, true);
    }

    @Override
    public void onNeutral(String callerTag) {
        // nothing to do here
    }
}<|MERGE_RESOLUTION|>--- conflicted
+++ resolved
@@ -53,12 +53,7 @@
         Bundle args = new Bundle();
         
         int messageStringId = R.string.confirmation_remove_file_alert;
-<<<<<<< HEAD
-        
-        int posBtn = R.string.confirmation_remove_file_remote;
-=======
 
->>>>>>> 4d7b8e24
         int negBtn = -1;
         if (file.isFolder()) {
             messageStringId = R.string.confirmation_remove_folder_alert;
