--- conflicted
+++ resolved
@@ -27,11 +27,8 @@
 import android.content.Intent;
 import android.graphics.Bitmap;
 import android.graphics.Point;
-<<<<<<< HEAD
+import android.graphics.drawable.Drawable;
 import android.net.Uri;
-=======
-import android.graphics.drawable.Drawable;
->>>>>>> 8c9270e1
 import android.os.AsyncTask;
 import android.os.Bundle;
 import android.support.v4.app.FragmentStatePagerAdapter;
@@ -261,7 +258,7 @@
      * {@inheritDoc}
      */
     @Override
-    public void onPrepareOptionsMenu(Menu menu) {
+    public void onPrepareOptionsMenu (Menu menu) {
         super.onPrepareOptionsMenu(menu);
         
         if (mContainerActivity.getStorageManager() != null) {
