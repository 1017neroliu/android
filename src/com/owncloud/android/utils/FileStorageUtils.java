/**
 *   ownCloud Android client application
 *
 *   @author David A. Velasco
 *   Copyright (C) 2015 ownCloud Inc.
 *
 *   This program is free software: you can redistribute it and/or modify
 *   it under the terms of the GNU General Public License version 2,
 *   as published by the Free Software Foundation.
 *
 *   This program is distributed in the hope that it will be useful,
 *   but WITHOUT ANY WARRANTY; without even the implied warranty of
 *   MERCHANTABILITY or FITNESS FOR A PARTICULAR PURPOSE.  See the
 *   GNU General Public License for more details.
 *
 *   You should have received a copy of the GNU General Public License
 *   along with this program.  If not, see <http://www.gnu.org/licenses/>.
 *
 */

package com.owncloud.android.utils;

import java.io.File;
import java.util.Collections;
import java.util.Comparator;
import java.util.Vector;

import third_parties.daveKoeller.AlphanumComparator;

import com.owncloud.android.MainApp;
import com.owncloud.android.R;
import com.owncloud.android.datamodel.OCFile;
import com.owncloud.android.db.UploadDbObject;
import com.owncloud.android.lib.resources.files.RemoteFile;

import android.accounts.Account;
import android.annotation.SuppressLint;
import android.content.Context;
import android.content.SharedPreferences;
import android.preference.PreferenceManager;
import android.net.Uri;
import android.os.Environment;
import android.os.StatFs;
import android.webkit.MimeTypeMap;


/**
 * Static methods to help in access to local file system.
 */
public class FileStorageUtils {
    public static final Integer SORT_NAME = 0;
    public static final Integer SORT_DATE = 1;
    public static final Integer SORT_SIZE = 2;
    public static Integer mSortOrder = SORT_NAME;
    public static Boolean mSortAscending = true;

<<<<<<< HEAD
    /**
     * Takes a full path to owncloud file and removes beginning which is path to ownload data folder.
     * If fullPath does not start with that folder, fullPath is returned as is.
     */
    public static final String removeDataFolderPath(String fullPath) {
        File sdCard = Environment.getExternalStorageDirectory();
        String dataFolderPath = sdCard.getAbsolutePath() + "/" + MainApp.getDataFolder() + "/";
        if(fullPath.indexOf(dataFolderPath) == 0) {
            return fullPath.substring(dataFolderPath.length());
        }
        return fullPath;
    }
    
    /**
     * Get local owncloud storage path for accountName.
     */
=======
    
>>>>>>> 3e25c848
    public static final String getSavePath(String accountName) {
        File sdCard = Environment.getExternalStorageDirectory();
        return sdCard.getAbsolutePath() + "/" + MainApp.getDataFolder() + "/" + Uri.encode(accountName, "@");
        // URL encoding is an 'easy fix' to overcome that NTFS and FAT32 don't allow ":" in file names, that can be in the accountName since 0.1.190B
    }

    /**
     * Get local path where OCFile file is to be stored after upload. That is,
     * corresponding local path (in local owncloud storage) to remote uploaded
     * file.
     */
    public static final String getDefaultSavePathFor(String accountName, OCFile file) {
        return getSavePath(accountName) + file.getRemotePath();
    }

    /**
     * Get absolute path to tmp folder inside datafolder in sd-card for given accountName.
     */
    public static final String getTemporalPath(String accountName) {
        File sdCard = Environment.getExternalStorageDirectory();
        return sdCard.getAbsolutePath() + "/" + MainApp.getDataFolder() + "/tmp/" + Uri.encode(accountName, "@");
            // URL encoding is an 'easy fix' to overcome that NTFS and FAT32 don't allow ":" in file names, that can be in the accountName since 0.1.190B
    }

    /**
     * Optimistic number of bytes available on sd-card. accountName is ignored.
     * @param accountName not used. can thus be null.
     * @return Optimistic number of available bytes (can be less)
     */
    @SuppressLint("NewApi")
    public static final long getUsableSpace(String accountName) {
        File savePath = Environment.getExternalStorageDirectory();
        if (android.os.Build.VERSION.SDK_INT >= android.os.Build.VERSION_CODES.GINGERBREAD) {
            return savePath.getUsableSpace();

        } else {
            StatFs stats = new StatFs(savePath.getAbsolutePath());
            return stats.getAvailableBlocks() * stats.getBlockSize();
        }

    }
    
    public static final String getLogPath()  {
        return Environment.getExternalStorageDirectory() + File.separator + MainApp.getDataFolder() + File.separator + "log";
    }

    public static String getInstantUploadFilePath(Context context, String fileName) {
        SharedPreferences pref = PreferenceManager.getDefaultSharedPreferences(context);
        String uploadPathdef = context.getString(R.string.instant_upload_path);
        String uploadPath = pref.getString("instant_upload_path", uploadPathdef);
        String value = uploadPath + OCFile.PATH_SEPARATOR +  (fileName == null ? "" : fileName);
        return value;
    }

    /**
     * Gets the composed path when video is or must be stored
     * @param context
     * @param fileName: video file name
     * @return String: video file path composed
     */
    public static String getInstantVideoUploadFilePath(Context context, String fileName) {
        SharedPreferences pref = PreferenceManager.getDefaultSharedPreferences(context);
        String uploadVideoPathdef = context.getString(R.string.instant_upload_path);
        String uploadVideoPath = pref.getString("instant_video_upload_path", uploadVideoPathdef);
        String value = uploadVideoPath + OCFile.PATH_SEPARATOR +  (fileName == null ? "" : fileName);
        return value;
    }
    
    public static String getParentPath(String remotePath) {
        String parentPath = new File(remotePath).getParent();
        parentPath = parentPath.endsWith(OCFile.PATH_SEPARATOR) ? parentPath : parentPath + OCFile.PATH_SEPARATOR;
        return parentPath;
    }
    
    /**
     * Creates and populates a new {@link OCFile} object with the data read from the server.
     * 
     * @param remote    remote file read from the server (remote file or folder).
     * @return          New OCFile instance representing the remote resource described by remote.
     */
    public static OCFile fillOCFile(RemoteFile remote) {
        OCFile file = new OCFile(remote.getRemotePath());
        file.setCreationTimestamp(remote.getCreationTimestamp());
        file.setFileLength(remote.getLength());
        file.setMimetype(remote.getMimeType());
        file.setModificationTimestamp(remote.getModifiedTimestamp());
        file.setEtag(remote.getEtag());
        file.setPermissions(remote.getPermissions());
        file.setRemoteId(remote.getRemoteId());
        return file;
    }
    
    /**
     * Creates and populates a new {@link RemoteFile} object with the data read from an {@link OCFile}.
     * 
     * @param ocFile    OCFile
     * @return          New RemoteFile instance representing the resource described by ocFile.
     */
    public static RemoteFile fillRemoteFile(OCFile ocFile){
        RemoteFile file = new RemoteFile(ocFile.getRemotePath());
        file.setCreationTimestamp(ocFile.getCreationTimestamp());
        file.setLength(ocFile.getFileLength());
        file.setMimeType(ocFile.getMimetype());
        file.setModifiedTimestamp(ocFile.getModificationTimestamp());
        file.setEtag(ocFile.getEtag());
        file.setPermissions(ocFile.getPermissions());
        file.setRemoteId(ocFile.getRemoteId());
        return file;
    }
    
    /**
     * Sorts all filenames, regarding last user decision 
     */
    public static Vector<OCFile> sortFolder(Vector<OCFile> files){
        switch (mSortOrder){
        case 0:
            files = FileStorageUtils.sortByName(files);
            break;
        case 1:
            files = FileStorageUtils.sortByDate(files);
            break;
        case 2: 
           // mFiles = FileStorageUtils.sortBySize(mSortAscending);
            break;
        }
       
        return files;
    }
    
    /**
     * Sorts list by Date
     * @param files
     */
    public static Vector<OCFile> sortByDate(Vector<OCFile> files){
        final Integer val;
        if (mSortAscending){
            val = 1;
        } else {
            val = -1;
        }
        
        Collections.sort(files, new Comparator<OCFile>() {
            public int compare(OCFile o1, OCFile o2) {
                if (o1.isFolder() && o2.isFolder()) {
                    Long obj1 = o1.getModificationTimestamp();
                    return val * obj1.compareTo(o2.getModificationTimestamp());
                }
                else if (o1.isFolder()) {
                    return -1;
                } else if (o2.isFolder()) {
                    return 1;
                } else if (o1.getModificationTimestamp() == 0 || o2.getModificationTimestamp() == 0){
                    return 0;
                } else {
                    Long obj1 = o1.getModificationTimestamp();
                    return val * obj1.compareTo(o2.getModificationTimestamp());
                }
            }
        });
        
        return files;
    }

//    /**
//     * Sorts list by Size
//     * @param sortAscending true: ascending, false: descending
//     */
//    public static Vector<OCFile> sortBySize(Vector<OCFile> files){
//        final Integer val;
//        if (mSortAscending){
//            val = 1;
//        } else {
//            val = -1;
//        }
//        
//        Collections.sort(files, new Comparator<OCFile>() {
//            public int compare(OCFile o1, OCFile o2) {
//                if (o1.isFolder() && o2.isFolder()) {
//                    Long obj1 = getFolderSize(new File(FileStorageUtils.getDefaultSavePathFor(mAccount.name, o1)));
//                    return val * obj1.compareTo(getFolderSize(new File(FileStorageUtils.getDefaultSavePathFor(mAccount.name, o2))));
//                }
//                else if (o1.isFolder()) {
//                    return -1;
//                } else if (o2.isFolder()) {
//                    return 1;
//                } else if (o1.getFileLength() == 0 || o2.getFileLength() == 0){
//                    return 0;
//                } else {
//                    Long obj1 = o1.getFileLength();
//                    return val * obj1.compareTo(o2.getFileLength());
//                }
//            }
//        });
//        
//        return files;
//    }

    /**
     * Sorts list by Name
     * @param files     files to sort
     */
    public static Vector<OCFile> sortByName(Vector<OCFile> files){
        final Integer val;
        if (mSortAscending){
            val = 1;
        } else {
            val = -1;
        }

        Collections.sort(files, new Comparator<OCFile>() {
            public int compare(OCFile o1, OCFile o2) {
                if (o1.isFolder() && o2.isFolder()) {
                    return val * new AlphanumComparator().compare(o1, o2);
                } else if (o1.isFolder()) {
                    return -1;
                } else if (o2.isFolder()) {
                    return 1;
                }
                return val * new AlphanumComparator().compare(o1, o2);
            }
        });
        
        return files;
    }
    
    /**
     * Local Folder size
     * @param dir File
     * @return Size in bytes
     */
    public static long getFolderSize(File dir) {
        if (dir.exists()) {
            long result = 0;
            File[] fileList = dir.listFiles();
            for(int i = 0; i < fileList.length; i++) {
                if(fileList[i].isDirectory()) {
                    result += getFolderSize(fileList[i]);
                } else {
                    result += fileList[i].length();
                }
            }
            return result;
        }
        return 0;
    }

    /**
     * Mimetype String of a file
     * @param path
     * @return
     */
    public static String getMimeTypeFromName(String path) {
        String extension = "";
        int pos = path.lastIndexOf('.');
        if (pos >= 0) {
            extension = path.substring(pos + 1);
        }
        String result = MimeTypeMap.getSingleton().getMimeTypeFromExtension(extension.toLowerCase());
        return (result != null) ? result : "";
    }

    /**
     * Scans the default location for saving local copies of files searching for
     * a 'lost' file with the same full name as the {@link OCFile} received as
     * parameter.
     *
     * This method helps to keep linked local copies of the files when the app is uninstalled, and then
     * reinstalled in the device. OR after the cache of the app was deleted in system settings.
     *
     * The method is assuming that all the local changes in the file where synchronized in the past. This is dangerous,
     * but assuming the contrary could lead to massive unnecessary synchronizations of downloaded file after deleting
     * the app cache.
     *
     * This should be changed in the near future to avoid any chance of data loss, but we need to add some options
     * to limit hard automatic synchronizations to wifi, unless the user wants otherwise.
     *
     * @param file      File to associate a possible 'lost' local file.
     * @param account   Account holding file.
     */
    public static void searchForLocalFileInDefaultPath(OCFile file, Account account) {
        if (file.getStoragePath() == null && !file.isFolder()) {
            File f = new File(FileStorageUtils.getDefaultSavePathFor(account.name, file));
            if (f.exists()) {
                file.setStoragePath(f.getAbsolutePath());
                file.setLastSyncDateForData(f.lastModified());
            }
        }
    }

}<|MERGE_RESOLUTION|>--- conflicted
+++ resolved
@@ -54,7 +54,6 @@
     public static Integer mSortOrder = SORT_NAME;
     public static Boolean mSortAscending = true;
 
-<<<<<<< HEAD
     /**
      * Takes a full path to owncloud file and removes beginning which is path to ownload data folder.
      * If fullPath does not start with that folder, fullPath is returned as is.
@@ -71,9 +70,6 @@
     /**
      * Get local owncloud storage path for accountName.
      */
-=======
-    
->>>>>>> 3e25c848
     public static final String getSavePath(String accountName) {
         File sdCard = Environment.getExternalStorageDirectory();
         return sdCard.getAbsolutePath() + "/" + MainApp.getDataFolder() + "/" + Uri.encode(accountName, "@");
