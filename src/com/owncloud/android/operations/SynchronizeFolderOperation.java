/* ownCloud Android client application
 *   Copyright (C) 2012-2013 ownCloud Inc.
 *
 *   This program is free software: you can redistribute it and/or modify
 *   it under the terms of the GNU General Public License version 2,
 *   as published by the Free Software Foundation.
 *
 *   This program is distributed in the hope that it will be useful,
 *   but WITHOUT ANY WARRANTY; without even the implied warranty of
 *   MERCHANTABILITY or FITNESS FOR A PARTICULAR PURPOSE.  See the
 *   GNU General Public License for more details.
 *
 *   You should have received a copy of the GNU General Public License
 *   along with this program.  If not, see <http://www.gnu.org/licenses/>.
 *
 */

package com.owncloud.android.operations;

import java.io.File;
import java.io.FileInputStream;
import java.io.FileOutputStream;
import java.io.IOException;
import java.io.InputStream;
import java.io.OutputStream;
import java.util.HashMap;
import java.util.List;
import java.util.Map;
import java.util.Vector;

import org.apache.http.HttpStatus;
import org.apache.jackrabbit.webdav.DavConstants;
import org.apache.jackrabbit.webdav.MultiStatus;
import org.apache.jackrabbit.webdav.client.methods.PropFindMethod;

import android.accounts.Account;
import android.content.Context;
import android.content.Intent;

import com.owncloud.android.Log_OC;
import com.owncloud.android.datamodel.FileDataStorageManager;
import com.owncloud.android.datamodel.OCFile;
import com.owncloud.android.operations.RemoteOperationResult.ResultCode;
import com.owncloud.android.syncadapter.FileSyncService;
import com.owncloud.android.utils.FileStorageUtils;

import eu.alefzero.webdav.WebdavClient;
import eu.alefzero.webdav.WebdavEntry;
import eu.alefzero.webdav.WebdavUtils;


/**
 *  Remote operation performing the synchronization of the list of files contained 
 *  in a folder identified with its remote path.
 *  
 *  Fetches the list and properties of the files contained in the given folder, including their 
 *  properties, and updates the local database with them.
 *  
 *  Does NOT enter in the child folders to synchronize their contents also.
 * 
 *  @author David A. Velasco
 */
public class SynchronizeFolderOperation extends RemoteOperation {

    private static final String TAG = SynchronizeFolderOperation.class.getSimpleName();

    
    /** Time stamp for the synchronization process in progress */
    private long mCurrentSyncTime;
    
    /** Remote folder to synchronize */
    private OCFile mLocalFolder;
    
    /** 'True' means that the properties of the folder should be updated also, not just its content */
    private boolean mUpdateFolderProperties;

    /** Access to the local database */
    private FileDataStorageManager mStorageManager;
    
    /** Account where the file to synchronize belongs */
    private Account mAccount;
    
    /** Android context; necessary to send requests to the download service */
    private Context mContext;
    
    /** Files and folders contained in the synchronized folder after a successful operation */
    private List<OCFile> mChildren;

    /** Counter of conflicts found between local and remote files */
    private int mConflictsFound;

    /** Counter of failed operations in synchronization of kept-in-sync files */
    private int mFailsInFavouritesFound;

    /** Map of remote and local paths to files that where locally stored in a location out of the ownCloud folder and couldn't be copied automatically into it */
    private Map<String, String> mForgottenLocalFiles;

    /** 'True' means that this operation is part of a full account synchronization */ 
    private boolean mSyncFullAccount;
    
    
    /**
     * Creates a new instance of {@link SynchronizeFolderOperation}.
     * 
     * @param   remoteFolderPath        Remote folder to synchronize.
     * @param   currentSyncTime         Time stamp for the synchronization process in progress.
     * @param   localFolderId           Identifier in the local database of the folder to synchronize.
     * @param   updateFolderProperties  'True' means that the properties of the folder should be updated also, not just its content.
     * @param   syncFullAccount         'True' means that this operation is part of a full account synchronization.
     * @param   dataStorageManager      Interface with the local database.
     * @param   account                 ownCloud account where the folder is located. 
     * @param   context                 Application context.
     */
    public SynchronizeFolderOperation(  OCFile folder, 
                                        long currentSyncTime, 
                                        boolean updateFolderProperties,
                                        boolean syncFullAccount,
                                        FileDataStorageManager dataStorageManager, 
                                        Account account, 
                                        Context context ) {
        mLocalFolder = folder;
        mCurrentSyncTime = currentSyncTime;
        mUpdateFolderProperties = updateFolderProperties;
        mSyncFullAccount = syncFullAccount;
        mStorageManager = dataStorageManager;
        mAccount = account;
        mContext = context;
        mForgottenLocalFiles = new HashMap<String, String>();
    }
    
    
    public int getConflictsFound() {
        return mConflictsFound;
    }
    
    public int getFailsInFavouritesFound() {
        return mFailsInFavouritesFound;
    }
    
    public Map<String, String> getForgottenLocalFiles() {
        return mForgottenLocalFiles;
    }
    
    /**
     * Returns the list of files and folders contained in the synchronized folder, if called after synchronization is complete.
     * 
     * @return  List of files and folders contained in the synchronized folder.
     */
    public List<OCFile> getChildren() {
        return mChildren;
    }
    
    /**
     * Performs the synchronization.
     * 
     * {@inheritDoc}
     */
    @Override
    protected RemoteOperationResult run(WebdavClient client) {
        RemoteOperationResult result = null;
        mFailsInFavouritesFound = 0;
        mConflictsFound = 0;
        mForgottenLocalFiles.clear();
        String remotePath = null;
        PropFindMethod query = null;
        try {
            remotePath = mLocalFolder.getRemotePath();
            Log_OC.d(TAG, "Synchronizing " + mAccount.name + remotePath);

            // remote request 
<<<<<<< HEAD
            query = new PropFindMethod(client.getBaseUri() + WebdavUtils.encodePath(remotePath));
=======
            query = new PropFindMethod(client.getBaseUri() + WebdavUtils.encodePath(mRemotePath),
                    DavConstants.PROPFIND_ALL_PROP,
                    DavConstants.DEPTH_1);
>>>>>>> 881727f0
            int status = client.executeMethod(query);

            // check and process response
            if (isMultiStatus(status)) {
                boolean folderChanged = synchronizeData(query.getResponseBodyAsMultiStatus(), client);
                if (folderChanged) {
                    if (mConflictsFound > 0  || mFailsInFavouritesFound > 0) { 
                        result = new RemoteOperationResult(ResultCode.SYNC_CONFLICT);   // should be different result, but will do the job
                    } else {
                        result = new RemoteOperationResult(true, status, query.getResponseHeaders());
                    }
                } else {
                    result = new RemoteOperationResult(ResultCode.OK_NO_CHANGES_ON_DIR);
                }
                
            } else {
                // synchronization failed
                client.exhaustResponse(query.getResponseBodyAsStream());
                if (status == HttpStatus.SC_NOT_FOUND) {
                    if (mStorageManager.fileExists(mLocalFolder.getFileId())) {
                        String currentSavePath = FileStorageUtils.getSavePath(mAccount.name);
                        mStorageManager.removeFolder(mLocalFolder, true, (mLocalFolder.isDown() && mLocalFolder.getStoragePath().startsWith(currentSavePath)));
                    }
                }
                result = new RemoteOperationResult(false, status, query.getResponseHeaders());
            }

        } catch (Exception e) {
            result = new RemoteOperationResult(e);
            

        } finally {
            if (query != null)
                query.releaseConnection();  // let the connection available for other methods
            if (result.isSuccess()) {
                Log_OC.i(TAG, "Synchronized " + mAccount.name + remotePath + ": " + result.getLogMessage());
            } else {
                if (result.isException()) {
                    Log_OC.e(TAG, "Synchronized " + mAccount.name + remotePath  + ": " + result.getLogMessage(), result.getException());
                } else {
                    Log_OC.e(TAG, "Synchronized " + mAccount.name + remotePath + ": " + result.getLogMessage());
                }
            }
            
            if (!mSyncFullAccount) {            
                sendStickyBroadcast(false, remotePath, result);
            }
        }

        return result;
    }


    /**
     *  Synchronizes the data retrieved from the server about the contents of the target folder 
     *  with the current data in the local database.
     *  
     *  Grants that mChildren is updated with fresh data after execution.
     * 
     *  @param dataInServer     Full response got from the server with the data of the target 
     *                          folder and its direct children.
     *  @param client           Client instance to the remote server where the data were 
     *                          retrieved.  
     *  @return                 'True' when any change was made in the local data, 'false' otherwise.
     */
    private boolean synchronizeData(MultiStatus dataInServer, WebdavClient client) {
        // get 'fresh data' from the database
        mLocalFolder = mStorageManager.getFileById(mLocalFolder.getFileId());
        
        // parse data from remote folder 
        WebdavEntry we = new WebdavEntry(dataInServer.getResponses()[0], client.getBaseUri().getPath());
        OCFile remoteFolder = fillOCFile(we);
        remoteFolder.setParentId(mLocalFolder.getParentId());
        remoteFolder.setFileId(mLocalFolder.getFileId());
        
        // check if remote and local folder are different
        boolean folderChanged = !(remoteFolder.getEtag().equalsIgnoreCase(mLocalFolder.getEtag()));
        
        if (!folderChanged) {
            if (mUpdateFolderProperties) {  // TODO check if this is really necessary
                mStorageManager.saveFile(remoteFolder);
            }
            
            Log_OC.d(TAG, "Remote folder " + mLocalFolder.getRemotePath() + " didn't change");
            mChildren = mStorageManager.getFolderContent(mLocalFolder);
            
        } else {
            Log_OC.d(TAG, "Remote folder " + mLocalFolder.getRemotePath() + " changed - starting update of local data ");
            
            List<OCFile> updatedFiles = new Vector<OCFile>(dataInServer.getResponses().length - 1);
            List<SynchronizeFileOperation> filesToSyncContents = new Vector<SynchronizeFileOperation>();

            // get current data about local contents of the folder to synchronize
            List<OCFile> localFiles = mStorageManager.getFolderContent(mLocalFolder);
            Map<String, OCFile> localFilesMap = new HashMap<String, OCFile>(localFiles.size());
            for (OCFile file : localFiles) {
                localFilesMap.put(file.getRemotePath(), file);
            }
            
            // loop to update every child
            OCFile remoteFile = null, localFile = null;
            for (int i = 1; i < dataInServer.getResponses().length; ++i) {
                /// new OCFile instance with the data from the server
                we = new WebdavEntry(dataInServer.getResponses()[i], client.getBaseUri().getPath());                        
                remoteFile = fillOCFile(we);
                remoteFile.setParentId(mLocalFolder.getFileId());

                /// retrieve local data for the read file 
                //localFile = mStorageManager.getFileByPath(remoteFile.getRemotePath());
                localFile = localFilesMap.remove(remoteFile.getRemotePath());
                
                /// add to the remoteFile (the new one) data about LOCAL STATE (not existing in the server side)
                remoteFile.setLastSyncDateForProperties(mCurrentSyncTime);
                if (localFile != null) {
                    // some properties of local state are kept unmodified
                    remoteFile.setFileId(localFile.getFileId());
                    remoteFile.setKeepInSync(localFile.keepInSync());
                    remoteFile.setLastSyncDateForData(localFile.getLastSyncDateForData());
                    remoteFile.setModificationTimestampAtLastSyncForData(localFile.getModificationTimestampAtLastSyncForData());
                    remoteFile.setStoragePath(localFile.getStoragePath());
                    remoteFile.setEtag(localFile.getEtag());    // eTag will not be updated unless contents are synchronized (Synchronize[File|Folder]Operation with remoteFile as parameter)
                } else {
                    remoteFile.setEtag(""); // remote eTag will not be updated unless contents are synchronized (Synchronize[File|Folder]Operation with remoteFile as parameter)
                }

                /// check and fix, if needed, local storage path
                checkAndFixForeignStoragePath(remoteFile);      // fixing old policy - now local files must be copied into the ownCloud local folder 
                searchForLocalFileInDefaultPath(remoteFile);    // legacy   

                /// prepare content synchronization for kept-in-sync files
                if (remoteFile.keepInSync()) {
                    SynchronizeFileOperation operation = new SynchronizeFileOperation(  localFile,        
                                                                                        remoteFile, 
                                                                                        mStorageManager,
                                                                                        mAccount,       
                                                                                        true, 
                                                                                        false,          
                                                                                        mContext
                                                                                        );
                    filesToSyncContents.add(operation);
                }
                
                updatedFiles.add(remoteFile);
            }

            // save updated contents in local database; all at once, trying to get a best performance in database update (not a big deal, indeed)
            mStorageManager.saveFolder(remoteFolder, updatedFiles, localFilesMap.values());

            // request for the synchronization of file contents AFTER saving current remote properties
            startContentSynchronizations(filesToSyncContents, client);

            // removal of obsolete files
            //removeObsoleteFiles();
           
            // must be done AFTER saving all the children information, so that eTag is not updated in the database in case of unexpected exceptions
            //mStorageManager.saveFile(remoteFolder);
            mChildren = updatedFiles;
            
        }
        
        return folderChanged;
        
    }

    /**
     * Performs a list of synchronization operations, determining if a download or upload is needed or
     * if exists conflict due to changes both in local and remote contents of the each file.
     * 
     * If download or upload is needed, request the operation to the corresponding service and goes on.
     * 
     * @param filesToSyncContents       Synchronization operations to execute.
     * @param client                    Interface to the remote ownCloud server.
     */
    private void startContentSynchronizations(List<SynchronizeFileOperation> filesToSyncContents, WebdavClient client) {
        RemoteOperationResult contentsResult = null;
        for (SynchronizeFileOperation op: filesToSyncContents) {
            contentsResult = op.execute(client);   // returns without waiting for upload or download finishes
            if (!contentsResult.isSuccess()) {
                if (contentsResult.getCode() == ResultCode.SYNC_CONFLICT) {
                    mConflictsFound++;
                } else {
                    mFailsInFavouritesFound++;
                    if (contentsResult.getException() != null) {
                        Log_OC.e(TAG, "Error while synchronizing favourites : " +  contentsResult.getLogMessage(), contentsResult.getException());
                    } else {
                        Log_OC.e(TAG, "Error while synchronizing favourites : " + contentsResult.getLogMessage());
                    }
                }
            }   // won't let these fails break the synchronization process
        }
    }


    public boolean isMultiStatus(int status) {
        return (status == HttpStatus.SC_MULTI_STATUS); 
    }


    /**
     * Creates and populates a new {@link OCFile} object with the data read from the server.
     * 
     * @param we        WebDAV entry read from the server for a WebDAV resource (remote file or folder).
     * @return          New OCFile instance representing the remote resource described by we.
     */
    private OCFile fillOCFile(WebdavEntry we) {
        OCFile file = new OCFile(we.decodedPath());
        file.setCreationTimestamp(we.createTimestamp());
        file.setFileLength(we.contentLength());
        file.setMimetype(we.contentType());
        file.setModificationTimestamp(we.modifiedTimestamp());
        file.setEtag(we.etag());
        return file;
    }
    

    /**
     * Checks the storage path of the OCFile received as parameter. If it's out of the local ownCloud folder,
     * tries to copy the file inside it. 
     * 
     * If the copy fails, the link to the local file is nullified. The account of forgotten files is kept in 
     * {@link #mForgottenLocalFiles}
     *) 
     * @param file      File to check and fix.
     */
    private void checkAndFixForeignStoragePath(OCFile file) {
        String storagePath = file.getStoragePath();
        String expectedPath = FileStorageUtils.getDefaultSavePathFor(mAccount.name, file);
        if (storagePath != null && !storagePath.equals(expectedPath)) {
            /// fix storagePaths out of the local ownCloud folder
            File originalFile = new File(storagePath);
            if (FileStorageUtils.getUsableSpace(mAccount.name) < originalFile.length()) {
                mForgottenLocalFiles.put(file.getRemotePath(), storagePath);
                file.setStoragePath(null);
                    
            } else {
                InputStream in = null;
                OutputStream out = null;
                try {
                    File expectedFile = new File(expectedPath);
                    File expectedParent = expectedFile.getParentFile();
                    expectedParent.mkdirs();
                    if (!expectedParent.isDirectory()) {
                        throw new IOException("Unexpected error: parent directory could not be created");
                    }
                    expectedFile.createNewFile();
                    if (!expectedFile.isFile()) {
                        throw new IOException("Unexpected error: target file could not be created");
                    }                    
                    in = new FileInputStream(originalFile);
                    out = new FileOutputStream(expectedFile);
                    byte[] buf = new byte[1024];
                    int len;
                    while ((len = in.read(buf)) > 0){
                        out.write(buf, 0, len);
                    }
                    file.setStoragePath(expectedPath);
                    
                } catch (Exception e) {
                    Log_OC.e(TAG, "Exception while copying foreign file " + expectedPath, e);
                    mForgottenLocalFiles.put(file.getRemotePath(), storagePath);
                    file.setStoragePath(null);
                    
                } finally {
                    try {
                        if (in != null) in.close();
                    } catch (Exception e) {
                        Log_OC.d(TAG, "Weird exception while closing input stream for " + storagePath + " (ignoring)", e);
                    }
                    try {
                        if (out != null) out.close();
                    } catch (Exception e) {
                        Log_OC.d(TAG, "Weird exception while closing output stream for " + expectedPath + " (ignoring)", e);
                    }
                }
            }
        }
    }


    /**
     * Scans the default location for saving local copies of files searching for
     * a 'lost' file with the same full name as the {@link OCFile} received as 
     * parameter.
     *  
     * @param file      File to associate a possible 'lost' local file.
     */
    private void searchForLocalFileInDefaultPath(OCFile file) {
        if (file.getStoragePath() == null && !file.isFolder()) {
            File f = new File(FileStorageUtils.getDefaultSavePathFor(mAccount.name, file));
            if (f.exists()) {
                file.setStoragePath(f.getAbsolutePath());
                file.setLastSyncDateForData(f.lastModified());
            }
        }
    }

    
    /**
     * Sends a message to any application component interested in the progress of the synchronization.
     * 
     * @param inProgress        'True' when the synchronization progress is not finished.
     * @param dirRemotePath     Remote path of a folder that was just synchronized (with or without success)
     */
    private void sendStickyBroadcast(boolean inProgress, String dirRemotePath, RemoteOperationResult result) {
        Intent i = new Intent(FileSyncService.SYNC_MESSAGE);
        i.putExtra(FileSyncService.IN_PROGRESS, inProgress);
        i.putExtra(FileSyncService.ACCOUNT_NAME, mAccount.name);
        if (dirRemotePath != null) {
            i.putExtra(FileSyncService.SYNC_FOLDER_REMOTE_PATH, dirRemotePath);
        }
        if (result != null) {
            i.putExtra(FileSyncService.SYNC_RESULT, result);
        }
        mContext.sendStickyBroadcast(i);
    }

}<|MERGE_RESOLUTION|>--- conflicted
+++ resolved
@@ -168,13 +168,9 @@
             Log_OC.d(TAG, "Synchronizing " + mAccount.name + remotePath);
 
             // remote request 
-<<<<<<< HEAD
-            query = new PropFindMethod(client.getBaseUri() + WebdavUtils.encodePath(remotePath));
-=======
-            query = new PropFindMethod(client.getBaseUri() + WebdavUtils.encodePath(mRemotePath),
+            query = new PropFindMethod(client.getBaseUri() + WebdavUtils.encodePath(remotePath),
                     DavConstants.PROPFIND_ALL_PROP,
                     DavConstants.DEPTH_1);
->>>>>>> 881727f0
             int status = client.executeMethod(query);
 
             // check and process response
